/*
 * Licensed to the Apache Software Foundation (ASF) under one
 * or more contributor license agreements.  See the NOTICE file
 * distributed with this work for additional information
 * regarding copyright ownership.  The ASF licenses this file
 * to you under the Apache License, Version 2.0 (the
 * License); you may not use this file except in compliance
 * with the License.  You may obtain a copy of the License at
 *
 *     http://www.apache.org/licenses/LICENSE-2.0
 *
 * Unless required by applicable law or agreed to in writing, software
 * distributed under the License is distributed on an AS IS BASIS,
 * WITHOUT WARRANTIES OR CONDITIONS OF ANY KIND, either express or implied.
 * See the License for the specific language governing permissions and
 * limitations under the License.
 */

package org.apache.beam.gradle

import com.github.jengelman.gradle.plugins.shadow.tasks.ShadowJar
import groovy.json.JsonOutput
import groovy.json.JsonSlurper
import org.gradle.api.attributes.Category
import org.gradle.api.GradleException
import org.gradle.api.JavaVersion
import org.gradle.api.Plugin
import org.gradle.api.Project
import org.gradle.api.Task
import org.gradle.api.artifacts.Configuration
import org.gradle.api.artifacts.ProjectDependency
import org.gradle.api.file.FileCollection
import org.gradle.api.file.FileTree
import org.gradle.api.plugins.quality.Checkstyle
import org.gradle.api.publish.maven.MavenPublication
import org.gradle.api.tasks.Copy
import org.gradle.api.tasks.Delete
import org.gradle.api.tasks.Exec
import org.gradle.api.tasks.JavaExec
import org.gradle.api.tasks.bundling.Jar
import org.gradle.api.tasks.compile.JavaCompile
import org.gradle.api.tasks.javadoc.Javadoc
import org.gradle.api.tasks.testing.Test
import org.gradle.api.tasks.PathSensitive
import org.gradle.api.tasks.PathSensitivity
import org.gradle.testing.jacoco.tasks.JacocoReport

import java.util.concurrent.atomic.AtomicInteger
/**
 * This plugin adds methods to configure a module with Beam's defaults, called "natures".
 *
 * <p>The natures available:
 *
 * <ul>
 *   <li>Java   - Configures plugins commonly found in Java projects
 *   <li>Go     - Configures plugins commonly found in Go projects
 *   <li>Docker - Configures plugins commonly used to build Docker containers
 *   <li>Grpc   - Configures plugins commonly used to generate source from protos
 *   <li>Avro   - Configures plugins commonly used to generate source from Avro specifications
 * </ul>
 *
 * <p>For example, see applyJavaNature.
 */
class BeamModulePlugin implements Plugin<Project> {

  /** Licence header enforced by spotless */
  static final String javaLicenseHeader = """/*
 * Licensed to the Apache Software Foundation (ASF) under one
 * or more contributor license agreements.  See the NOTICE file
 * distributed with this work for additional information
 * regarding copyright ownership.  The ASF licenses this file
 * to you under the Apache License, Version 2.0 (the
 * "License"); you may not use this file except in compliance
 * with the License.  You may obtain a copy of the License at
 *
 *     http://www.apache.org/licenses/LICENSE-2.0
 *
 * Unless required by applicable law or agreed to in writing, software
 * distributed under the License is distributed on an "AS IS" BASIS,
 * WITHOUT WARRANTIES OR CONDITIONS OF ANY KIND, either express or implied.
 * See the License for the specific language governing permissions and
 * limitations under the License.
 */
"""
  static AtomicInteger startingExpansionPortNumber = new AtomicInteger(18091)

  /** A class defining the set of configurable properties accepted by applyJavaNature. */
  class JavaNatureConfiguration {
    /** Controls whether the spotbugs plugin is enabled and configured. */
    boolean enableSpotbugs = true

    /** Regexes matching generated classes which should not receive extended type checking. */
    List<String> generatedClassPatterns = []

    /** Classes triggering Checker failures. A map from class name to the bug filed against checkerframework. */
    Map<String, String> classesTriggerCheckerBugs = [:]

    /** Controls whether the dependency analysis plugin is enabled. */
    boolean enableStrictDependencies = true

    /** Override the default "beam-" + `dash separated path` archivesBaseName. */
    String archivesBaseName = null

    /**
     * List of additional lint warnings to disable.
     * In addition, defaultLintSuppressions defined below
     * will be applied to all projects.
     */
    List<String> disableLintWarnings = []

    /** Controls whether tests are run with shadowJar. */
    boolean testShadowJar = false

    /**
     * Controls whether the shadow jar is validated to not contain any classes outside the org.apache.beam namespace.
     * This protects artifact jars from leaking dependencies classes causing conflicts for users.
     *
     * Note that this can be disabled for subprojects that produce application artifacts that are not intended to
     * be depended on by users.
     */
    boolean validateShadowJar = true

    /**
     * The set of excludes that should be used during validation of the shadow jar. Projects should override
     * the default with the most specific set of excludes that is valid for the contents of its shaded jar.
     *
     * By default we exclude any class underneath the org.apache.beam namespace.
     */
    List<String> shadowJarValidationExcludes = ["org/apache/beam/**"]

    /**
     * If unset, no shading is performed. The jar and test jar archives are used during publishing.
     * Otherwise the shadowJar and shadowTestJar artifacts are used during publishing.
     *
     * The shadowJar / shadowTestJar tasks execute the specified closure to configure themselves.
     */
    Closure shadowClosure

    /** Controls whether this project is published to Maven. */
    boolean publish = true

    /** Controls whether javadoc is exported for this project. */
    boolean exportJavadoc = true

    /**
     * Automatic-Module-Name Header value to be set in MANFIEST.MF file.
     * This is a required parameter unless publishing to Maven is disabled for this project.
     *
     * @see: https://github.com/GoogleCloudPlatform/cloud-opensource-java/blob/master/library-best-practices/JLBP-20.md
     */
    String automaticModuleName = null

    /**
     * The set of additional maven repositories that should be added into published POM file.
     */
    List<Map> mavenRepositories = []
  }

  /** A class defining the set of configurable properties accepted by applyPortabilityNature. */
  class PortabilityNatureConfiguration {
    /**
     * The set of excludes that should be used during validation of the shadow jar. Projects should override
     * the default with the most specific set of excludes that is valid for the contents of its shaded jar.
     *
     * By default we exclude any class underneath the org.apache.beam namespace.
     */
    List<String> shadowJarValidationExcludes = ["org/apache/beam/**"]

    /** Override the default "beam-" + `dash separated path` archivesBaseName. */
    String archivesBaseName = null

    /** Controls whether this project is published to Maven. */
    boolean publish = true

    /**
     * Regexes matching generated Java classes which should not receive extended type checking.
     *
     * By default, skips anything in the `org.apache.beam.model` namespace.
     */
    List<String> generatedClassPatterns = [
      "^org\\.apache\\.beam\\.model.*"
    ]

    /**
     * Automatic-Module-Name Header value to be set in MANFIEST.MF file.
     * This is a required parameter unless publishing to Maven is disabled for this project.
     *
     * @see: https://github.com/GoogleCloudPlatform/cloud-opensource-java/blob/master/library-best-practices/JLBP-20.md
     */
    String automaticModuleName
  }

  // A class defining the set of configurable properties for createJavaExamplesArchetypeValidationTask
  class JavaExamplesArchetypeValidationConfiguration {
    // Type [Quickstart, MobileGaming] for the postrelease validation is required.
    // Used both for the test name run${type}Java${runner}
    // and also for the script name, ${type}-java-${runner}.toLowerCase().
    String type

    // runner [Direct, Dataflow, Spark, Flink, FlinkLocal]
    String runner

    // gcpProject sets the gcpProject argument when executing examples.
    String gcpProject

    // gcpRegion sets the region for executing Dataflow examples.
    String gcpRegion

    // gcsBucket sets the gcsProject argument when executing examples.
    String gcsBucket

    // bqDataset sets the BigQuery Dataset when executing mobile-gaming examples
    String bqDataset

    // pubsubTopic sets topics when executing streaming pipelines
    String pubsubTopic
  }

  // Reads and contains all necessary performance test parameters
  class JavaPerformanceTestConfiguration {
    // Optional. Runner which will be used for running the tests. Possible values: dataflow/direct.
    // PerfKitBenchmarker will have trouble reading 'null' value. It expects empty string if no config file is expected.
    String runner = System.getProperty('integrationTestRunner', '')

    // Optional. Filesystem which will be used for running the tests. Possible values: hdfs.
    // if not specified runner's local filesystem will be used.
    String filesystem = System.getProperty('filesystem')

    // Required. Pipeline options to be used by the tested pipeline.
    String integrationTestPipelineOptions = System.getProperty('integrationTestPipelineOptions')
  }

  // Reads and contains all necessary performance test parameters
  class PythonPerformanceTestConfiguration {
    // Fully qualified name of the test to run.
    String tests = System.getProperty('tests')

    // Attribute tag that can filter the test set.
    String attribute = System.getProperty('attr')

    // Extra test options pass to nose.
    String[] extraTestOptions = ["--nocapture"]

    // Name of Cloud KMS encryption key to use in some tests.
    String kmsKeyName = System.getProperty('kmsKeyName')

    // Pipeline options to be used for pipeline invocation.
    String pipelineOptions = System.getProperty('pipelineOptions', '')
  }

  // A class defining the set of configurable properties accepted by containerImageName.
  class ContainerImageNameConfiguration {
    String root = null // Sets the docker repository root (optional).
    String name = null // Sets the short container image name, such as "go" (required).
    String tag = null // Sets the image tag (optional).
  }

  // A class defining the configuration for PortableValidatesRunner.
  class PortableValidatesRunnerConfiguration {
    // Task name for validate runner case.
    String name = 'validatesPortableRunner'
    // Fully qualified JobServerClass name to use.
    String jobServerDriver
    // A string representing the jobServer Configuration.
    String jobServerConfig
    // Number of parallel test runs.
    Integer numParallelTests = 1
    // Extra options to pass to TestPipeline
    String[] pipelineOpts = []
    // Spin up the Harness inside a DOCKER container
    Environment environment = Environment.DOCKER
    // Categories for tests to run.
    Closure testCategories = {
      includeCategories 'org.apache.beam.sdk.testing.ValidatesRunner'
      // Use the following to include / exclude categories:
      // includeCategories 'org.apache.beam.sdk.testing.ValidatesRunner'
      // excludeCategories 'org.apache.beam.sdk.testing.FlattenWithHeterogeneousCoders'
    }
    // Tests to include/exclude from running, by default all tests are included
    Closure testFilter = {
      // Use the following to include / exclude tests:
      // includeTestsMatching 'org.apache.beam.sdk.transforms.FlattenTest.testFlattenWithDifferentInputAndOutputCoders2'
      // excludeTestsMatching 'org.apache.beam.sdk.transforms.FlattenTest.testFlattenWithDifferentInputAndOutputCoders2'
    }
    // Configuration for the classpath when running the test.
    Configuration testClasspathConfiguration
    // Additional system properties.
    Properties systemProperties = []

    enum Environment {
      DOCKER,   // Docker-based Harness execution
      PROCESS,  // Process-based Harness execution
      EMBEDDED, // Execute directly inside the execution engine (testing only)
    }
  }

  // A class defining the configuration for CrossLanguageValidatesRunner.
  class CrossLanguageValidatesRunnerConfiguration {
    // Task name for cross-language validate runner case.
    String name = 'validatesCrossLanguageRunner'
    // Java pipeline options to use.
    List<String> javaPipelineOptions = [
      "--runner=PortableRunner",
      "--jobEndpoint=localhost:8099",
      "--environmentCacheMillis=10000",
      "--experiments=beam_fn_api",
    ]
    // Python pipeline options to use.
    List<String> pythonPipelineOptions = [
      "--runner=PortableRunner",
      "--job_endpoint=localhost:8099",
      "--environment_cache_millis=10000",
      "--experiments=beam_fn_api",
    ]
    // Additional nosetests options
    List<String> nosetestsOptions = []
    // Job server startup task.
    Task startJobServer
    // Job server cleanup task.
    Task cleanupJobServer
    // Number of parallel test runs.
    Integer numParallelTests = 1
    // Whether the pipeline needs --sdk_location option
    boolean needsSdkLocation = false
    // Categories for Java tests to run.
    Closure javaTestCategories = {
      includeCategories 'org.apache.beam.sdk.testing.UsesCrossLanguageTransforms'
      // Use the following to include / exclude categories:
      // includeCategories 'org.apache.beam.sdk.testing.ValidatesRunner'
      // excludeCategories 'org.apache.beam.sdk.testing.FlattenWithHeterogeneousCoders'
    }
    // Attribute for Python tests to run.
    String pythonTestAttr = "UsesCrossLanguageTransforms"
    // classpath for running tests.
    FileCollection classpath
  }

  def isRelease(Project project) {
    return project.hasProperty('isRelease')
  }

  def defaultArchivesBaseName(Project p) {
    return 'beam' + p.path.replace(':', '-')
  }

  void apply(Project project) {

    /** ***********************************************************************************************/
    // Apply common properties/repositories and tasks to all projects.

    project.ext.mavenGroupId = 'org.apache.beam'

    // Automatically use the official release version if we are performing a release
    // otherwise append '-SNAPSHOT'
    project.version = '2.30.0'
    if (!isRelease(project)) {
      project.version += '-SNAPSHOT'
    }

    // Default to dash-separated directories for artifact base name,
    // which will also be the default artifactId for maven publications
    project.apply plugin: 'base'
    project.archivesBaseName = defaultArchivesBaseName(project)

    project.apply plugin: 'org.apache.beam.jenkins'

    // Register all Beam repositories and configuration tweaks
    Repositories.register(project)

    // Apply a plugin which enables configuring projects imported into Intellij.
    project.apply plugin: "idea"

    // Provide code coverage
    // TODO: Should this only apply to Java projects?
    project.apply plugin: "jacoco"
    project.gradle.taskGraph.whenReady { graph ->
      // Disable jacoco unless report requested such that task outputs can be properly cached.
      // https://discuss.gradle.org/t/do-not-cache-if-condition-matched-jacoco-agent-configured-with-append-true-satisfied/23504
      def enabled = graph.allTasks.any { it instanceof JacocoReport || it.name.contains("javaPreCommit") }
      project.tasks.withType(Test) { jacoco.enabled = enabled }
    }

    // Apply a plugin which provides tasks for dependency / property / task reports.
    // See https://docs.gradle.org/current/userguide/project_reports_plugin.html
    // for further details. This is typically very useful to look at the "htmlDependencyReport"
    // when attempting to resolve dependency issues.
    project.apply plugin: "project-report"

    // Apply a plugin which fails the build if there is a dependency on a transitive
    // non-declared dependency, since these can break users (as in BEAM-6558)
    //
    // Though this is Java-specific, it is required to be applied to the root
    // project due to implementation-details of the plugin. It can be enabled/disabled
    // via JavaNatureConfiguration per project. It is disabled by default until we can
    // make all of our deps good.
    project.apply plugin: "ca.cutterslade.analyze"

    // Adds a taskTree task that prints task dependency tree report to the console.
    // Useful for investigating build issues.
    // See: https://github.com/dorongold/gradle-task-tree
    project.apply plugin: "com.dorongold.task-tree"
    project.taskTree { noRepeat = true }

    project.ext.allFlinkVersions = project.flink_versions.split(',')
    project.ext.latestFlinkVersion = project.ext.allFlinkVersions.last()

    /** ***********************************************************************************************/
    // Define and export a map dependencies shared across multiple sub-projects.
    //
    // Example usage:
    // configuration {
    //   compile library.java.avro
    //   testCompile library.java.junit
    // }

    // These versions are defined here because they represent
    // a dependency version which should match across multiple
    // Maven artifacts.
    def activemq_version = "5.14.5"
    def autovalue_version = "1.8"
    def aws_java_sdk_version = "1.11.974"
    def aws_java_sdk2_version = "2.15.31"
    def cassandra_driver_version = "3.10.2"
    def checkerframework_version = "3.10.0"
    def classgraph_version = "4.8.104"
    def errorprone_version = "2.3.4"
    def google_clients_version = "1.31.0"
    def google_cloud_bigdataoss_version = "2.2.0"
    def google_cloud_pubsublite_version = "0.7.0"
    def google_code_gson_version = "2.8.6"
    def google_oauth_clients_version = "1.31.0"
    // Try to keep grpc_version consistent with gRPC version in google_cloud_platform_libraries_bom
    def grpc_version = "1.37.0"
    def guava_version = "30.1-jre"
    def hadoop_version = "2.10.1"
    def hamcrest_version = "2.1"
    def influxdb_version = "2.19"
    def httpclient_version = "4.5.10"
    def httpcore_version = "4.4.12"
    def jackson_version = "2.12.1"
    def jaxb_api_version = "2.3.3"
    def jsr305_version = "3.0.2"
    def kafka_version = "2.4.1"
    def nemo_version = "0.1"
    def netty_version = "4.1.52.Final"
    def postgres_version = "42.2.16"
    def powermock_version = "2.0.9"
    // Try to keep protobuf_version consistent with the protobuf version in google_cloud_platform_libraries_bom
    def protobuf_version = "3.15.8"
    def quickcheck_version = "0.8"
    def slf4j_version = "1.7.30"
    def spark_version = "2.4.7"
    def spotbugs_version = "4.0.6"
    def testcontainers_version = "1.15.1"

    // A map of maps containing common libraries used per language. To use:
    // dependencies {
    //   compile library.java.slf4j_api
    // }
    project.ext.library = [
      java : [
        activemq_amqp                               : "org.apache.activemq:activemq-amqp:$activemq_version",
        activemq_broker                             : "org.apache.activemq:activemq-broker:$activemq_version",
        activemq_client                             : "org.apache.activemq:activemq-client:$activemq_version",
        activemq_jaas                               : "org.apache.activemq:activemq-jaas:$activemq_version",
        activemq_junit                              : "org.apache.activemq.tooling:activemq-junit:$activemq_version",
        activemq_kahadb_store                       : "org.apache.activemq:activemq-kahadb-store:$activemq_version",
        activemq_mqtt                               : "org.apache.activemq:activemq-mqtt:$activemq_version",
        antlr                                       : "org.antlr:antlr4:4.7",
        antlr_runtime                               : "org.antlr:antlr4-runtime:4.7",
        args4j                                      : "args4j:args4j:2.33",
        auto_value_annotations                      : "com.google.auto.value:auto-value-annotations:$autovalue_version",
        avro                                        : "org.apache.avro:avro:1.8.2",
        avro_tests                                  : "org.apache.avro:avro:1.8.2:tests",
        aws_java_sdk_cloudwatch                     : "com.amazonaws:aws-java-sdk-cloudwatch:$aws_java_sdk_version",
        aws_java_sdk_core                           : "com.amazonaws:aws-java-sdk-core:$aws_java_sdk_version",
        aws_java_sdk_dynamodb                       : "com.amazonaws:aws-java-sdk-dynamodb:$aws_java_sdk_version",
        aws_java_sdk_kinesis                        : "com.amazonaws:aws-java-sdk-kinesis:$aws_java_sdk_version",
        aws_java_sdk_s3                             : "com.amazonaws:aws-java-sdk-s3:$aws_java_sdk_version",
        aws_java_sdk_sns                            : "com.amazonaws:aws-java-sdk-sns:$aws_java_sdk_version",
        aws_java_sdk_sqs                            : "com.amazonaws:aws-java-sdk-sqs:$aws_java_sdk_version",
        aws_java_sdk_sts                            : "com.amazonaws:aws-java-sdk-sts:$aws_java_sdk_version",
        aws_java_sdk2_apache_client                 : "software.amazon.awssdk:apache-client:$aws_java_sdk2_version",
        aws_java_sdk2_auth                          : "software.amazon.awssdk:auth:$aws_java_sdk2_version",
        aws_java_sdk2_cloudwatch                    : "software.amazon.awssdk:cloudwatch:$aws_java_sdk2_version",
        aws_java_sdk2_dynamodb                      : "software.amazon.awssdk:dynamodb:$aws_java_sdk2_version",
        aws_java_sdk2_kinesis                       : "software.amazon.awssdk:kinesis:$aws_java_sdk2_version",
        aws_java_sdk2_sdk_core                      : "software.amazon.awssdk:sdk-core:$aws_java_sdk2_version",
        aws_java_sdk2_sns                           : "software.amazon.awssdk:sns:$aws_java_sdk2_version",
        aws_java_sdk2_sqs                           : "software.amazon.awssdk:sqs:$aws_java_sdk2_version",
        aws_java_sdk2_s3                            : "software.amazon.awssdk:s3:$aws_java_sdk2_version",
        aws_java_sdk2_http_client_spi               : "software.amazon.awssdk:http-client-spi:$aws_java_sdk2_version",
        aws_java_sdk2_regions                       : "software.amazon.awssdk:regions:$aws_java_sdk2_version",
        aws_java_sdk2_utils                         : "software.amazon.awssdk:utils:$aws_java_sdk2_version",
        bigdataoss_gcsio                            : "com.google.cloud.bigdataoss:gcsio:$google_cloud_bigdataoss_version",
        bigdataoss_util                             : "com.google.cloud.bigdataoss:util:$google_cloud_bigdataoss_version",
        cassandra_driver_core                       : "com.datastax.cassandra:cassandra-driver-core:$cassandra_driver_version",
        cassandra_driver_mapping                    : "com.datastax.cassandra:cassandra-driver-mapping:$cassandra_driver_version",
        classgraph                                  : "io.github.classgraph:classgraph:$classgraph_version",
        commons_codec                               : "commons-codec:commons-codec:1.14",
        commons_compress                            : "org.apache.commons:commons-compress:1.20",
        commons_csv                                 : "org.apache.commons:commons-csv:1.8",
        commons_io                                  : "commons-io:commons-io:2.6",
        commons_lang3                               : "org.apache.commons:commons-lang3:3.9",
        commons_math3                               : "org.apache.commons:commons-math3:3.6.1",
        error_prone_annotations                     : "com.google.errorprone:error_prone_annotations:$errorprone_version",
        gax                                         : "com.google.api:gax", // google_cloud_platform_libraries_bom sets version
        gax_grpc                                    : "com.google.api:gax-grpc", // google_cloud_platform_libraries_bom sets version
<<<<<<< HEAD
        google_api_client                           : "com.google.api-client:google-api-client:1.31.3", // 1.31.1 is required to run 1.31.0 of google_clients_version below.
=======
        gax_httpjson                                : "com.google.api:gax-httpjson", // google_cloud_platform_libraries_bom sets version
        google_api_client                           : "com.google.api-client:google-api-client:1.31.1", // 1.31.1 is required to run 1.31.0 of google_clients_version below.
>>>>>>> 44391701
        google_api_client_jackson2                  : "com.google.api-client:google-api-client-jackson2:$google_clients_version",
        google_api_client_java6                     : "com.google.api-client:google-api-client-java6:$google_clients_version",
        google_api_common                           : "com.google.api:api-common", // google_cloud_platform_libraries_bom sets version
        google_api_services_bigquery                : "com.google.apis:google-api-services-bigquery:v2-rev20210219-$google_clients_version",
        google_api_services_clouddebugger           : "com.google.apis:google-api-services-clouddebugger:v2-rev20200807-$google_clients_version",
        google_api_services_cloudresourcemanager    : "com.google.apis:google-api-services-cloudresourcemanager:v1-rev20210222-$google_clients_version",
        google_api_services_dataflow                : "com.google.apis:google-api-services-dataflow:v1b3-rev20210301-$google_clients_version",
        google_api_services_healthcare              : "com.google.apis:google-api-services-healthcare:v1beta1-rev20210217-$google_clients_version",
        google_api_services_pubsub                  : "com.google.apis:google-api-services-pubsub:v1-rev20210208-$google_clients_version",
        google_api_services_storage                 : "com.google.apis:google-api-services-storage:v1-rev20210127-$google_clients_version",
        google_auth_library_credentials             : "com.google.auth:google-auth-library-credentials", // google_cloud_platform_libraries_bom sets version
        google_auth_library_oauth2_http             : "com.google.auth:google-auth-library-oauth2-http", // google_cloud_platform_libraries_bom sets version
        google_cloud_bigquery                       : "com.google.cloud:google-cloud-bigquery", // google_cloud_platform_libraries_bom sets version
        google_cloud_bigquery_storage               : "com.google.cloud:google-cloud-bigquerystorage:1.18.1",
        google_cloud_bigtable_client_core           : "com.google.cloud.bigtable:bigtable-client-core:1.16.0",
        google_cloud_bigtable_emulator              : "com.google.cloud:google-cloud-bigtable-emulator:0.125.2",
        google_cloud_core                           : "com.google.cloud:google-cloud-core", // google_cloud_platform_libraries_bom sets version
        google_cloud_core_grpc                      : "com.google.cloud:google-cloud-core-grpc", // google_cloud_platform_libraries_bom sets version
        google_cloud_datacatalog_v1beta1            : "com.google.cloud:google-cloud-datacatalog", // google_cloud_platform_libraries_bom sets version
        google_cloud_dataflow_java_proto_library_all: "com.google.cloud.dataflow:google-cloud-dataflow-java-proto-library-all:0.5.160304",
        google_cloud_datastore_v1_proto_client      : "com.google.cloud.datastore:datastore-v1-proto-client:1.6.3",
        google_cloud_pubsub                         : "com.google.cloud:google-cloud-pubsub", // google_cloud_platform_libraries_bom sets version
        google_cloud_pubsublite                     : "com.google.cloud:google-cloud-pubsublite:$google_cloud_pubsublite_version",
        // The GCP Libraries BOM dashboard shows the versions set by the BOM:
        // https://storage.googleapis.com/cloud-opensource-java-dashboard/com.google.cloud/libraries-bom/20.0.0/artifact_details.html
        // Update libraries-bom version on sdks/java/container/license_scripts/dep_urls_java.yaml
        google_cloud_platform_libraries_bom         : "com.google.cloud:libraries-bom:20.0.0",
        google_cloud_spanner                        : "com.google.cloud:google-cloud-spanner", // google_cloud_platform_libraries_bom sets version
        google_code_gson                            : "com.google.code.gson:gson:$google_code_gson_version",
        // google-http-client's version is explicitly declared for sdks/java/maven-archetypes/examples
        // This version should be in line with the one in com.google.cloud:libraries-bom.
        google_http_client                          : "com.google.http-client:google-http-client", // google_cloud_platform_libraries_bom sets version
        google_http_client_apache_v2                : "com.google.http-client:google-http-client-apache-v2", // google_cloud_platform_libraries_bom sets version
        google_http_client_jackson                  : "com.google.http-client:google-http-client-jackson:1.29.2",
        google_http_client_jackson2                 : "com.google.http-client:google-http-client-jackson2", // google_cloud_platform_libraries_bom sets version
        google_http_client_protobuf                 : "com.google.http-client:google-http-client-protobuf", // google_cloud_platform_libraries_bom sets version
        google_oauth_client                         : "com.google.oauth-client:google-oauth-client:$google_oauth_clients_version",
        google_oauth_client_java6                   : "com.google.oauth-client:google-oauth-client-java6:$google_oauth_clients_version",
        // Don't use grpc_all, it can cause issues in Bazel builds. Reference the gRPC libraries you need individually instead.
        grpc_alts                                   : "io.grpc:grpc-alts", // google_cloud_platform_libraries_bom sets version
        grpc_api                                    : "io.grpc:grpc-api", // google_cloud_platform_libraries_bom sets version
        grpc_auth                                   : "io.grpc:grpc-auth", // google_cloud_platform_libraries_bom sets version
        grpc_context                                : "io.grpc:grpc-context", // google_cloud_platform_libraries_bom sets version
        grpc_core                                   : "io.grpc:grpc-core", // google_cloud_platform_libraries_bom sets version
        grpc_google_cloud_pubsub_v1                 : "com.google.api.grpc:grpc-google-cloud-pubsub-v1", // google_cloud_platform_libraries_bom sets version
        grpc_google_cloud_pubsublite_v1             : "com.google.api.grpc:grpc-google-cloud-pubsublite-v1:$google_cloud_pubsublite_version",
        grpc_google_common_protos                   : "com.google.api.grpc:grpc-google-common-protos", // google_cloud_platform_libraries_bom sets version
        grpc_grpclb                                 : "io.grpc:grpc-grpclb", // google_cloud_platform_libraries_bom sets version
        grpc_protobuf                               : "io.grpc:grpc-protobuf", // google_cloud_platform_libraries_bom sets version
        grpc_protobuf_lite                          : "io.grpc:grpc-protobuf-lite:$grpc_version",
        grpc_netty                                  : "io.grpc:grpc-netty", // google_cloud_platform_libraries_bom sets version
        grpc_netty_shaded                           : "io.grpc:grpc-netty-shaded", // google_cloud_platform_libraries_bom sets version
        grpc_stub                                   : "io.grpc:grpc-stub", // google_cloud_platform_libraries_bom sets version
        guava                                       : "com.google.guava:guava:$guava_version",
        guava_testlib                               : "com.google.guava:guava-testlib:$guava_version",
        hadoop_client                               : "org.apache.hadoop:hadoop-client:$hadoop_version",
        hadoop_common                               : "org.apache.hadoop:hadoop-common:$hadoop_version",
        hadoop_mapreduce_client_core                : "org.apache.hadoop:hadoop-mapreduce-client-core:$hadoop_version",
        hadoop_minicluster                          : "org.apache.hadoop:hadoop-minicluster:$hadoop_version",
        hadoop_hdfs                                 : "org.apache.hadoop:hadoop-hdfs:$hadoop_version",
        hadoop_hdfs_tests                           : "org.apache.hadoop:hadoop-hdfs:$hadoop_version:tests",
        hamcrest                                    : "org.hamcrest:hamcrest:$hamcrest_version",
        hamcrest_core                               : "org.hamcrest:hamcrest-core:$hamcrest_version",
        hamcrest_library                            : "org.hamcrest:hamcrest-library:$hamcrest_version",
        http_client                                 : "org.apache.httpcomponents:httpclient:$httpclient_version",
        http_core                                   : "org.apache.httpcomponents:httpcore:$httpcore_version",
        influxdb_library                            : "org.influxdb:influxdb-java:$influxdb_version",
        jackson_annotations                         : "com.fasterxml.jackson.core:jackson-annotations:$jackson_version",
        jackson_jaxb_annotations                    : "com.fasterxml.jackson.module:jackson-module-jaxb-annotations:$jackson_version",
        jackson_core                                : "com.fasterxml.jackson.core:jackson-core:$jackson_version",
        jackson_databind                            : "com.fasterxml.jackson.core:jackson-databind:$jackson_version",
        jackson_dataformat_cbor                     : "com.fasterxml.jackson.dataformat:jackson-dataformat-cbor:$jackson_version",
        jackson_dataformat_csv                      : "com.fasterxml.jackson.dataformat:jackson-dataformat-csv:$jackson_version",
        jackson_dataformat_xml                      : "com.fasterxml.jackson.dataformat:jackson-dataformat-xml:$jackson_version",
        jackson_dataformat_yaml                     : "com.fasterxml.jackson.dataformat:jackson-dataformat-yaml:$jackson_version",
        jackson_datatype_joda                       : "com.fasterxml.jackson.datatype:jackson-datatype-joda:$jackson_version",
        jackson_module_scala_2_11                   : "com.fasterxml.jackson.module:jackson-module-scala_2.11:$jackson_version",
        jackson_module_scala_2_12                   : "com.fasterxml.jackson.module:jackson-module-scala_2.12:$jackson_version",
        jaxb_api                                    : "jakarta.xml.bind:jakarta.xml.bind-api:$jaxb_api_version",
        jaxb_impl                                   : "com.sun.xml.bind:jaxb-impl:$jaxb_api_version",
        joda_time                                   : "joda-time:joda-time:2.10.10",
        jsonassert                                  : "org.skyscreamer:jsonassert:1.5.0",
        jsr305                                      : "com.google.code.findbugs:jsr305:$jsr305_version",
        junit                                       : "junit:junit:4.13.1",
        kafka                                       : "org.apache.kafka:kafka_2.11:$kafka_version",
        kafka_clients                               : "org.apache.kafka:kafka-clients:$kafka_version",
        mockito_core                                : "org.mockito:mockito-core:3.7.7",
        mongo_java_driver                           : "org.mongodb:mongo-java-driver:3.12.7",
        nemo_compiler_frontend_beam                 : "org.apache.nemo:nemo-compiler-frontend-beam:$nemo_version",
        netty_all                                   : "io.netty:netty-all:$netty_version",
        netty_handler                               : "io.netty:netty-handler:$netty_version",
        netty_tcnative_boringssl_static             : "io.netty:netty-tcnative-boringssl-static:2.0.33.Final",
        netty_transport_native_epoll                : "io.netty:netty-transport-native-epoll:$netty_version",
        postgres                                    : "org.postgresql:postgresql:$postgres_version",
        powermock                                   : "org.powermock:powermock-module-junit4:$powermock_version",
        powermock_mockito                           : "org.powermock:powermock-api-mockito2:$powermock_version",
        protobuf_java                               : "com.google.protobuf:protobuf-java:$protobuf_version",
        protobuf_java_util                          : "com.google.protobuf:protobuf-java-util:$protobuf_version",
        proto_google_cloud_bigquery_storage_v1      : "com.google.api.grpc:proto-google-cloud-bigquerystorage-v1", // google_cloud_platform_libraries_bom sets version
        proto_google_cloud_bigtable_admin_v2        : "com.google.api.grpc:proto-google-cloud-bigtable-admin-v2", // google_cloud_platform_libraries_bom sets version
        proto_google_cloud_bigquery_storage_v1beta2 : "com.google.api.grpc:proto-google-cloud-bigquerystorage-v1beta2", // google_cloud_platform_libraries_bom sets version
        proto_google_cloud_bigtable_v2              : "com.google.api.grpc:proto-google-cloud-bigtable-v2", // google_cloud_platform_libraries_bom sets version
        proto_google_cloud_datacatalog_v1beta1      : "com.google.api.grpc:proto-google-cloud-datacatalog-v1beta1", // google_cloud_platform_libraries_bom sets version
        proto_google_cloud_datastore_v1             : "com.google.api.grpc:proto-google-cloud-datastore-v1", // google_cloud_platform_libraries_bom sets version
        proto_google_cloud_pubsub_v1                : "com.google.api.grpc:proto-google-cloud-pubsub-v1", // google_cloud_platform_libraries_bom sets version
        proto_google_cloud_pubsublite_v1            : "com.google.api.grpc:proto-google-cloud-pubsublite-v1:$google_cloud_pubsublite_version",
        proto_google_cloud_spanner_v1: "com.google.api.grpc:proto-google-cloud-spanner-v1", // google_cloud_platform_libraries_bom sets version
        proto_google_cloud_spanner_admin_database_v1: "com.google.api.grpc:proto-google-cloud-spanner-admin-database-v1", // google_cloud_platform_libraries_bom sets version
        proto_google_common_protos                  : "com.google.api.grpc:proto-google-common-protos", // google_cloud_platform_libraries_bom sets version
        slf4j_api                                   : "org.slf4j:slf4j-api:$slf4j_version",
        slf4j_simple                                : "org.slf4j:slf4j-simple:$slf4j_version",
        slf4j_jdk14                                 : "org.slf4j:slf4j-jdk14:$slf4j_version",
        slf4j_log4j12                               : "org.slf4j:slf4j-log4j12:$slf4j_version",
        snappy_java                                 : "org.xerial.snappy:snappy-java:1.1.8.4",
        spark_core                                  : "org.apache.spark:spark-core_2.11:$spark_version",
        spark_network_common                        : "org.apache.spark:spark-network-common_2.11:$spark_version",
        spark_sql                                   : "org.apache.spark:spark-sql_2.11:$spark_version",
        spark_streaming                             : "org.apache.spark:spark-streaming_2.11:$spark_version",
        stax2_api                                   : "org.codehaus.woodstox:stax2-api:4.2.1",
        testcontainers_clickhouse                   : "org.testcontainers:clickhouse:$testcontainers_version",
        testcontainers_elasticsearch                : "org.testcontainers:elasticsearch:$testcontainers_version",
        testcontainers_kafka                        : "org.testcontainers:kafka:$testcontainers_version",
        testcontainers_localstack                   : "org.testcontainers:localstack:$testcontainers_version",
        testcontainers_postgresql                   : "org.testcontainers:postgresql:$testcontainers_version",
        testcontainers_gcloud                       : "org.testcontainers:gcloud:$testcontainers_version",
        vendored_bytebuddy_1_10_8                   : "org.apache.beam:beam-vendor-bytebuddy-1_10_8:0.1",
        vendored_grpc_1_26_0                        : "org.apache.beam:beam-vendor-grpc-1_26_0:0.3",
        vendored_guava_26_0_jre                     : "org.apache.beam:beam-vendor-guava-26_0-jre:0.1",
        vendored_calcite_1_20_0                     : "org.apache.beam:beam-vendor-calcite-1_20_0:0.1",
        woodstox_core_asl                           : "org.codehaus.woodstox:woodstox-core-asl:4.4.1",
        zstd_jni                                    : "com.github.luben:zstd-jni:1.4.5-2",
        quickcheck_core                             : "com.pholser:junit-quickcheck-core:$quickcheck_version",
      ],
      groovy: [
        groovy_all: "org.codehaus.groovy:groovy-all:2.4.13",
      ],
      // For generating pom.xml from archetypes.
      maven: [
        maven_compiler_plugin: "maven-plugins:maven-compiler-plugin:3.7.0",
        maven_exec_plugin    : "maven-plugins:maven-exec-plugin:1.6.0",
        maven_jar_plugin     : "maven-plugins:maven-jar-plugin:3.0.2",
        maven_shade_plugin   : "maven-plugins:maven-shade-plugin:3.1.0",
        maven_surefire_plugin: "maven-plugins:maven-surefire-plugin:3.0.0-M5",
      ],
    ]

    /** ***********************************************************************************************/

    // Returns a string representing the relocated path to be used with the shadow plugin when
    // given a suffix such as "com.google.common".
    project.ext.getJavaRelocatedPath = { String suffix ->
      return ("org.apache.beam.repackaged."
          + project.name.replace("-", "_")
          + "."
          + suffix)
    }

    project.ext.repositories = {
      maven {
        name "testPublicationLocal"
        url "file://${project.rootProject.projectDir}/testPublication/"
      }
      maven {
        url(project.properties['distMgmtSnapshotsUrl'] ?: isRelease(project)
            ? 'https://repository.apache.org/service/local/staging/deploy/maven2'
            : 'https://repository.apache.org/content/repositories/snapshots')
        name(project.properties['distMgmtServerId'] ?: isRelease(project)
            ? 'apache.releases.https' : 'apache.snapshots.https')
        // The maven settings plugin will load credentials from ~/.m2/settings.xml file that a user
        // has configured with the Apache release and snapshot staging credentials.
        // <settings>
        //   <servers>
        //     <server>
        //       <id>apache.releases.https</id>
        //       <username>USER_TOKEN</username>
        //       <password>PASS_TOKEN</password>
        //     </server>
        //     <server>
        //       <id>apache.snapshots.https</id>
        //       <username>USER_TOKEN</username>
        //       <password>PASS_TOKEN</password>
        //     </server>
        //   </servers>
        // </settings>
      }
    }

    // Configures a project with a default set of plugins that should apply to all Java projects.
    //
    // Users should invoke this method using Groovy map syntax. For example:
    // applyJavaNature(enableSpotbugs: true)
    //
    // See JavaNatureConfiguration for the set of accepted properties.
    //
    // The following plugins are enabled:
    //  * java
    //  * maven
    //  * net.ltgt.apt (plugin to configure annotation processing tool)
    //  * propdeps (provide optional and provided dependency configurations)
    //  * propdeps-maven
    //  * propdeps-idea
    //  * checkstyle
    //  * spotbugs
    //  * shadow (conditional on shadowClosure being specified)
    //  * com.diffplug.spotless (code style plugin)
    //
    // Dependency Management for Java Projects
    // ---------------------------------------
    //
    // By default, the shadow plugin is not enabled. It is only enabled by specifying a shadowClosure
    // as an argument. If no shadowClosure has been specified, dependencies should fall into the
    // configurations as described within the Gradle documentation (https://docs.gradle.org/current/userguide/java_plugin.html#sec:java_plugin_and_dependency_management)
    //
    // When the shadowClosure argument is specified, the shadow plugin is enabled to perform shading
    // of commonly found dependencies. Because of this it is important that dependencies are added
    // to the correct configuration. Dependencies should fall into one of these four configurations:
    //  * compile     - Required during compilation or runtime of the main source set.
    //                  This configuration represents all dependencies that much also be shaded away
    //                  otherwise the generated Maven pom will be missing this dependency.
    //  * shadow      - Required during compilation or runtime of the main source set.
    //                  Will become a runtime dependency of the generated Maven pom.
    //  * testCompile - Required during compilation or runtime of the test source set.
    //                  This must be shaded away in the shaded test jar.
    //  * shadowTest  - Required during compilation or runtime of the test source set.
    //                  TODO: Figure out whether this should be a test scope dependency
    //                  of the generated Maven pom.
    //
    // When creating a cross-project dependency between two Java projects, one should only rely on
    // the shaded configurations if the project has a shadowClosure being specified. This allows
    // for compilation/test execution to occur against the final artifact that will be provided to
    // users. This is by done by referencing the "shadow" or "shadowTest" configuration as so:
    //   dependencies {
    //     shadow project(path: "other:java:project1", configuration: "shadow")
    //     shadowTest project(path: "other:java:project2", configuration: "shadowTest")
    //   }
    // This will ensure the correct set of transitive dependencies from those projects are correctly
    // added to the main and test source set runtimes.

    project.ext.applyJavaNature = {
      // Use the implicit it parameter of the closure to handle zero argument or one argument map calls.
      JavaNatureConfiguration configuration = it ? it as JavaNatureConfiguration : new JavaNatureConfiguration()

      if (configuration.archivesBaseName) {
        project.archivesBaseName = configuration.archivesBaseName
      }

      project.apply plugin: "java"

      // Configure the Java compiler source language and target compatibility levels. Also ensure that
      // we configure the Java compiler to use UTF-8.
      project.sourceCompatibility = project.javaVersion
      project.targetCompatibility = project.javaVersion

      def defaultLintSuppressions = [
        'options',
        'cast',
        // https://bugs.openjdk.java.net/browse/JDK-8190452
        'classfile',
        'deprecation',
        'fallthrough',
        'processing',
        'serial',
        'try',
        'unchecked',
        'varargs',
      ]

      project.tasks.withType(JavaCompile).configureEach {
        options.encoding = "UTF-8"
        // As we want to add '-Xlint:-deprecation' we intentionally remove '-Xlint:deprecation' from compilerArgs here,
        // as intellij is adding this, see https://youtrack.jetbrains.com/issue/IDEA-196615
        options.compilerArgs -= [
          "-Xlint:deprecation",
        ]
        options.compilerArgs += ([
          '-parameters',
          '-Xlint:all',
          '-Werror'
        ]
        + (defaultLintSuppressions + configuration.disableLintWarnings).collect { "-Xlint:-${it}" })
      }

      project.tasks.withType(Jar).configureEach {
        preserveFileTimestamps(false)
      }

      if (project.hasProperty("compileAndRunTestsWithJava11")) {
        def java11Home = project.findProperty("java11Home")
        project.tasks.compileTestJava {
          options.fork = true
          options.forkOptions.javaHome = java11Home as File
          options.compilerArgs += ['-Xlint:-path']
          options.compilerArgs.addAll(['--release', '11'])
        }
        project.tasks.withType(Test) {
          useJUnit()
          executable = "${java11Home}/bin/java"
        }
      }

      // Configure the default test tasks set of tests executed
      // to match the equivalent set that is executed by the maven-surefire-plugin.
      // See http://maven.apache.org/components/surefire/maven-surefire-plugin/test-mojo.html
      project.test {
        include "**/Test*.class"
        include "**/*Test.class"
        include "**/*Tests.class"
        include "**/*TestCase.class"
        // fixes issues with test filtering on multi-module project
        // see https://discuss.gradle.org/t/multi-module-build-fails-with-tests-filter/25835
        filter { setFailOnNoMatchingTests(false) }
      }

      project.tasks.withType(Test).configureEach {
        // Configure all test tasks to use JUnit
        useJUnit {}
        // default maxHeapSize on gradle 5 is 512m, lets increase to handle more demanding tests
        maxHeapSize = '2g'
      }

      List<String> skipDefRegexes = []
      skipDefRegexes << "AutoValue_.*"
      skipDefRegexes << "AutoOneOf_.*"
      skipDefRegexes += configuration.generatedClassPatterns
      skipDefRegexes += configuration.classesTriggerCheckerBugs.keySet()
      String skipDefCombinedRegex = skipDefRegexes.collect({ regex -> "(${regex})"}).join("|")

      // SLF4J logger handles null log message parameters
      String skipUsesRegex = "^org\\.slf4j\\.Logger.*"

      project.apply plugin: 'org.checkerframework'
      project.checkerFramework {
        checkers = [
          'org.checkerframework.checker.nullness.NullnessChecker'
        ]

        if (project.findProperty('enableCheckerFramework') || project.jenkins.isCIBuild) {
          skipCheckerFramework = false
        } else {
          skipCheckerFramework = true
        }

        // Always exclude checkerframework on tests. It's slow, and it often
        // raises erroneous error because we don't have checker annotations for
        // test libraries like junit and hamcrest. See BEAM-11436.
        // Consider re-enabling if we can get annotations for the test libraries
        // we use.
        excludeTests = true

        extraJavacArgs = [
          "-AskipDefs=${skipDefCombinedRegex}",
          "-AskipUses=${skipUsesRegex}",
          "-AsuppressWarnings=annotation.not.completed",
        ]

        project.dependencies {
          checkerFramework("org.checkerframework:checker:$checkerframework_version")
        }
        project.configurations.all {
          it.exclude(group:"org.checkerframework", module:"jdk8")
        }
      }

      if (configuration.shadowClosure) {
        // Ensure that tests are packaged and part of the artifact set.
        project.task('packageTests', type: Jar) {
          classifier = 'tests-unshaded'
          from project.sourceSets.test.output
        }
        project.artifacts.archives project.packageTests
      }

      // Configures annotation processing for commonly used annotation processors
      // across all Java projects.
      project.apply plugin: "net.ltgt.apt"
      // let idea apt plugin handle the ide integration
      project.apply plugin: "net.ltgt.apt-idea"

      // Note that these plugins specifically use the compileOnly and testCompileOnly
      // configurations because they are never required to be shaded or become a
      // dependency of the output.
      def compileOnlyAnnotationDeps = [
        "com.google.auto.service:auto-service-annotations:1.0-rc6",
        "com.google.auto.value:auto-value-annotations:$autovalue_version",
        "com.google.code.findbugs:jsr305:$jsr305_version",
        "com.google.j2objc:j2objc-annotations:1.3",
        // These dependencies are needed to avoid error-prone warnings on package-info.java files,
        // also to include the annotations to suppress warnings.
        //
        // spotbugs-annotations artifact is licensed under LGPL and cannot be included in the
        // Apache Beam distribution, but may be relied on during build.
        // See: https://www.apache.org/legal/resolved.html#prohibited
        // Special case for jsr305 (a transitive dependency of spotbugs-annotations):
        // sdks/java/core's FieldValueTypeInformation needs javax.annotations.Nullable at runtime.
        // Therefore, the java core module declares jsr305 dependency (BSD license) as "compile".
        // https://github.com/findbugsproject/findbugs/blob/master/findbugs/licenses/LICENSE-jsr305.txt
        "com.github.spotbugs:spotbugs-annotations:$spotbugs_version",
        "net.jcip:jcip-annotations:1.0",
        // This explicitly adds javax.annotation.Generated (SOURCE retention)
        // as a compile time dependency since Java 9+ no longer includes common
        // EE annotations: http://bugs.openjdk.java.net/browse/JDK-8152842. This
        // is required for grpc: http://github.com/grpc/grpc-java/issues/5343.
        //
        // javax.annotation is licensed under GPL 2.0 with Classpath Exception
        // and must not be included in the Apache Beam distribution, but may be
        // relied on during build.
        // See exception in: https://www.apache.org/legal/resolved.html#prohibited
        // License: https://github.com/javaee/javax.annotation/blob/1.3.2/LICENSE
        "javax.annotation:javax.annotation-api:1.3.2",
      ]

      project.dependencies {
        compileOnlyAnnotationDeps.each { dep ->
          compileOnly dep
          testCompileOnly dep
          annotationProcessor dep
          testAnnotationProcessor dep
        }

        // Add common annotation processors to all Java projects
        def annotationProcessorDeps = [
          "com.google.auto.value:auto-value:$autovalue_version",
          "com.google.auto.service:auto-service:1.0-rc6",
        ]

        annotationProcessorDeps.each { dep ->
          annotationProcessor dep
          testAnnotationProcessor dep
        }

        // This contains many improved annotations beyond javax.annotations for enhanced static checking
        // of the codebase. It is runtime so users can also take advantage of them. The annotations themselves
        // are MIT licensed (checkerframework is GPL and cannot be distributed)
        compile "org.checkerframework:checker-qual:$checkerframework_version"
      }

      // Add the optional and provided configurations for dependencies
      // TODO: Either remove these plugins and find another way to generate the Maven poms
      // with the correct dependency scopes configured.
      project.apply plugin: 'propdeps'
      project.apply plugin: 'propdeps-maven'
      project.apply plugin: 'propdeps-idea'

      // Defines Targets for sonarqube analysis reporting.
      project.apply plugin: "org.sonarqube"

      // Configures a checkstyle plugin enforcing a set of rules and also allows for a set of
      // suppressions.
      project.apply plugin: 'checkstyle'
      project.tasks.withType(Checkstyle) {
        configFile = project.project(":").file("sdks/java/build-tools/src/main/resources/beam/checkstyle.xml")
        configProperties = ["checkstyle.suppressions.file": project.project(":").file("sdks/java/build-tools/src/main/resources/beam/suppressions.xml")]
        showViolations = true
        maxErrors = 0
      }
      project.checkstyle { toolVersion = "8.23" }

      // Configures javadoc plugin and ensure check runs javadoc.
      project.tasks.withType(Javadoc) {
        options.encoding = 'UTF-8'
        options.addBooleanOption('Xdoclint:-missing', true)
      }
      project.check.dependsOn project.javadoc

      // Apply the eclipse and apt-eclipse plugins.  This adds the "eclipse" task and
      // connects the apt-eclipse plugin to update the eclipse project files
      // with the instructions needed to run apt within eclipse to handle the AutoValue
      // and additional annotations
      project.apply plugin: 'eclipse'
      project.apply plugin: "net.ltgt.apt-eclipse"

      // Enables a plugin which can apply code formatting to source.
      project.apply plugin: "com.diffplug.spotless"
      // scan CVE
      project.apply plugin: "net.ossindex.audit"
      project.audit { rateLimitAsError = false }
      // Spotless can be removed from the 'check' task by passing -PdisableSpotlessCheck=true on the Gradle
      // command-line. This is useful for pre-commit which runs spotless separately.
      def disableSpotlessCheck = project.hasProperty('disableSpotlessCheck') &&
          project.disableSpotlessCheck == 'true'
      project.spotless {
        enforceCheck !disableSpotlessCheck
        java {
          licenseHeader javaLicenseHeader
          googleJavaFormat('1.7')
          target project.fileTree(project.projectDir) { include 'src/*/java/**/*.java' }
        }
      }

      // Enables a plugin which performs code analysis for common bugs.
      // This plugin is configured to only analyze the "main" source set.
      if (configuration.enableSpotbugs) {
        project.tasks.whenTaskAdded {task ->
          if(task.name.contains("spotbugsTest")) {
            task.enabled = false
          }
        }
        project.apply plugin: 'com.github.spotbugs'
        project.dependencies {
          spotbugs "com.github.spotbugs:spotbugs:$spotbugs_version"
          spotbugs "com.google.auto.value:auto-value:$autovalue_version"
          compileOnlyAnnotationDeps.each { dep -> spotbugs dep }
        }
        project.spotbugs {
          excludeFilter = project.rootProject.file('sdks/java/build-tools/src/main/resources/beam/spotbugs-filter.xml')
        }
        project.tasks.withType(com.github.spotbugs.snom.SpotBugsTask) {
          reports {
            html.enabled = !project.jenkins.isCIBuild
            xml.enabled = project.jenkins.isCIBuild
          }
        }
      }

      // Disregard unused but declared (test) compile only dependencies used
      // for common annotation classes used during compilation such as annotation
      // processing or post validation such as spotbugs.
      project.dependencies {
        compileOnlyAnnotationDeps.each { dep ->
          permitUnusedDeclared dep
          permitTestUnusedDeclared dep
        }
        permitUnusedDeclared "org.checkerframework:checker-qual:$checkerframework_version"
      }
      if (configuration.enableStrictDependencies) {
        project.tasks.analyzeClassesDependencies.enabled = true
        project.tasks.analyzeDependencies.enabled = true
        project.tasks.analyzeTestClassesDependencies.enabled = false
      } else {
        project.tasks.analyzeClassesDependencies.enabled = false
        project.tasks.analyzeTestClassesDependencies.enabled = false
        project.tasks.analyzeDependencies.enabled = false
      }

      // Enable errorprone static analysis
      project.apply plugin: 'net.ltgt.errorprone'

      project.dependencies {
        errorprone("com.google.errorprone:error_prone_core:$errorprone_version")
        errorprone("jp.skypencil.errorprone.slf4j:errorprone-slf4j:0.1.2")
        // At least JDk 9 compiler is required, however JDK 8 still can be used but with additional errorproneJavac
        // configuration. For more details please see https://github.com/tbroyer/gradle-errorprone-plugin#jdk-8-support
        errorproneJavac("com.google.errorprone:javac:9+181-r4173-1")
      }

      project.configurations.errorprone { resolutionStrategy.force "com.google.errorprone:error_prone_core:$errorprone_version" }

      project.tasks.withType(JavaCompile) {
        options.errorprone.disableWarningsInGeneratedCode = true
        options.errorprone.excludedPaths = '(.*/)?(build/generated-src|build/generated.*avro-java|build/generated)/.*'
        options.errorprone.errorproneArgs.add("MutableConstantField:OFF")
        options.errorprone.errorproneArgs.add("-Xep:Slf4jLoggerShouldBeNonStatic:OFF")
        options.errorprone.errorproneArgs.add("-Xep:Slf4jFormatShouldBeConst:OFF")
        options.errorprone.errorproneArgs.add("-Xep:Slf4jSignOnlyFormat:OFF")
        options.errorprone.errorproneArgs.add("-Xep:AssignmentToMock:OFF")
        options.errorprone.errorproneArgs.add("-Xep:AnnotateFormatMethod:OFF")
        options.errorprone.errorproneArgs.add("-Xep:AutoValueFinalMethods:OFF")
        options.errorprone.errorproneArgs.add("-Xep:AutoValueImmutableFields:OFF")
        options.errorprone.errorproneArgs.add("-Xep:BadImport:OFF")
        options.errorprone.errorproneArgs.add("-Xep:BadInstanceof:OFF")
        options.errorprone.errorproneArgs.add("-Xep:BigDecimalEquals:OFF")
        options.errorprone.errorproneArgs.add("-Xep:BigDecimalLiteralDouble:OFF")
        options.errorprone.errorproneArgs.add("-Xep:ComparableType:OFF")
        options.errorprone.errorproneArgs.add("-Xep:CompareToZero:OFF")
        options.errorprone.errorproneArgs.add("-Xep:EqualsGetClass:OFF")
        options.errorprone.errorproneArgs.add("-Xep:EqualsUnsafeCast:OFF")
        options.errorprone.errorproneArgs.add("-Xep:ExtendsAutoValue:OFF")
        options.errorprone.errorproneArgs.add("-Xep:FloatingPointAssertionWithinEpsilon:OFF")
        options.errorprone.errorproneArgs.add("-Xep:JodaDurationConstructor:OFF")
        options.errorprone.errorproneArgs.add("-Xep:JavaTimeDefaultTimeZone:OFF")
        options.errorprone.errorproneArgs.add("-Xep:JodaPlusMinusLong:OFF")
        options.errorprone.errorproneArgs.add("-Xep:JodaToSelf:OFF")
        options.errorprone.errorproneArgs.add("-Xep:LockNotBeforeTry:OFF")
        options.errorprone.errorproneArgs.add("-Xep:MathAbsoluteRandom:OFF")
        options.errorprone.errorproneArgs.add("-Xep:MixedMutabilityReturnType:OFF")
        options.errorprone.errorproneArgs.add("-Xep:PreferJavaTimeOverload:OFF")
        options.errorprone.errorproneArgs.add("-Xep:ModifiedButNotUsed:OFF")
        options.errorprone.errorproneArgs.add("-Xep:SameNameButDifferent:OFF")
        options.errorprone.errorproneArgs.add("-Xep:ThreadPriorityCheck:OFF")
        options.errorprone.errorproneArgs.add("-Xep:TimeUnitConversionChecker:OFF")
        options.errorprone.errorproneArgs.add("-Xep:UndefinedEquals:OFF")
        options.errorprone.errorproneArgs.add("-Xep:UnnecessaryAnonymousClass:OFF")
        options.errorprone.errorproneArgs.add("-Xep:UnnecessaryLambda:OFF")
        options.errorprone.errorproneArgs.add("-Xep:UnusedMethod:OFF")
        options.errorprone.errorproneArgs.add("-Xep:UnusedVariable:OFF")
        options.errorprone.errorproneArgs.add("-Xep:UnusedNestedClass:OFF")
        options.errorprone.errorproneArgs.add("-Xep:UnnecessaryParentheses:OFF")
        options.errorprone.errorproneArgs.add("-Xep:UnsafeReflectiveConstructionCast:OFF")
      }

      if (configuration.shadowClosure) {
        // Enables a plugin which can perform shading of classes. See the general comments
        // above about dependency management for Java projects and how the shadow plugin
        // is expected to be used for the different Gradle configurations.
        //
        // TODO: Enforce all relocations are always performed to:
        // getJavaRelocatedPath(package_suffix) where package_suffix is something like "com.google.commmon"
        project.apply plugin: 'com.github.johnrengelman.shadow'

        // Create a new configuration 'shadowTest' like 'shadow' for the test scope
        project.configurations {
          shadow { description = "Dependencies for shaded source set 'main'" }
          compile.extendsFrom shadow
          shadowTest {
            description = "Dependencies for shaded source set 'test'"
            extendsFrom shadow
          }
          testCompile.extendsFrom shadowTest
        }

        // Ensure build task depends on shadowJar (required for shadow plugin >=4.0.4)
        project.tasks.named('build').configure {
          dependsOn project.tasks.named('shadowJar')
        }
      }

      project.jar {
        setAutomaticModuleNameHeader(configuration, project)

        zip64 true
        into("META-INF/") {
          from "${project.rootProject.projectDir}/LICENSE"
          from "${project.rootProject.projectDir}/NOTICE"
        }
      }

      // Always configure the shadowJar classifier and merge service files.
      if (configuration.shadowClosure) {
        // Only set the classifer on the unshaded classes if we are shading.
        project.jar { classifier = "unshaded" }

        project.shadowJar({
          classifier = null
          mergeServiceFiles()
          zip64 true
          into("META-INF/") {
            from "${project.rootProject.projectDir}/LICENSE"
            from "${project.rootProject.projectDir}/NOTICE"
          }
        } << configuration.shadowClosure)

        // Always configure the shadowTestJar classifier and merge service files.
        project.task('shadowTestJar', type: ShadowJar, {
          group = "Shadow"
          description = "Create a combined JAR of project and test dependencies"
          classifier = "tests"
          from project.sourceSets.test.output
          configurations = [
            project.configurations.testRuntime
          ]
          zip64 true
          exclude "META-INF/INDEX.LIST"
          exclude "META-INF/*.SF"
          exclude "META-INF/*.DSA"
          exclude "META-INF/*.RSA"
        } << configuration.shadowClosure)

        // Ensure that shaded jar and test-jar are part of the their own configuration artifact sets
        project.artifacts.shadow project.shadowJar
        project.artifacts.shadowTest project.shadowTestJar

        if (configuration.testShadowJar) {
          // Use a configuration and dependency set which represents the execution classpath using shaded artifacts for tests.
          project.configurations { shadowTestRuntimeClasspath }

          project.dependencies {
            shadowTestRuntimeClasspath it.project(path: project.path, configuration: "shadowTest")
            shadowTestRuntimeClasspath it.project(path: project.path, configuration: "provided")
          }

          project.test { classpath = project.configurations.shadowTestRuntimeClasspath }
        }

        if (configuration.validateShadowJar) {
          project.task('validateShadedJarDoesntLeakNonProjectClasses', dependsOn: 'shadowJar') {
            ext.outFile = project.file("${project.reportsDir}/${name}.out")
            inputs.files(project.configurations.shadow.artifacts.files)
                .withPropertyName("shadowArtifactsFiles")
                .withPathSensitivity(PathSensitivity.RELATIVE)
            outputs.files outFile
            doLast {
              project.configurations.shadow.artifacts.files.each {
                FileTree exposedClasses = project.zipTree(it).matching {
                  include "**/*.class"
                  // BEAM-5919: Exclude paths for Java 9 multi-release jars.
                  exclude "META-INF/versions/*/module-info.class"
                  configuration.shadowJarValidationExcludes.each {
                    exclude "$it"
                    exclude "META-INF/versions/*/$it"
                  }
                }
                outFile.text = exposedClasses.files
                if (exposedClasses.files) {
                  throw new GradleException("$it exposed classes outside of ${configuration.shadowJarValidationExcludes}: ${exposedClasses.files}")
                }
              }
            }
          }
          project.tasks.check.dependsOn project.tasks.validateShadedJarDoesntLeakNonProjectClasses
        }
      } else {
        project.task("testJar", type: Jar, {
          group = "Jar"
          description = "Create a JAR of test classes"
          classifier = "tests"
          from project.sourceSets.test.output
          zip64 true
          exclude "META-INF/INDEX.LIST"
          exclude "META-INF/*.SF"
          exclude "META-INF/*.DSA"
          exclude "META-INF/*.RSA"
        })
        project.artifacts.testRuntime project.testJar
      }

      project.ext.includeInJavaBom = configuration.publish
      project.ext.exportJavadoc = configuration.exportJavadoc

      if ((isRelease(project) || project.hasProperty('publishing')) &&
      configuration.publish) {
        project.apply plugin: "maven-publish"

        // Create a task which emulates the maven-archiver plugin in generating a
        // pom.properties file.
        def pomPropertiesFile = "${project.buildDir}/publications/mavenJava/pom.properties"
        project.task('generatePomPropertiesFileForMavenJavaPublication') {
          outputs.file "${pomPropertiesFile}"
          doLast {
            new File("${pomPropertiesFile}").text =
                """version=${project.version}
                       groupId=${project.mavenGroupId}
                       artifactId=${project.archivesBaseName}"""
          }
        }

        // Have the main artifact jar include both the generate pom.xml and its properties file
        // emulating the behavior of the maven-archiver plugin.
        project.(configuration.shadowClosure ? 'shadowJar' : 'jar') {
          def pomFile = "${project.buildDir}/publications/mavenJava/pom-default.xml"

          // Validate that the artifacts exist before copying them into the jar.
          doFirst {
            if (!project.file("${pomFile}").exists()) {
              throw new GradleException("Expected ${pomFile} to have been generated by the 'generatePomFileForMavenJavaPublication' task.")
            }
            if (!project.file("${pomPropertiesFile}").exists()) {
              throw new GradleException("Expected ${pomPropertiesFile} to have been generated by the 'generatePomPropertiesFileForMavenJavaPublication' task.")
            }
          }

          dependsOn 'generatePomFileForMavenJavaPublication'
          into("META-INF/maven/${project.mavenGroupId}/${project.archivesBaseName}") {
            from "${pomFile}"
            rename('.*', 'pom.xml')
          }

          dependsOn project.generatePomPropertiesFileForMavenJavaPublication
          into("META-INF/maven/${project.mavenGroupId}/${project.archivesBaseName}") { from "${pomPropertiesFile}" }
        }

        // Only build artifacts for archives if we are publishing
        if (configuration.shadowClosure) {
          project.artifacts.archives project.shadowJar
          project.artifacts.archives project.shadowTestJar
        } else {
          project.artifacts.archives project.jar
          project.artifacts.archives project.testJar
        }

        project.task('sourcesJar', type: Jar) {
          from project.sourceSets.main.allSource
          classifier = 'sources'
        }
        project.artifacts.archives project.sourcesJar

        project.task('testSourcesJar', type: Jar) {
          from project.sourceSets.test.allSource
          classifier = 'test-sources'
        }
        project.artifacts.archives project.testSourcesJar

        project.task('javadocJar', type: Jar, dependsOn: project.javadoc) {
          classifier = 'javadoc'
          from project.javadoc.destinationDir
        }
        project.artifacts.archives project.javadocJar

        project.publishing {
          repositories project.ext.repositories

          publications {
            mavenJava(MavenPublication) {
              if (configuration.shadowClosure) {
                artifact project.shadowJar
                artifact project.shadowTestJar
              } else {
                artifact project.jar
                artifact project.testJar
              }
              artifact project.sourcesJar
              artifact project.testSourcesJar
              artifact project.javadocJar

              artifactId = project.archivesBaseName
              groupId = project.mavenGroupId

              pom {
                name = project.description
                if (project.hasProperty("summary")) {
                  description = project.summary
                }
                url = "http://beam.apache.org"
                inceptionYear = "2016"
                licenses {
                  license {
                    name = "Apache License, Version 2.0"
                    url = "http://www.apache.org/licenses/LICENSE-2.0.txt"
                    distribution = "repo"
                  }
                }
                scm {
                  connection = "scm:git:https://gitbox.apache.org/repos/asf/beam.git"
                  developerConnection = "scm:git:https://gitbox.apache.org/repos/asf/beam.git"
                  url = "https://gitbox.apache.org/repos/asf?p=beam.git;a=summary"
                }
                issueManagement {
                  system = "jira"
                  url = "https://issues.apache.org/jira/browse/BEAM"
                }
                mailingLists {
                  mailingList {
                    name = "Beam Dev"
                    subscribe = "dev-subscribe@beam.apache.org"
                    unsubscribe = "dev-unsubscribe@beam.apache.org"
                    post = "dev@beam.apache.org"
                    archive = "http://www.mail-archive.com/dev%beam.apache.org"
                  }
                  mailingList {
                    name = "Beam User"
                    subscribe = "user-subscribe@beam.apache.org"
                    unsubscribe = "user-unsubscribe@beam.apache.org"
                    post = "user@beam.apache.org"
                    archive = "http://www.mail-archive.com/user%beam.apache.org"
                  }
                  mailingList {
                    name = "Beam Commits"
                    subscribe = "commits-subscribe@beam.apache.org"
                    unsubscribe = "commits-unsubscribe@beam.apache.org"
                    post = "commits@beam.apache.org"
                    archive = "http://www.mail-archive.com/commits%beam.apache.org"
                  }
                }
                developers {
                  developer {
                    name = "The Apache Beam Team"
                    email = "dev@beam.apache.org"
                    url = "http://beam.apache.org"
                    organization = "Apache Software Foundation"
                    organizationUrl = "http://www.apache.org"
                  }
                }
              }

              pom.withXml {
                def root = asNode()

                // Add "repositories" section if it was configured
                if (configuration.mavenRepositories && configuration.mavenRepositories.size() > 0) {
                  def repositoriesNode = root.appendNode('repositories')
                  configuration.mavenRepositories.each {
                    def repositoryNode = repositoriesNode.appendNode('repository')
                    repositoryNode.appendNode('id', it.get('id'))
                    repositoryNode.appendNode('url', it.get('url'))
                  }
                }

                def dependenciesNode = root.appendNode('dependencies')

                // BOMs, declared with 'platform' or 'enforced-platform', appear in <dependencyManagement> section
                def boms = []

                def generateDependenciesFromConfiguration = { param ->
                  project.configurations."${param.configuration}".allDependencies.each {
                    String category = it.getAttributes().getAttribute(Category.CATEGORY_ATTRIBUTE)
                    if (Category.ENFORCED_PLATFORM == category || Category.REGULAR_PLATFORM == category) {
                      boms.add(it)
                      return
                    }

                    def dependencyNode = dependenciesNode.appendNode('dependency')
                    def appendClassifier = { dep ->
                      dep.artifacts.each { art ->
                        if (art.hasProperty('classifier')) {
                          dependencyNode.appendNode('classifier', art.classifier)
                        }
                      }
                    }

                    if (it instanceof ProjectDependency) {
                      dependencyNode.appendNode('groupId', it.getDependencyProject().mavenGroupId)
                      dependencyNode.appendNode('artifactId', it.getDependencyProject().archivesBaseName)
                      dependencyNode.appendNode('version', it.version)
                      dependencyNode.appendNode('scope', param.scope)
                      appendClassifier(it)
                    } else {
                      dependencyNode.appendNode('groupId', it.group)
                      dependencyNode.appendNode('artifactId', it.name)
                      if (it.version != null) { // bom-managed artifacts do not have their versions
                        dependencyNode.appendNode('version', it.version)
                      }
                      dependencyNode.appendNode('scope', param.scope)
                      appendClassifier(it)
                    }

                    // Start with any exclusions that were added via configuration exclude rules.
                    // Then add all the exclusions that are specific to the dependency (if any
                    // were declared). Finally build the node that represents all exclusions.
                    def exclusions = []
                    exclusions += project.configurations."${param.configuration}".excludeRules
                    if (it.hasProperty('excludeRules')) {
                      exclusions += it.excludeRules
                    }
                    if (!exclusions.empty) {
                      def exclusionsNode = dependencyNode.appendNode('exclusions')
                      exclusions.each { exclude ->
                        def exclusionNode = exclusionsNode.appendNode('exclusion')
                        exclusionNode.appendNode('groupId', exclude.group)
                        exclusionNode.appendNode('artifactId', exclude.module)
                      }
                    }
                  }
                }

                // TODO: Should we use the runtime scope instead of the compile scope
                // which forces all our consumers to declare what they consume?
                generateDependenciesFromConfiguration(
                    configuration: (configuration.shadowClosure ? 'shadow' : 'compile'), scope: 'compile')
                generateDependenciesFromConfiguration(configuration: 'provided', scope: 'provided')

                if (!boms.isEmpty()) {
                  def dependencyManagementNode = root.appendNode('dependencyManagement')
                  def dependencyManagementDependencies = dependencyManagementNode.appendNode('dependencies')

                  // Resolve linkage error with guava jre vs android caused by Google Cloud libraries BOM
                  // https://github.com/GoogleCloudPlatform/cloud-opensource-java/wiki/The-Google-Cloud-Platform-Libraries-BOM#guava-versions--jre-or--android
                  def guavaDependencyNode = dependencyManagementDependencies.appendNode('dependency')
                  guavaDependencyNode.appendNode('groupId', 'com.google.guava')
                  guavaDependencyNode.appendNode('artifactId', 'guava')
                  guavaDependencyNode.appendNode('version', "$guava_version")

                  boms.each {
                    def dependencyNode = dependencyManagementDependencies.appendNode('dependency')
                    dependencyNode.appendNode('groupId', it.group)
                    dependencyNode.appendNode('artifactId', it.name)
                    dependencyNode.appendNode('version', it.version)
                    dependencyNode.appendNode('type', 'pom')
                    dependencyNode.appendNode('scope', 'import')
                  }
                }
                // NB: This must come after asNode() logic, as it seems asNode()
                // removes XML comments.
                // TODO: Load this from file?
                def elem = asElement()
                def hdr = elem.getOwnerDocument().createComment(
                    '''
  Licensed to the Apache Software Foundation (ASF) under one or more
  contributor license agreements.  See the NOTICE file distributed with
  this work for additional information regarding copyright ownership.
  The ASF licenses this file to You under the Apache License, Version 2.0
  (the "License"); you may not use this file except in compliance with
  the License.  You may obtain a copy of the License at
      http://www.apache.org/licenses/LICENSE-2.0
  Unless required by applicable law or agreed to in writing, software
  distributed under the License is distributed on an "AS IS" BASIS,
  WITHOUT WARRANTIES OR CONDITIONS OF ANY KIND, either express or implied.
  See the License for the specific language governing permissions and
  limitations under the License.
''')
                elem.insertBefore(hdr, elem.getFirstChild())
              }
            }
          }
        }
        // Only sign artifacts if we are performing a release
        if (isRelease(project) && !project.hasProperty('noSigning')) {
          project.apply plugin: "signing"
          project.signing {
            useGpgCmd()
            sign project.publishing.publications
          }
        }
      }

      // Ban these dependencies from all configurations
      project.configurations.all {
        // guava-jdk5 brings in classes which conflict with guava
        exclude group: "com.google.guava", module: "guava-jdk5"
        // Ban the usage of the JDK tools as a library as this is system dependent
        exclude group: "jdk.tools", module: "jdk.tools"
        // protobuf-lite duplicates classes which conflict with protobuf-java
        exclude group: "com.google.protobuf", module: "protobuf-lite"
        // Exclude these test dependencies because they bundle other common
        // test libraries classes causing version conflicts. Users should rely
        // on using the yyy-core package instead of the yyy-all package.
        exclude group: "org.hamcrest", module: "hamcrest-all"
      }

      // Force usage of the libraries defined within our common set found in the root
      // build.gradle instead of using Gradles default dependency resolution mechanism
      // which chooses the latest version available.
      //
      // TODO: Figure out whether we should force all dependency conflict resolution
      // to occur in the "shadow" and "shadowTest" configurations.
      project.configurations.all { config ->
        // When running beam_Dependency_Check, resolutionStrategy should not be used; otherwise
        // gradle-versions-plugin does not report the latest versions of the dependencies.
        def startTasks = project.gradle.startParameter.taskNames
        def inDependencyUpdates = 'dependencyUpdates' in startTasks || 'runBeamDependencyCheck' in startTasks

        // The "errorprone" configuration controls the classpath used by errorprone static analysis, which
        // has different dependencies than our project.
        if (config.getName() != "errorprone" && !inDependencyUpdates) {
          config.resolutionStrategy {
            // Filtering versionless coordinates that depend on BOM. Beam project needs to set the
            // versions for only handful libraries when building the project (BEAM-9542).
            def librariesWithVersion = project.library.java.values().findAll { it.split(':').size() > 2 }
            force librariesWithVersion
          }
        }
      }
    }
    def cleanUpTask = project.task('cleanUp') {
      dependsOn ':runners:google-cloud-dataflow-java:cleanUpDockerImages'
    }

    // When applied in a module's build.gradle file, this closure provides task for running
    // IO integration tests.
    project.ext.enableJavaPerformanceTesting = {

      // Use the implicit it parameter of the closure to handle zero argument or one argument map calls.
      // See: http://groovy-lang.org/closures.html#implicit-it
      JavaPerformanceTestConfiguration configuration = it ? it as JavaPerformanceTestConfiguration : new JavaPerformanceTestConfiguration()

      // Task for running integration tests
      def itTask = project.task('integrationTest', type: Test) {

        // Disable Gradle cache (it should not be used because the IT's won't run).
        outputs.upToDateWhen { false }

        include "**/*IT.class"

        def pipelineOptionsString = configuration.integrationTestPipelineOptions
        def pipelineOptionsStringFormatted
        def allOptionsList

        if(pipelineOptionsString) {
          allOptionsList = (new JsonSlurper()).parseText(pipelineOptionsString)
        }

        if (pipelineOptionsString && configuration.runner?.equalsIgnoreCase('dataflow')) {
          if (pipelineOptionsString.contains('use_runner_v2')) {
            dependsOn ':runners:google-cloud-dataflow-java:buildAndPushDockerContainer'
          } else {
            project.evaluationDependsOn(":runners:google-cloud-dataflow-java:worker:legacy-worker")
          }
        }

        // We construct the pipeline options during task execution time in order to get dockerImageName.
        doFirst {
          if (pipelineOptionsString && configuration.runner?.equalsIgnoreCase('dataflow')) {
            def dataflowRegion = project.findProperty('dataflowRegion') ?: 'us-central1'
            if (pipelineOptionsString.contains('use_runner_v2')) {
              def dockerImageName = project.project(':runners:google-cloud-dataflow-java').ext.dockerImageName
              allOptionsList.addAll([
                "--workerHarnessContainerImage=${dockerImageName}",
                "--region=${dataflowRegion}"
              ])
            } else {
              def dataflowWorkerJar = project.findProperty('dataflowWorkerJar') ?:
                  project.project(":runners:google-cloud-dataflow-java:worker:legacy-worker").shadowJar.archivePath
              allOptionsList.addAll([
                '--workerHarnessContainerImage=',
                "--dataflowWorkerJar=${dataflowWorkerJar}",
                "--region=${dataflowRegion}"
              ])
            }
          }

          // Windows handles quotation marks differently
          if (pipelineOptionsString && System.properties['os.name'].toLowerCase().contains('windows')) {
            def allOptionsListFormatted = allOptionsList.collect { "\"$it\"" }
            pipelineOptionsStringFormatted = JsonOutput.toJson(allOptionsListFormatted)
          } else if (pipelineOptionsString) {
            pipelineOptionsStringFormatted = JsonOutput.toJson(allOptionsList)
          }

          systemProperties.beamTestPipelineOptions = pipelineOptionsStringFormatted ?: pipelineOptionsString
        }
      }
      project.afterEvaluate {
        // Ensure all tasks which use published docker images run before they are cleaned up
        project.tasks.each { t ->
          if (t.dependsOn.contains(":runners:google-cloud-dataflow-java:buildAndPushDockerContainer")) {
            t.finalizedBy cleanUpTask
          }
        }
      }
    }

    // When applied in a module's build.gradle file, this closure adds task providing
    // additional dependencies that might be needed while running integration tests.
    project.ext.provideIntegrationTestingDependencies = {

      // Use the implicit it parameter of the closure to handle zero argument or one argument map calls.
      // See: http://groovy-lang.org/closures.html#implicit-it
      JavaPerformanceTestConfiguration configuration = it ? it as JavaPerformanceTestConfiguration : new JavaPerformanceTestConfiguration()

      project.dependencies {
        def runner = configuration.runner
        def filesystem = configuration.filesystem

        /* include dependencies required by runners */
        //if (runner?.contains('dataflow')) {
        if (runner?.equalsIgnoreCase('dataflow')) {
          testRuntime it.project(path: ":runners:google-cloud-dataflow-java", configuration: 'testRuntime')
          testRuntime it.project(path: ":runners:google-cloud-dataflow-java:worker:legacy-worker", configuration: 'shadow')
        }

        if (runner?.equalsIgnoreCase('direct')) {
          testRuntime it.project(path: ":runners:direct-java", configuration: 'shadowTest')
        }

        if (runner?.equalsIgnoreCase('flink')) {
          testRuntime it.project(path: ":runners:flink:${project.ext.latestFlinkVersion}", configuration: 'testRuntime')
        }

        if (runner?.equalsIgnoreCase('spark')) {
          testRuntime it.project(path: ":runners:spark:2", configuration: 'testRuntime')
          testRuntime project.library.java.spark_core
          testRuntime project.library.java.spark_streaming

          // Testing the Spark runner causes a StackOverflowError if slf4j-jdk14 is on the classpath
          project.configurations.testRuntimeClasspath {
            exclude group: "org.slf4j", module: "slf4j-jdk14"
          }
        }

        /* include dependencies required by filesystems */
        if (filesystem?.equalsIgnoreCase('hdfs')) {
          testRuntime it.project(path: ":sdks:java:io:hadoop-file-system", configuration: 'testRuntime')
          testRuntime project.library.java.hadoop_client
        }

        /* include dependencies required by AWS S3 */
        if (filesystem?.equalsIgnoreCase('s3')) {
          testRuntime it.project(path: ":sdks:java:io:amazon-web-services", configuration: 'testRuntime')
        }
      }
      project.task('packageIntegrationTests', type: Jar)
    }

    /** ***********************************************************************************************/

    project.ext.applyGoNature = {
      // Define common lifecycle tasks and artifact types
      project.apply plugin: 'base'

      project.apply plugin: "com.github.blindpirate.gogradle"
      project.golang { goVersion = '1.12.7' }

      project.repositories {
        golang {
          // Gogradle doesn't like thrift: https://github.com/gogradle/gogradle/issues/183
          root 'git.apache.org/thrift.git'
          emptyDir()
        }
        golang {
          root 'github.com/apache/thrift'
          emptyDir()
        }
        project.clean.dependsOn project.goClean
        project.check.dependsOn project.goCheck
        project.assemble.dependsOn project.goBuild
      }

      project.idea {
        module {
          // The gogradle plugin downloads all dependencies into the source tree here,
          // which is a path baked into golang
          excludeDirs += project.file("${project.path}/vendor")

          // gogradle's private working directory
          excludeDirs += project.file("${project.path}/.gogradle")
        }
      }

      // Clean up the vendor directory that the gogragle plugin sets up on build.
      project.tasks.create(name: 'cleanVendor', type: Delete) {
        doFirst {
          delete project.file("vendor")
        }
      }
    }

    /** ***********************************************************************************************/

    project.ext.applyDockerNature = {
      project.apply plugin: "com.palantir.docker"
      project.docker { noCache true }
      project.tasks.create(name: "copyLicenses", type: Copy) {
        from "${project.rootProject.projectDir}/LICENSE"
        from "${project.rootProject.projectDir}/NOTICE"
        into "build/target"
      }
      project.tasks.dockerPrepare.dependsOn project.tasks.copyLicenses
    }

    project.ext.applyDockerRunNature = {
      project.apply plugin: "com.palantir.docker-run"
    }
    /** ***********************************************************************************************/

    project.ext.applyGroovyNature = {
      project.apply plugin: "groovy"

      project.apply plugin: "com.diffplug.spotless"
      def disableSpotlessCheck = project.hasProperty('disableSpotlessCheck') &&
          project.disableSpotlessCheck == 'true'
      project.spotless {
        enforceCheck !disableSpotlessCheck
        def grEclipseConfig = project.project(":").file("buildSrc/greclipse.properties")
        groovy {
          greclipse().configFile(grEclipseConfig)
          target project.fileTree(project.projectDir) { include '**/*.groovy' }
        }
        groovyGradle { greclipse().configFile(grEclipseConfig) }
      }
    }

    // containerImageName returns a configurable container image name, by default a
    // development image at docker.io (see sdks/CONTAINERS.md):
    //
    //    format: apache/beam_$NAME_sdk:latest
    //    ie: apache/beam_python3.7_sdk:latest apache/beam_java8_sdk:latest apache/beam_go_sdk:latest
    //
    // Both the root and tag can be defined using properties or explicitly provided.
    project.ext.containerImageName = {
      // Use the implicit it parameter of the closure to handle zero argument or one argument map calls.
      ContainerImageNameConfiguration configuration = it ? it as ContainerImageNameConfiguration : new ContainerImageNameConfiguration()

      if (configuration.root == null) {
        if (project.rootProject.hasProperty(["docker-repository-root"])) {
          configuration.root = project.rootProject["docker-repository-root"]
        } else {
          configuration.root = "${System.properties["user.name"]}-docker-apache.bintray.io/beam"
        }
      }
      if (configuration.tag == null) {
        if (project.rootProject.hasProperty(["docker-tag"])) {
          configuration.tag = project.rootProject["docker-tag"]
        } else {
          configuration.tag = 'latest'
        }
      }
      return "${configuration.root}/${configuration.name}:${configuration.tag}"
    }

    project.ext.containerImageTags = {
      String[] tags
      if (project.rootProject.hasProperty(["docker-tag-list"])) {
        tags = project.rootProject["docker-tag-list"].split(',')
      } else {
        tags = [
          project.rootProject.hasProperty(["docker-tag"]) ?
          project.rootProject["docker-tag"] : project.sdk_version
        ]
      }
      return tags
    }

    /** ***********************************************************************************************/

    // applyGrpcNature should only be applied to projects who wish to use
    // unvendored gRPC / protobuf dependencies.
    project.ext.applyGrpcNature = {
      project.apply plugin: "com.google.protobuf"
      project.protobuf {
        protoc {
          // The artifact spec for the Protobuf Compiler
          artifact = "com.google.protobuf:protoc:$protobuf_version" }

        // Configure the codegen plugins
        plugins {
          // An artifact spec for a protoc plugin, with "grpc" as
          // the identifier, which can be referred to in the "plugins"
          // container of the "generateProtoTasks" closure.
          grpc { artifact = "io.grpc:protoc-gen-grpc-java:$grpc_version" }
        }

        generateProtoTasks {
          ofSourceSet("main")*.plugins {
            // Apply the "grpc" plugin whose spec is defined above, without
            // options.  Note the braces cannot be omitted, otherwise the
            // plugin will not be added. This is because of the implicit way
            // NamedDomainObjectContainer binds the methods.
            grpc {}
          }
        }
      }

      def generatedProtoMainJavaDir = "${project.buildDir}/generated/source/proto/main/java"
      def generatedProtoTestJavaDir = "${project.buildDir}/generated/source/proto/test/java"
      def generatedGrpcMainJavaDir = "${project.buildDir}/generated/source/proto/main/grpc"
      def generatedGrpcTestJavaDir = "${project.buildDir}/generated/source/proto/test/grpc"
      project.idea {
        module {
          sourceDirs += project.file(generatedProtoMainJavaDir)
          generatedSourceDirs += project.file(generatedProtoMainJavaDir)

          testSourceDirs += project.file(generatedProtoTestJavaDir)
          generatedSourceDirs += project.file(generatedProtoTestJavaDir)

          sourceDirs += project.file(generatedGrpcMainJavaDir)
          generatedSourceDirs += project.file(generatedGrpcMainJavaDir)

          testSourceDirs += project.file(generatedGrpcTestJavaDir)
          generatedSourceDirs += project.file(generatedGrpcTestJavaDir)
        }
      }
    }

    /** ***********************************************************************************************/

    // applyPortabilityNature should only be applied to projects that want to use
    // vendored gRPC / protobuf dependencies.
    project.ext.applyPortabilityNature = {
      PortabilityNatureConfiguration configuration = it ? it as PortabilityNatureConfiguration : new PortabilityNatureConfiguration()

      if (configuration.archivesBaseName) {
        project.archivesBaseName = configuration.archivesBaseName
      }

      project.ext.applyJavaNature(
          enableStrictDependencies: false,
          exportJavadoc: false,
          enableSpotbugs: false,
          publish: configuration.publish,
          generatedClassPatterns: configuration.generatedClassPatterns,
          archivesBaseName: configuration.archivesBaseName,
          automaticModuleName: configuration.automaticModuleName,
          shadowJarValidationExcludes: it.shadowJarValidationExcludes,
          shadowClosure: GrpcVendoring_1_26_0.shadowClosure() << {
            // We perform all the code relocations but don't include
            // any of the actual dependencies since they will be supplied
            // by org.apache.beam:beam-vendor-grpc-v1p26p0:0.1
            dependencies {
              include(dependency { return false })
            }
          })

      // Don't force modules here because we don't want to take the shared declarations in build_rules.gradle
      // because we would like to have the freedom to choose which versions of dependencies we
      // are using for the portability APIs separate from what is being used inside other modules such as GCP.
      project.configurations.all { config ->
        config.resolutionStrategy { forcedModules = []}
      }

      project.apply plugin: "com.google.protobuf"
      project.protobuf {
        protoc {
          // The artifact spec for the Protobuf Compiler
          artifact = "com.google.protobuf:protoc:${GrpcVendoring_1_26_0.protobuf_version}" }

        // Configure the codegen plugins
        plugins {
          // An artifact spec for a protoc plugin, with "grpc" as
          // the identifier, which can be referred to in the "plugins"
          // container of the "generateProtoTasks" closure.
          grpc { artifact = "io.grpc:protoc-gen-grpc-java:${GrpcVendoring_1_26_0.grpc_version}" }
        }

        generateProtoTasks {
          ofSourceSet("main")*.plugins {
            // Apply the "grpc" plugin whose spec is defined above, without
            // options.  Note the braces cannot be omitted, otherwise the
            // plugin will not be added. This is because of the implicit way
            // NamedDomainObjectContainer binds the methods.
            grpc { }
          }
        }
      }

      project.dependencies GrpcVendoring_1_26_0.dependenciesClosure() << { shadow project.ext.library.java.vendored_grpc_1_26_0 }
    }

    /** ***********************************************************************************************/

    // TODO: Decide whether this should be inlined into the one project that relies on it
    // or be left here.
    project.ext.applyAvroNature = { project.apply plugin: "com.commercehub.gradle.plugin.avro" }

    project.ext.applyAntlrNature = {
      project.apply plugin: 'antlr'
      project.idea {
        module {
          // mark antlrs output folders as generated
          generatedSourceDirs += project.generateGrammarSource.outputDirectory
          generatedSourceDirs += project.generateTestGrammarSource.outputDirectory
        }
      }
    }

    // Creates a task to run the quickstart for a runner.
    // Releases version and URL, can be overriden for a RC release with
    // ./gradlew :release:runJavaExamplesValidationTask -Pver=2.3.0 -Prepourl=https://repository.apache.org/content/repositories/orgapachebeam-1027
    project.ext.createJavaExamplesArchetypeValidationTask = {
      JavaExamplesArchetypeValidationConfiguration config = it as JavaExamplesArchetypeValidationConfiguration
      def taskName = "run${config.type}Java${config.runner}"
      def releaseVersion = project.findProperty('ver') ?: project.version
      def releaseRepo = project.findProperty('repourl') ?: 'https://repository.apache.org/content/repositories/snapshots'
      def argsNeeded = [
        "--ver=${releaseVersion}",
        "--repourl=${releaseRepo}"
      ]
      if (config.gcpProject) {
        argsNeeded.add("--gcpProject=${config.gcpProject}")
      }
      if (config.gcpRegion) {
        argsNeeded.add("--gcpRegion=${config.gcpRegion}")
      }
      if (config.gcsBucket) {
        argsNeeded.add("--gcsBucket=${config.gcsBucket}")
      }
      if (config.bqDataset) {
        argsNeeded.add("--bqDataset=${config.bqDataset}")
      }
      if (config.pubsubTopic) {
        argsNeeded.add("--pubsubTopic=${config.pubsubTopic}")
      }
      project.evaluationDependsOn(':release')
      project.task(taskName, dependsOn: ':release:classes', type: JavaExec) {
        group = "Verification"
        description = "Run the Beam ${config.type} with the ${config.runner} runner"
        main = "${config.type}-java-${config.runner}".toLowerCase()
        classpath = project.project(':release').sourceSets.main.runtimeClasspath
        args argsNeeded
      }
    }


    /** ***********************************************************************************************/

    // Method to create the PortableValidatesRunnerTask.
    // The method takes PortableValidatesRunnerConfiguration as parameter.
    project.ext.createPortableValidatesRunnerTask = {
      /*
       * We need to rely on manually specifying these evaluationDependsOn to ensure that
       * the following projects are evaluated before we evaluate this project. This is because
       * we are attempting to reference the "sourceSets.test.output" directly.
       */
      project.evaluationDependsOn(":sdks:java:core")
      project.evaluationDependsOn(":runners:core-java")
      def config = it ? it as PortableValidatesRunnerConfiguration : new PortableValidatesRunnerConfiguration()
      def name = config.name
      def beamTestPipelineOptions = [
        "--runner=org.apache.beam.runners.portability.testing.TestPortableRunner",
        "--jobServerDriver=${config.jobServerDriver}",
        "--environmentCacheMillis=10000",
        "--experiments=beam_fn_api",
      ]
      beamTestPipelineOptions.addAll(config.pipelineOpts)
      if (config.environment == PortableValidatesRunnerConfiguration.Environment.EMBEDDED) {
        beamTestPipelineOptions += "--defaultEnvironmentType=EMBEDDED"
      }
      if (config.jobServerConfig) {
        beamTestPipelineOptions.add("--jobServerConfig=${config.jobServerConfig}")
      }
      config.systemProperties.put("beamTestPipelineOptions", JsonOutput.toJson(beamTestPipelineOptions))
      project.tasks.create(name: name, type: Test) {
        group = "Verification"
        description = "Validates the PortableRunner with JobServer ${config.jobServerDriver}"
        systemProperties config.systemProperties
        classpath = config.testClasspathConfiguration
        testClassesDirs = project.files(project.project(":sdks:java:core").sourceSets.test.output.classesDirs, project.project(":runners:core-java").sourceSets.test.output.classesDirs)
        maxParallelForks config.numParallelTests
        useJUnit(config.testCategories)
        filter(config.testFilter)
        // increase maxHeapSize as this is directly correlated to direct memory,
        // see https://issues.apache.org/jira/browse/BEAM-6698
        maxHeapSize = '4g'
        if (config.environment == PortableValidatesRunnerConfiguration.Environment.DOCKER) {
          dependsOn ':sdks:java:container:java8:docker'
        }
      }
    }

    /** ***********************************************************************************************/

    // Method to create the crossLanguageValidatesRunnerTask.
    // The method takes crossLanguageValidatesRunnerConfiguration as parameter.
    project.ext.createCrossLanguageValidatesRunnerTask = {
      // This task won't work if the python build file doesn't exist.
      if (!project.project(":sdks:python").buildFile.exists()) {
        System.err.println 'Python build file not found. Skipping createCrossLanguageValidatesRunnerTask.'
        return
      }
      def config = it ? it as CrossLanguageValidatesRunnerConfiguration : new CrossLanguageValidatesRunnerConfiguration()

      project.evaluationDependsOn(":sdks:python")
      project.evaluationDependsOn(":sdks:java:testing:expansion-service")
      project.evaluationDependsOn(":runners:core-construction-java")

      // Task for launching expansion services
      def envDir = project.project(":sdks:python").envdir
      def pythonDir = project.project(":sdks:python").projectDir
      def javaPort = startingExpansionPortNumber.getAndDecrement()
      def pythonPort = startingExpansionPortNumber.getAndDecrement()
      def expansionJar = project.project(':sdks:java:testing:expansion-service').buildTestExpansionServiceJar.archivePath
      def expansionServiceOpts = [
        "group_id": project.name,
        "java_expansion_service_jar": expansionJar,
        "java_port": javaPort,
        "python_virtualenv_dir": envDir,
        "python_expansion_service_module": "apache_beam.runners.portability.expansion_service_test",
        "python_port": pythonPort
      ]
      def serviceArgs = project.project(':sdks:python').mapToArgString(expansionServiceOpts)
      def pythonContainerSuffix = project.project(':sdks:python').pythonVersion == '2.7' ? '2' : project.project(':sdks:python').pythonVersion.replace('.', '')
      def javaContainerSuffix
      if (JavaVersion.current() == JavaVersion.VERSION_1_8) {
        javaContainerSuffix = 'java8'
      } else if (JavaVersion.current() == JavaVersion.VERSION_11) {
        javaContainerSuffix = 'java11'
      } else {
        throw new GradleException("unsupported java version.")
      }
      def setupTask = project.tasks.create(name: config.name+"Setup", type: Exec) {
        dependsOn ':sdks:java:container:'+javaContainerSuffix+':docker'
        dependsOn ':sdks:python:container:py'+pythonContainerSuffix+':docker'
        dependsOn ':sdks:java:testing:expansion-service:buildTestExpansionServiceJar'
        dependsOn ":sdks:python:installGcpTest"
        // setup test env
        executable 'sh'
        args '-c', "$pythonDir/scripts/run_expansion_services.sh stop --group_id ${project.name} && $pythonDir/scripts/run_expansion_services.sh start $serviceArgs"
      }

      def mainTask = project.tasks.create(name: config.name) {
        group = "Verification"
        description = "Validates cross-language capability of runner"
      }

      def cleanupTask = project.tasks.create(name: config.name+'Cleanup', type: Exec) {
        // teardown test env
        executable 'sh'
        args '-c', "$pythonDir/scripts/run_expansion_services.sh stop --group_id ${project.name}"
      }
      setupTask.finalizedBy cleanupTask
      config.startJobServer.finalizedBy config.cleanupJobServer

      def sdkLocationOpt = []
      if (config.needsSdkLocation) {
        setupTask.dependsOn ':sdks:python:sdist'
        sdkLocationOpt = [
          "--sdk_location=${pythonDir}/build/apache-beam.tar.gz"
        ]
      }

      ['Java': javaPort, 'Python': pythonPort].each { sdk, port ->
        // Task for running testcases in Java SDK
        def javaTask = project.tasks.create(name: config.name+"JavaUsing"+sdk, type: Test) {
          group = "Verification"
          description = "Validates runner for cross-language capability of using ${sdk} transforms from Java SDK"
          systemProperty "beamTestPipelineOptions", JsonOutput.toJson(config.javaPipelineOptions)
          systemProperty "expansionJar", expansionJar
          systemProperty "expansionPort", port
          classpath = config.classpath
          testClassesDirs = project.files(project.project(":runners:core-construction-java").sourceSets.test.output.classesDirs)
          maxParallelForks config.numParallelTests
          useJUnit(config.javaTestCategories)
          // increase maxHeapSize as this is directly correlated to direct memory,
          // see https://issues.apache.org/jira/browse/BEAM-6698
          maxHeapSize = '4g'
          dependsOn setupTask
          dependsOn config.startJobServer
        }
        mainTask.dependsOn javaTask
        cleanupTask.mustRunAfter javaTask
        config.cleanupJobServer.mustRunAfter javaTask

        // Task for running testcases in Python SDK
        def testOpts = [
          "--attr=${config.pythonTestAttr}"
        ]
        def beamPythonTestPipelineOptions = [
          "pipeline_opts": config.pythonPipelineOptions + sdkLocationOpt,
          "test_opts": testOpts + config.nosetestsOptions,
          "suite": "xlangValidateRunner"
        ]
        def cmdArgs = project.project(':sdks:python').mapToArgString(beamPythonTestPipelineOptions)
        def pythonTask = project.tasks.create(name: config.name+"PythonUsing"+sdk, type: Exec) {
          group = "Verification"
          description = "Validates runner for cross-language capability of using ${sdk} transforms from Python SDK"
          environment "EXPANSION_JAR", expansionJar
          environment "EXPANSION_PORT", port
          executable 'sh'
          args '-c', ". $envDir/bin/activate && cd $pythonDir && ./scripts/run_integration_test.sh $cmdArgs"
          dependsOn setupTask
          dependsOn config.startJobServer
        }
        mainTask.dependsOn pythonTask
        cleanupTask.mustRunAfter pythonTask
        config.cleanupJobServer.mustRunAfter pythonTask
      }

      // Task for running Python-only testcases in Java SDK
      def javaUsingPythonOnlyTask = project.tasks.create(name: config.name+"JavaUsingPythonOnly", type: Test) {
        group = "Verification"
        description = "Validates runner for cross-language capability of using Python-only transforms from Java SDK"
        systemProperty "beamTestPipelineOptions", JsonOutput.toJson(config.javaPipelineOptions)
        systemProperty "expansionJar", expansionJar
        systemProperty "expansionPort", pythonPort
        classpath = config.classpath
        testClassesDirs = project.files(project.project(":runners:core-construction-java").sourceSets.test.output.classesDirs)
        maxParallelForks config.numParallelTests
        useJUnit {
          includeCategories 'org.apache.beam.sdk.testing.UsesPythonExpansionService'
        }
        // increase maxHeapSize as this is directly correlated to direct memory,
        // see https://issues.apache.org/jira/browse/BEAM-6698
        maxHeapSize = '4g'
        dependsOn setupTask
        dependsOn config.startJobServer
      }
      mainTask.dependsOn javaUsingPythonOnlyTask
      cleanupTask.mustRunAfter javaUsingPythonOnlyTask
      config.cleanupJobServer.mustRunAfter javaUsingPythonOnlyTask

      // Task for running testcases in Python SDK
      def testOpts = [
        "--attr=UsesSqlExpansionService"
      ]
      def beamPythonTestPipelineOptions = [
        "pipeline_opts": config.pythonPipelineOptions + sdkLocationOpt,
        "test_opts": testOpts + config.nosetestsOptions,
        "suite": "xlangSqlValidateRunner"
      ]
      def cmdArgs = project.project(':sdks:python').mapToArgString(beamPythonTestPipelineOptions)
      def pythonSqlTask = project.tasks.create(name: config.name+"PythonUsingSql", type: Exec) {
        group = "Verification"
        description = "Validates runner for cross-language capability of using Java's SqlTransform from Python SDK"
        executable 'sh'
        args '-c', ". $envDir/bin/activate && cd $pythonDir && ./scripts/run_integration_test.sh $cmdArgs"
        dependsOn setupTask
        dependsOn config.startJobServer
        dependsOn ':sdks:java:extensions:sql:expansion-service:shadowJar'
      }
      mainTask.dependsOn pythonSqlTask
      cleanupTask.mustRunAfter pythonSqlTask
      config.cleanupJobServer.mustRunAfter pythonSqlTask
    }

    /** ***********************************************************************************************/

    project.ext.applyPythonNature = {

      // Define common lifecycle tasks and artifact types
      project.apply plugin: "base"

      // For some reason base doesn't define a test task  so we define it below and make
      // check depend on it. This makes the Python project similar to the task layout like
      // Java projects, see https://docs.gradle.org/4.2.1/userguide/img/javaPluginTasks.png
      if (project.tasks.findByName('test') == null) {
        project.task('test') {}
      }
      project.check.dependsOn project.test

      project.evaluationDependsOn(":runners:google-cloud-dataflow-java:worker")

      // Due to Beam-4256, we need to limit the length of virtualenv path to make the
      // virtualenv activated properly. So instead of include project name in the path,
      // we use the hash value.
      project.ext.envdir = "${project.rootProject.buildDir}/gradleenv/${project.path.hashCode()}"
      def pythonRootDir = "${project.rootDir}/sdks/python"

      // Python interpreter version for virtualenv setup and test run. This value can be
      // set from commandline with -PpythonVersion, or in build script of certain project.
      // If none of them applied, version set here will be used as default value.
      project.ext.pythonVersion = project.hasProperty('pythonVersion') ?
          project.pythonVersion : '3.8'

      project.task('setupVirtualenv')  {
        doLast {
          def virtualenvCmd = [
            'virtualenv',
            "${project.ext.envdir}",
            "--python=python${project.ext.pythonVersion}",
          ]
          project.exec { commandLine virtualenvCmd }
          project.exec {
            executable 'sh'
            args '-c', ". ${project.ext.envdir}/bin/activate && pip install --retries 10 --upgrade tox==3.20.1 -r ${project.rootDir}/sdks/python/build-requirements.txt"
          }
        }
        // Gradle will delete outputs whenever it thinks they are stale. Putting a
        // specific binary here could make gradle delete it while pip will believe
        // the package is fully installed.
        outputs.dirs(project.ext.envdir)
      }

      project.ext.pythonSdkDeps = project.files(
          project.fileTree(
          dir: "${project.rootDir}",
          include: ['model/**', 'sdks/python/**'],
          // Exclude temporary directories and files that are generated
          // during build and test.
          exclude: [
            '**/build/**',
            '**/dist/**',
            '**/target/**',
            '**/*.pyc',
            'sdks/python/*.egg*/**',
            'sdks/python/test-suites/**',
            'sdks/python/__pycache__',
            '**/reports/test/index.html',
          ])
          )
      def copiedSrcRoot = "${project.buildDir}/srcs"

      // Create new configuration distTarBall which represents Python source
      // distribution tarball generated by :sdks:python:sdist.
      project.configurations { distTarBall }

      project.task('installGcpTest')  {
        dependsOn 'setupVirtualenv'
        dependsOn ':sdks:python:sdist'
        doLast {
          def distTarBall = "${pythonRootDir}/build/apache-beam.tar.gz"
          project.exec {
            executable 'sh'
            args '-c', ". ${project.ext.envdir}/bin/activate && pip install --retries 10 ${distTarBall}[gcp,test,aws,azure]"
          }
        }
      }

      project.task('cleanPython') {
        doLast {
          def activate = "${project.ext.envdir}/bin/activate"
          project.exec {
            executable 'sh'
            args '-c', "if [ -e ${activate} ]; then " +
                ". ${activate} && cd ${pythonRootDir} && python setup.py clean; " +
                "fi"
          }
          project.delete project.buildDir     // Gradle build directory
          project.delete project.ext.envdir   // virtualenv directory
          project.delete "$project.projectDir/target"   // tox work directory
        }
      }
      project.clean.dependsOn project.cleanPython
      // Force this subproject's clean to run before the main :clean, to avoid
      // racing on deletes.
      project.rootProject.clean.dependsOn project.clean

      // Return a joined String from a Map that contains all commandline args of
      // IT test.
      project.ext.mapToArgString = { argMap ->
        def argList = []
        argMap.each { k, v ->
          if (v in List) {
            v = "\"${v.join(' ')}\""
          } else if (v in String && v.contains(' ')) {
            // We should use double quote around the arg value if it contains series
            // of flags joined with space. Otherwise, commandline parsing of the
            // shell script will be broken.
            v = "\"${v.replace('"', '')}\""
          }
          argList.add("--$k $v")
        }
        return argList.join(' ')
      }

      project.ext.toxTask = { name, tox_env, posargs='' ->
        project.tasks.create(name) {
          dependsOn 'setupVirtualenv'
          dependsOn ':sdks:python:sdist'

          doLast {
            // Python source directory is also tox execution workspace, We want
            // to isolate them per tox suite to avoid conflict when running
            // multiple tox suites in parallel.
            project.copy { from project.pythonSdkDeps; into copiedSrcRoot }

            def copiedPyRoot = "${copiedSrcRoot}/sdks/python"
            def distTarBall = "${pythonRootDir}/build/apache-beam.tar.gz"
            project.exec {
              executable 'sh'
              args '-c', ". ${project.ext.envdir}/bin/activate && cd ${copiedPyRoot} && scripts/run_tox.sh $tox_env $distTarBall '$posargs'"
            }
          }
          inputs.files project.pythonSdkDeps
          outputs.files project.fileTree(dir: "${pythonRootDir}/target/.tox/${tox_env}/log/")
        }
      }

      // Run single or a set of integration tests with provided test options and pipeline options.
      project.ext.enablePythonPerformanceTest = {

        // Use the implicit it parameter of the closure to handle zero argument or one argument map calls.
        // See: http://groovy-lang.org/closures.html#implicit-it
        def config = it ? it as PythonPerformanceTestConfiguration : new PythonPerformanceTestConfiguration()

        project.task('integrationTest') {
          dependsOn 'installGcpTest'
          dependsOn ':sdks:python:sdist'

          doLast {
            def argMap = [:]

            // Build test options that configures test environment and framework
            def testOptions = []
            if (config.tests)
              testOptions += "--tests=$config.tests"
            if (config.attribute)
              testOptions += "--attr=$config.attribute"
            testOptions.addAll(config.extraTestOptions)
            argMap["test_opts"] = testOptions

            // Build pipeline options that configures pipeline job
            if (config.pipelineOptions)
              argMap["pipeline_opts"] = config.pipelineOptions
            if (config.kmsKeyName)
              argMap["kms_key_name"] = config.kmsKeyName
            argMap["suite"] = "integrationTest-perf"

            def cmdArgs = project.mapToArgString(argMap)
            def runScriptsDir = "${pythonRootDir}/scripts"
            project.exec {
              executable 'sh'
              args '-c', ". ${project.ext.envdir}/bin/activate && ${runScriptsDir}/run_integration_test.sh ${cmdArgs}"
            }
          }
        }
      }

      def addPortableWordCountTask = { boolean isStreaming, String runner ->
        def taskName = 'portableWordCount' + runner + (isStreaming ? 'Streaming' : 'Batch')
        def flinkJobServerProject = ":runners:flink:${project.ext.latestFlinkVersion}:job-server"
        project.task(taskName) {
          dependsOn = ['installGcpTest']
          mustRunAfter = [
            ":runners:flink:${project.ext.latestFlinkVersion}:job-server:shadowJar",
            ':runners:spark:2:job-server:shadowJar',
            ':sdks:python:container:py36:docker',
            ':sdks:python:container:py37:docker',
            ':sdks:python:container:py38:docker',
          ]
          doLast {
            // TODO: Figure out GCS credentials and use real GCS input and output.
            def outputDir = File.createTempDir(taskName, '')
            def options = [
              "--input=/etc/profile",
              "--output=${outputDir}/out.txt",
              "--runner=${runner}",
              "--parallelism=2",
              "--sdk_worker_parallelism=1",
              "--flink_job_server_jar=${project.project(flinkJobServerProject).shadowJar.archivePath}",
              "--spark_job_server_jar=${project.project(':runners:spark:2:job-server').shadowJar.archivePath}",
            ]
            if (isStreaming)
              options += [
                "--streaming"
              ]
            else
              // workaround for local file output in docker container
              options += [
                "--environment_cache_millis=60000"
              ]
            if (project.hasProperty("jobEndpoint"))
              options += [
                "--job_endpoint=${project.property('jobEndpoint')}"
              ]
            if (project.hasProperty("environmentType")) {
              options += [
                "--environment_type=${project.property('environmentType')}"
              ]
            }
            if (project.hasProperty("environmentConfig")) {
              options += [
                "--environment_config=${project.property('environmentConfig')}"
              ]
            }
            project.exec {
              executable 'sh'
              args '-c', ". ${project.ext.envdir}/bin/activate && python -m apache_beam.examples.wordcount ${options.join(' ')}"
              // TODO: Check that the output file is generated and runs.
            }
          }
        }
      }
      project.ext.addPortableWordCountTasks = {
        ->
        addPortableWordCountTask(false, "FlinkRunner")
        addPortableWordCountTask(true, "FlinkRunner")
        addPortableWordCountTask(false, "SparkRunner")
      }

      project.ext.getVersionSuffix = { String version ->
        return version == '2.7' ? '2' : version.replace('.', '')
      }

      project.ext.getVersionsAsList = { String propertyName ->
        return project.getProperty(propertyName).split(',')
      }
    }
  }

  private void setAutomaticModuleNameHeader(JavaNatureConfiguration configuration, Project project) {
    if (configuration.publish && !configuration.automaticModuleName) {
      throw new GradleException("Expected automaticModuleName to be set for the module that is published to maven repository.")
    } else if (configuration.automaticModuleName) {
      project.jar.manifest {
        attributes 'Automatic-Module-Name': configuration.automaticModuleName
      }
    }
  }
}<|MERGE_RESOLUTION|>--- conflicted
+++ resolved
@@ -506,12 +506,8 @@
         error_prone_annotations                     : "com.google.errorprone:error_prone_annotations:$errorprone_version",
         gax                                         : "com.google.api:gax", // google_cloud_platform_libraries_bom sets version
         gax_grpc                                    : "com.google.api:gax-grpc", // google_cloud_platform_libraries_bom sets version
-<<<<<<< HEAD
-        google_api_client                           : "com.google.api-client:google-api-client:1.31.3", // 1.31.1 is required to run 1.31.0 of google_clients_version below.
-=======
         gax_httpjson                                : "com.google.api:gax-httpjson", // google_cloud_platform_libraries_bom sets version
-        google_api_client                           : "com.google.api-client:google-api-client:1.31.1", // 1.31.1 is required to run 1.31.0 of google_clients_version below.
->>>>>>> 44391701
+        google_api_client                           : "com.google.api-client:google-api-client:1.31.4", // 1.31.1 is required to run 1.31.0 of google_clients_version below.
         google_api_client_jackson2                  : "com.google.api-client:google-api-client-jackson2:$google_clients_version",
         google_api_client_java6                     : "com.google.api-client:google-api-client-java6:$google_clients_version",
         google_api_common                           : "com.google.api:api-common", // google_cloud_platform_libraries_bom sets version
