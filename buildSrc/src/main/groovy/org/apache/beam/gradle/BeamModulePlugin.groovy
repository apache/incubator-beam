--- conflicted
+++ resolved
@@ -373,13 +373,10 @@
     def google_cloud_bigdataoss_version = "1.9.16"
     def google_cloud_core_version = "1.61.0"
     def google_cloud_spanner_version = "1.6.0"
-<<<<<<< HEAD
+    def google_http_clients_version = "1.34.0"
+    def grpc_version = "1.25.0"
     def google_cloud_firestore_version = "1.31.0"
     def grpc_version = "1.17.1"
-=======
-    def google_http_clients_version = "1.34.0"
-    def grpc_version = "1.25.0"
->>>>>>> 5017e58a
     def guava_version = "25.1-jre"
     def hadoop_version = "2.8.5"
     def hamcrest_version = "2.1"
