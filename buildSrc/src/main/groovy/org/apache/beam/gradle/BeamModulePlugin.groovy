--- conflicted
+++ resolved
@@ -397,11 +397,7 @@
     def google_clients_version = "1.30.10"
     def google_cloud_bigdataoss_version = "2.1.5"
     def google_cloud_core_version = "1.93.7"
-<<<<<<< HEAD
-    def google_cloud_pubsublite_version = "0.3.1"
-=======
     def google_cloud_pubsublite_version = "0.4.1"
->>>>>>> f87a6713
     def google_cloud_spanner_version = "1.59.0"
     def google_cloud_datacatalog_version = "0.32.1"
     def google_code_gson_version = "2.8.6"
