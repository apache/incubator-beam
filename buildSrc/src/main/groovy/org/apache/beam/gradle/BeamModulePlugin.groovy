/*
 * Licensed to the Apache Software Foundation (ASF) under one
 * or more contributor license agreements.  See the NOTICE file
 * distributed with this work for additional information
 * regarding copyright ownership.  The ASF licenses this file
 * to you under the Apache License, Version 2.0 (the
 * License); you may not use this file except in compliance
 * with the License.  You may obtain a copy of the License at
 *
 *     http://www.apache.org/licenses/LICENSE-2.0
 *
 * Unless required by applicable law or agreed to in writing, software
 * distributed under the License is distributed on an AS IS BASIS,
 * WITHOUT WARRANTIES OR CONDITIONS OF ANY KIND, either express or implied.
 * See the License for the specific language governing permissions and
 * limitations under the License.
 */

package org.apache.beam.gradle

import com.github.jengelman.gradle.plugins.shadow.tasks.ShadowJar
import groovy.json.JsonOutput
import groovy.json.JsonSlurper
<<<<<<< HEAD
=======
import java.util.concurrent.atomic.AtomicInteger
import org.gradle.api.attributes.Attribute
import org.gradle.api.attributes.AttributeContainer
>>>>>>> b47744e6
import org.gradle.api.GradleException
import org.gradle.api.Plugin
import org.gradle.api.Project
import org.gradle.api.Task
import org.gradle.api.artifacts.Configuration
import org.gradle.api.artifacts.ProjectDependency
import org.gradle.api.file.FileCollection
import org.gradle.api.file.FileTree
import org.gradle.api.plugins.quality.Checkstyle
import org.gradle.api.publish.maven.MavenPublication
import org.gradle.api.tasks.Copy
import org.gradle.api.tasks.Exec
import org.gradle.api.tasks.JavaExec
import org.gradle.api.tasks.bundling.Jar
import org.gradle.api.tasks.compile.JavaCompile
import org.gradle.api.tasks.javadoc.Javadoc
import org.gradle.api.tasks.testing.Test
import org.gradle.testing.jacoco.tasks.JacocoReport

import java.util.concurrent.atomic.AtomicInteger
/**
 * This plugin adds methods to configure a module with Beam's defaults, called "natures".
 *
 * <p>The natures available:
 *
 * <ul>
 *   <li>Java   - Configures plugins commonly found in Java projects
 *   <li>Go     - Configures plugins commonly found in Go projects
 *   <li>Docker - Configures plugins commonly used to build Docker containers
 *   <li>Grpc   - Configures plugins commonly used to generate source from protos
 *   <li>Avro   - Configures plugins commonly used to generate source from Avro specifications
 * </ul>
 *
 * <p>For example, see applyJavaNature.
 */
class BeamModulePlugin implements Plugin<Project> {

  /** Licence header enforced by spotless */
  static final String javaLicenseHeader = """/*
 * Licensed to the Apache Software Foundation (ASF) under one
 * or more contributor license agreements.  See the NOTICE file
 * distributed with this work for additional information
 * regarding copyright ownership.  The ASF licenses this file
 * to you under the Apache License, Version 2.0 (the
 * "License"); you may not use this file except in compliance
 * with the License.  You may obtain a copy of the License at
 *
 *     http://www.apache.org/licenses/LICENSE-2.0
 *
 * Unless required by applicable law or agreed to in writing, software
 * distributed under the License is distributed on an "AS IS" BASIS,
 * WITHOUT WARRANTIES OR CONDITIONS OF ANY KIND, either express or implied.
 * See the License for the specific language governing permissions and
 * limitations under the License.
 */
"""
  static AtomicInteger startingExpansionPortNumber = new AtomicInteger(18091)

  /** A class defining the set of configurable properties accepted by applyJavaNature. */
  class JavaNatureConfiguration {
    /** Controls whether the spotbugs plugin is enabled and configured. */
    boolean enableSpotbugs = true

    /** Controls whether the checker framework plugin is enabled and configured. */
    boolean enableChecker = true

    /** Controls whether legacy rawtype usage is allowed. */
    boolean ignoreRawtypeErrors = false

    /** Controls whether the dependency analysis plugin is enabled. */
    boolean enableStrictDependencies = false

    /** Override the default "beam-" + `dash separated path` archivesBaseName. */
    String archivesBaseName = null;

    /**
     * List of additional lint warnings to disable.
     * In addition, defaultLintSuppressions defined below
     * will be applied to all projects.
     */
    List<String> disableLintWarnings = []

    /** Controls whether tests are run with shadowJar. */
    boolean testShadowJar = false

    /**
     * Controls whether the shadow jar is validated to not contain any classes outside the org.apache.beam namespace.
     * This protects artifact jars from leaking dependencies classes causing conflicts for users.
     *
     * Note that this can be disabled for subprojects that produce application artifacts that are not intended to
     * be depended on by users.
     */
    boolean validateShadowJar = true

    /**
     * The set of excludes that should be used during validation of the shadow jar. Projects should override
     * the default with the most specific set of excludes that is valid for the contents of its shaded jar.
     *
     * By default we exclude any class underneath the org.apache.beam namespace.
     */
    List<String> shadowJarValidationExcludes = ["org/apache/beam/**"]

    /**
     * If unset, no shading is performed. The jar and test jar archives are used during publishing.
     * Otherwise the shadowJar and shadowTestJar artifacts are used during publishing.
     *
     * The shadowJar / shadowTestJar tasks execute the specified closure to configure themselves.
     */
    Closure shadowClosure;

    /** Controls whether this project is published to Maven. */
    boolean publish = true

    /** Controls whether javadoc is exported for this project. */
    boolean exportJavadoc = true

    /**
     * Automatic-Module-Name Header value to be set in MANFIEST.MF file.
     * This is a required parameter unless publishing to Maven is disabled for this project.
     *
     * @see: https://github.com/GoogleCloudPlatform/cloud-opensource-java/blob/master/library-best-practices/JLBP-20.md
     */
    String automaticModuleName = null

    /**
     * The set of additional maven repositories that should be added into published POM file.
     */
    List<Map> mavenRepositories = [];
  }

  /** A class defining the set of configurable properties accepted by applyPortabilityNature. */
  class PortabilityNatureConfiguration {
    /**
     * The set of excludes that should be used during validation of the shadow jar. Projects should override
     * the default with the most specific set of excludes that is valid for the contents of its shaded jar.
     *
     * By default we exclude any class underneath the org.apache.beam namespace.
     */
    List<String> shadowJarValidationExcludes = ["org/apache/beam/**"]

    /** Override the default "beam-" + `dash separated path` archivesBaseName. */
    String archivesBaseName = null;

    /** Controls whether this project is published to Maven. */
    boolean publish = true

    /**
     * Automatic-Module-Name Header value to be set in MANFIEST.MF file.
     * This is a required parameter unless publishing to Maven is disabled for this project.
     *
     * @see: https://github.com/GoogleCloudPlatform/cloud-opensource-java/blob/master/library-best-practices/JLBP-20.md
     */
    String automaticModuleName
  }

  // A class defining the set of configurable properties for createJavaExamplesArchetypeValidationTask
  class JavaExamplesArchetypeValidationConfiguration {
    // Type [Quickstart, MobileGaming] for the postrelease validation is required.
    // Used both for the test name run${type}Java${runner}
    // and also for the script name, ${type}-java-${runner}.toLowerCase().
    String type

    // runner [Direct, Dataflow, Spark, Flink, FlinkLocal]
    String runner

    // gcpProject sets the gcpProject argument when executing examples.
    String gcpProject

    // gcpRegion sets the region for executing Dataflow examples.
    String gcpRegion

    // gcsBucket sets the gcsProject argument when executing examples.
    String gcsBucket

    // bqDataset sets the BigQuery Dataset when executing mobile-gaming examples
    String bqDataset

    // pubsubTopic sets topics when executing streaming pipelines
    String pubsubTopic
  }

  // Reads and contains all necessary performance test parameters
  class JavaPerformanceTestConfiguration {
    // Optional. Runner which will be used for running the tests. Possible values: dataflow/direct.
    // PerfKitBenchmarker will have trouble reading 'null' value. It expects empty string if no config file is expected.
    String runner = System.getProperty('integrationTestRunner', '')

    // Optional. Filesystem which will be used for running the tests. Possible values: hdfs.
    // if not specified runner's local filesystem will be used.
    String filesystem = System.getProperty('filesystem')

    // Required. Pipeline options to be used by the tested pipeline.
    String integrationTestPipelineOptions = System.getProperty('integrationTestPipelineOptions')
  }

  // Reads and contains all necessary performance test parameters
  class PythonPerformanceTestConfiguration {
    // Fully qualified name of the test to run.
    String tests = System.getProperty('tests')

    // Attribute tag that can filter the test set.
    String attribute = System.getProperty('attr')

    // Extra test options pass to nose.
    String[] extraTestOptions = ["--nocapture"]

    // Name of Cloud KMS encryption key to use in some tests.
    String kmsKeyName = System.getProperty('kmsKeyName')

    // Pipeline options to be used for pipeline invocation.
    String pipelineOptions = System.getProperty('pipelineOptions', '')
  }

  // A class defining the set of configurable properties accepted by containerImageName.
  class ContainerImageNameConfiguration {
    String root = null // Sets the docker repository root (optional).
    String name = null // Sets the short container image name, such as "go" (required).
    String tag = null // Sets the image tag (optional).
  }

  // A class defining the configuration for PortableValidatesRunner.
  class PortableValidatesRunnerConfiguration {
    // Task name for validate runner case.
    String name = 'validatesPortableRunner'
    // Fully qualified JobServerClass name to use.
    String jobServerDriver
    // A string representing the jobServer Configuration.
    String jobServerConfig
    // Number of parallel test runs.
    Integer numParallelTests = 1
    // Extra options to pass to TestPipeline
    String[] pipelineOpts = []
    // Spin up the Harness inside a DOCKER container
    Environment environment = Environment.DOCKER
    // Categories for tests to run.
    Closure testCategories = {
      includeCategories 'org.apache.beam.sdk.testing.ValidatesRunner'
      // Use the following to include / exclude categories:
      // includeCategories 'org.apache.beam.sdk.testing.ValidatesRunner'
      // excludeCategories 'org.apache.beam.sdk.testing.FlattenWithHeterogeneousCoders'
    }
    // Tests to include/exclude from running, by default all tests are included
    Closure testFilter = {
      // Use the following to include / exclude tests:
      // includeTestsMatching 'org.apache.beam.sdk.transforms.FlattenTest.testFlattenWithDifferentInputAndOutputCoders2'
      // excludeTestsMatching 'org.apache.beam.sdk.transforms.FlattenTest.testFlattenWithDifferentInputAndOutputCoders2'
    }
    // Configuration for the classpath when running the test.
    Configuration testClasspathConfiguration
    // Additional system properties.
    Properties systemProperties = []

    enum Environment {
      DOCKER,   // Docker-based Harness execution
      PROCESS,  // Process-based Harness execution
      EMBEDDED, // Execute directly inside the execution engine (testing only)
    }
  }

  // A class defining the configuration for CrossLanguageValidatesRunner.
  class CrossLanguageValidatesRunnerConfiguration {
    // Task name for cross-language validate runner case.
    String name = 'validatesCrossLanguageRunner'
    // Job endpoint to use.
    String jobEndpoint = 'localhost:8099'
    // Job server startup task.
    Task startJobServer
    // Job server cleanup task.
    Task cleanupJobServer
    // Number of parallel test runs.
    Integer numParallelTests = 1
    // Extra options to pass to TestPipeline
    String[] pipelineOpts = []
    // Categories for tests to run.
    Closure testCategories = {
      includeCategories 'org.apache.beam.sdk.testing.UsesCrossLanguageTransforms'
      // Use the following to include / exclude categories:
      // includeCategories 'org.apache.beam.sdk.testing.ValidatesRunner'
      // excludeCategories 'org.apache.beam.sdk.testing.FlattenWithHeterogeneousCoders'
    }
    // classpath for running tests.
    FileCollection classpath
  }

  def isRelease(Project project) {
    return project.hasProperty('isRelease')
  }

  def defaultArchivesBaseName(Project p) {
    return 'beam' + p.path.replace(':', '-')
  }

  void apply(Project project) {

    /** ***********************************************************************************************/
    // Apply common properties/repositories and tasks to all projects.

    project.ext.mavenGroupId = 'org.apache.beam'

    // Automatically use the official release version if we are performing a release
    // otherwise append '-SNAPSHOT'
    project.version = '2.26.0'
    if (!isRelease(project)) {
      project.version += '-SNAPSHOT'
    }

    // Default to dash-separated directories for artifact base name,
    // which will also be the default artifactId for maven publications
    project.apply plugin: 'base'
    project.archivesBaseName = defaultArchivesBaseName(project)

    project.apply plugin: 'org.apache.beam.jenkins'

    // Register all Beam repositories and configuration tweaks
    Repositories.register(project)

    // Apply a plugin which enables configuring projects imported into Intellij.
    project.apply plugin: "idea"

    // Provide code coverage
    // TODO: Should this only apply to Java projects?
    project.apply plugin: "jacoco"
    project.gradle.taskGraph.whenReady { graph ->
      // Disable jacoco unless report requested such that task outputs can be properly cached.
      // https://discuss.gradle.org/t/do-not-cache-if-condition-matched-jacoco-agent-configured-with-append-true-satisfied/23504
      def enabled = graph.allTasks.any { it instanceof JacocoReport || it.name.contains("javaPreCommit") }
      project.tasks.withType(Test) { jacoco.enabled = enabled }
    }

    // Apply a plugin which provides tasks for dependency / property / task reports.
    // See https://docs.gradle.org/current/userguide/project_reports_plugin.html
    // for further details. This is typically very useful to look at the "htmlDependencyReport"
    // when attempting to resolve dependency issues.
    project.apply plugin: "project-report"

    // Apply a plugin which fails the build if there is a dependency on a transitive
    // non-declared dependency, since these can break users (as in BEAM-6558)
    //
    // Though this is Java-specific, it is required to be applied to the root
    // project due to implementation-details of the plugin. It can be enabled/disabled
    // via JavaNatureConfiguration per project. It is disabled by default until we can
    // make all of our deps good.
    project.apply plugin: "ca.cutterslade.analyze"

    // Adds a taskTree task that prints task dependency tree report to the console.
    // Useful for investigating build issues.
    // See: https://github.com/dorongold/gradle-task-tree
    project.apply plugin: "com.dorongold.task-tree"
    project.taskTree { noRepeat = true }

    /** ***********************************************************************************************/
    // Define and export a map dependencies shared across multiple sub-projects.
    //
    // Example usage:
    // configuration {
    //   compile library.java.avro
    //   testCompile library.java.junit
    // }

    // These versions are defined here because they represent
    // a dependency version which should match across multiple
    // Maven artifacts.
    def aws_java_sdk_version = "1.11.718"
    def aws_java_sdk2_version = "2.13.54"
    def cassandra_driver_version = "3.8.0"
    def checkerframework_version = "3.5.0"
    def classgraph_version = "4.8.65"
<<<<<<< HEAD
    def gax_version = "1.57.1"
    def generated_grpc_ga_version = "1.85.1"
    def google_auth_version = "0.19.0"
    def google_clients_version = "1.30.10"
    def google_cloud_bigdataoss_version = "2.1.5"
    def google_cloud_core_version = "1.93.7"
    def google_cloud_pubsublite_version = "0.1.6"
    def google_cloud_spanner_version = "1.59.0"
    def google_cloud_datacatalog_version = "0.32.1"
    def google_code_gson_version = "2.8.6"
    def google_http_clients_version = "1.34.0"
    def google_oauth_clients_version = "1.31.0"
=======
    def google_clients_version = "1.30.3"
    def google_cloud_bigdataoss_version = "2.1.2"
    // Try to keep grpc_version consistent with gRPC version in google_cloud_platform_libraries_bom
>>>>>>> b47744e6
    def grpc_version = "1.27.2"
    def guava_version = "25.1-jre"
    def hadoop_version = "2.8.5"
    def hamcrest_version = "2.1"
    def influxdb_version = "2.19"
    def jackson_version = "2.10.2"
    def jaxb_api_version = "2.3.3"
    def kafka_version = "1.0.0"
    def nemo_version = "0.1"
    def netty_version = "4.1.51.Final"
    def postgres_version = "42.2.2"
    def powermock_version = "2.0.2"
    def protobuf_version = "3.11.1"
    def quickcheck_version = "0.8"
    def slf4j_version = "1.7.30"
    def spark_version = "2.4.6"
    def spotbugs_version = "4.0.6"
    def testcontainers_kafka_version = "1.14.3"
    def testcontainers_localstack_version = "1.14.3"

    // A map of maps containing common libraries used per language. To use:
    // dependencies {
    //   compile library.java.slf4j_api
    // }
    project.ext.library = [
      java : [
        activemq_amqp                               : "org.apache.activemq:activemq-amqp:5.13.1",
        activemq_broker                             : "org.apache.activemq:activemq-broker:5.13.1",
        activemq_client                             : "org.apache.activemq:activemq-client:5.13.1",
        activemq_jaas                               : "org.apache.activemq:activemq-jaas:5.13.1",
        activemq_junit                              : "org.apache.activemq.tooling:activemq-junit:5.13.1",
        activemq_kahadb_store                       : "org.apache.activemq:activemq-kahadb-store:5.13.1",
        activemq_mqtt                               : "org.apache.activemq:activemq-mqtt:5.13.1",
        antlr                                       : "org.antlr:antlr4:4.7",
        antlr_runtime                               : "org.antlr:antlr4-runtime:4.7",
        args4j                                      : "args4j:args4j:2.33",
        avro                                        : "org.apache.avro:avro:1.8.2",
        avro_tests                                  : "org.apache.avro:avro:1.8.2:tests",
        aws_java_sdk_cloudwatch                     : "com.amazonaws:aws-java-sdk-cloudwatch:$aws_java_sdk_version",
        aws_java_sdk_core                           : "com.amazonaws:aws-java-sdk-core:$aws_java_sdk_version",
        aws_java_sdk_dynamodb                       : "com.amazonaws:aws-java-sdk-dynamodb:$aws_java_sdk_version",
        aws_java_sdk_kinesis                        : "com.amazonaws:aws-java-sdk-kinesis:$aws_java_sdk_version",
        aws_java_sdk_s3                             : "com.amazonaws:aws-java-sdk-s3:$aws_java_sdk_version",
        aws_java_sdk_sns                            : "com.amazonaws:aws-java-sdk-sns:$aws_java_sdk_version",
        aws_java_sdk_sqs                            : "com.amazonaws:aws-java-sdk-sqs:$aws_java_sdk_version",
        aws_java_sdk_sts                            : "com.amazonaws:aws-java-sdk-sts:$aws_java_sdk_version",
        aws_java_sdk2_apache_client                 : "software.amazon.awssdk:apache-client:$aws_java_sdk2_version",
        aws_java_sdk2_auth                          : "software.amazon.awssdk:auth:$aws_java_sdk2_version",
        aws_java_sdk2_cloudwatch                    : "software.amazon.awssdk:cloudwatch:$aws_java_sdk2_version",
        aws_java_sdk2_dynamodb                      : "software.amazon.awssdk:dynamodb:$aws_java_sdk2_version",
        aws_java_sdk2_kinesis                       : "software.amazon.awssdk:kinesis:$aws_java_sdk2_version",
        aws_java_sdk2_sdk_core                      : "software.amazon.awssdk:sdk-core:$aws_java_sdk2_version",
        aws_java_sdk2_sns                           : "software.amazon.awssdk:sns:$aws_java_sdk2_version",
        aws_java_sdk2_sqs                           : "software.amazon.awssdk:sqs:$aws_java_sdk2_version",
        bigdataoss_gcsio                            : "com.google.cloud.bigdataoss:gcsio:$google_cloud_bigdataoss_version",
        bigdataoss_util                             : "com.google.cloud.bigdataoss:util:$google_cloud_bigdataoss_version",
        cassandra_driver_core                       : "com.datastax.cassandra:cassandra-driver-core:$cassandra_driver_version",
        cassandra_driver_mapping                    : "com.datastax.cassandra:cassandra-driver-mapping:$cassandra_driver_version",
        classgraph                                  : "io.github.classgraph:classgraph:$classgraph_version",
        commons_codec                               : "commons-codec:commons-codec:1.14",
        commons_compress                            : "org.apache.commons:commons-compress:1.20",
        commons_csv                                 : "org.apache.commons:commons-csv:1.8",
        commons_io                                  : "commons-io:commons-io:2.6",
        commons_lang3                               : "org.apache.commons:commons-lang3:3.9",
        commons_math3                               : "org.apache.commons:commons-math3:3.6.1",
<<<<<<< HEAD
        error_prone_annotations                     : "com.google.errorprone:error_prone_annotations:2.3.1",
        gax                                         : "com.google.api:gax:$gax_version",
        gax_grpc                                    : "com.google.api:gax-grpc:$gax_version",
        google_api_client                           : "com.google.api-client:google-api-client:$google_clients_version",
        google_api_client_jackson2                  : "com.google.api-client:google-api-client-jackson2:$google_clients_version",
        google_api_client_java6                     : "com.google.api-client:google-api-client-java6:$google_clients_version",
        google_api_common                           : "com.google.api:api-common:1.8.1",
        google_api_services_bigquery                : "com.google.apis:google-api-services-bigquery:v2-rev20200719-$google_clients_version",
        google_api_services_clouddebugger           : "com.google.apis:google-api-services-clouddebugger:v2-rev20200501-$google_clients_version",
        google_api_services_cloudresourcemanager    : "com.google.apis:google-api-services-cloudresourcemanager:v1-rev20200720-$google_clients_version",
        google_api_services_dataflow                : "com.google.apis:google-api-services-dataflow:v1b3-rev20200713-$google_clients_version",
        google_api_services_healthcare              : "com.google.apis:google-api-services-healthcare:v1beta1-rev20200713-$google_clients_version",
        google_api_services_pubsub                  : "com.google.apis:google-api-services-pubsub:v1-rev20200713-$google_clients_version",
        google_api_services_storage                 : "com.google.apis:google-api-services-storage:v1-rev20200611-$google_clients_version",
        google_auth_library_credentials             : "com.google.auth:google-auth-library-credentials:$google_auth_version",
        google_auth_library_oauth2_http             : "com.google.auth:google-auth-library-oauth2-http:$google_auth_version",
        google_cloud_bigquery                       : "com.google.cloud:google-cloud-bigquery:1.108.0",
        google_cloud_bigquery_storage               : "com.google.cloud:google-cloud-bigquerystorage:0.125.0-beta",
        google_cloud_bigtable_client_core           : "com.google.cloud.bigtable:bigtable-client-core:1.16.0",
        google_cloud_core                           : "com.google.cloud:google-cloud-core:$google_cloud_core_version",
        google_cloud_core_grpc                      : "com.google.cloud:google-cloud-core-grpc:$google_cloud_core_version",
        google_cloud_datacatalog_v1beta1            : "com.google.cloud:google-cloud-datacatalog:$google_cloud_datacatalog_version",
        google_cloud_dataflow_java_proto_library_all: "com.google.cloud.dataflow:google-cloud-dataflow-java-proto-library-all:0.5.160304",
        google_cloud_datastore_v1_proto_client      : "com.google.cloud.datastore:datastore-v1-proto-client:1.6.3",
        google_cloud_pubsublite                     : "com.google.cloud:google-cloud-pubsublite:$google_cloud_pubsublite_version",
        google_cloud_spanner                        : "com.google.cloud:google-cloud-spanner:$google_cloud_spanner_version",
        google_code_gson                            : "com.google.code.gson:gson:$google_code_gson_version",
        google_http_client                          : "com.google.http-client:google-http-client:$google_http_clients_version",
        google_http_client_apache_v2                : "com.google.http-client:google-http-client-apache-v2:$google_http_clients_version",
        google_http_client_jackson                  : "com.google.http-client:google-http-client-jackson:1.29.2",
        google_http_client_jackson2                 : "com.google.http-client:google-http-client-jackson2:$google_http_clients_version",
        google_http_client_protobuf                 : "com.google.http-client:google-http-client-protobuf:$google_http_clients_version",
        google_oauth_client                         : "com.google.oauth-client:google-oauth-client:$google_oauth_clients_version",
        google_oauth_client_java6                   : "com.google.oauth-client:google-oauth-client-java6:$google_oauth_clients_version",
        // Don't use grpc_all, it can cause issues in Bazel builds. Reference the gRPC libraries you need individually instead.
        grpc_api                                    : "io.grpc:grpc-api:$grpc_version",
        grpc_alts                                   : "io.grpc:grpc-alts:$grpc_version",
        grpc_auth                                   : "io.grpc:grpc-auth:$grpc_version",
        grpc_core                                   : "io.grpc:grpc-core:$grpc_version",
        grpc_context                                : "io.grpc:grpc-context:$grpc_version",
        grpc_google_cloud_pubsub_v1                 : "com.google.api.grpc:grpc-google-cloud-pubsub-v1:$generated_grpc_ga_version",
        grpc_google_cloud_pubsublite_v1             : "com.google.api.grpc:grpc-google-cloud-pubsublite-v1:$google_cloud_pubsublite_version",
        grpc_grpclb                                 : "io.grpc:grpc-grpclb:$grpc_version",
        grpc_protobuf                               : "io.grpc:grpc-protobuf:$grpc_version",
        grpc_protobuf_lite                          : "io.grpc:grpc-protobuf-lite:$grpc_version",
        grpc_netty                                  : "io.grpc:grpc-netty:$grpc_version",
        grpc_netty_shaded                           : "io.grpc:grpc-netty-shaded:$grpc_version",
        grpc_stub                                   : "io.grpc:grpc-stub:$grpc_version",
=======
        error_prone_annotations                     : "com.google.errorprone:error_prone_annotations:2.0.15",
        gax                                         : "com.google.api:gax", // google_cloud_platform_libraries_bom sets version
        gax_grpc                                    : "com.google.api:gax-grpc", // google_cloud_platform_libraries_bom sets version
        google_api_client                           : "com.google.api-client:google-api-client:$google_clients_version",
        google_api_client_jackson2                  : "com.google.api-client:google-api-client-jackson2:$google_clients_version",
        google_api_client_java6                     : "com.google.api-client:google-api-client-java6:$google_clients_version",
        google_api_common                           : "com.google.api:api-common", // google_cloud_platform_libraries_bom sets version
        google_api_services_bigquery                : "com.google.apis:google-api-services-bigquery:v2-rev20191211-$google_clients_version",
        google_api_services_clouddebugger           : "com.google.apis:google-api-services-clouddebugger:v2-rev20191003-$google_clients_version",
        google_api_services_cloudresourcemanager    : "com.google.apis:google-api-services-cloudresourcemanager:v1-rev20191206-$google_clients_version",
        google_api_services_dataflow                : "com.google.apis:google-api-services-dataflow:v1b3-rev20190927-$google_clients_version",
        google_api_services_pubsub                  : "com.google.apis:google-api-services-pubsub:v1-rev20191111-$google_clients_version",
        google_api_services_storage                 : "com.google.apis:google-api-services-storage:v1-rev20191011-$google_clients_version",
        google_auth_library_credentials             : "com.google.auth:google-auth-library-credentials", // google_cloud_platform_libraries_bom sets version
        google_auth_library_oauth2_http             : "com.google.auth:google-auth-library-oauth2-http", // google_cloud_platform_libraries_bom sets version
        google_cloud_bigquery                       : "com.google.cloud:google-cloud-bigquery", // google_cloud_platform_libraries_bom sets version
        google_cloud_bigquery_storage               : "com.google.cloud:google-cloud-bigquerystorage", // google_cloud_platform_libraries_bom sets version
        google_cloud_bigtable_client_core           : "com.google.cloud.bigtable:bigtable-client-core:1.13.0",
        google_cloud_core                           : "com.google.cloud:google-cloud-core", // google_cloud_platform_libraries_bom sets version
        google_cloud_core_grpc                      : "com.google.cloud:google-cloud-core-grpc", // google_cloud_platform_libraries_bom sets version
        google_cloud_datacatalog_v1beta1            : "com.google.cloud:google-cloud-datacatalog", // google_cloud_platform_libraries_bom sets version
        google_cloud_dataflow_java_proto_library_all: "com.google.cloud.dataflow:google-cloud-dataflow-java-proto-library-all:0.5.160304",
        google_cloud_datastore_v1_proto_client      : "com.google.cloud.datastore:datastore-v1-proto-client:1.6.3",
        // The GCP Libraries BOM dashboard shows the versions set by the BOM:
        // https://storage.googleapis.com/cloud-opensource-java-dashboard/com.google.cloud/libraries-bom/4.2.0/artifact_details.html
        google_cloud_platform_libraries_bom         : "com.google.cloud:libraries-bom:4.2.0",
        google_cloud_spanner                        : "com.google.cloud:google-cloud-spanner", // google_cloud_platform_libraries_bom sets version
        // google-http-client's version is explicitly declared for sdks/java/maven-archetypes/examples
        // This version should be in line with the one in com.google.cloud:libraries-bom.
        google_http_client                          : "com.google.http-client:google-http-client:1.34.2", // google_cloud_platform_libraries_bom sets version
        google_http_client_jackson                  : "com.google.http-client:google-http-client-jackson:1.29.2",
        google_http_client_jackson2                 : "com.google.http-client:google-http-client-jackson2", // google_cloud_platform_libraries_bom sets version
        google_http_client_protobuf                 : "com.google.http-client:google-http-client-protobuf", // google_cloud_platform_libraries_bom sets version
        google_oauth_client                         : "com.google.oauth-client:google-oauth-client:$google_clients_version",
        google_oauth_client_java6                   : "com.google.oauth-client:google-oauth-client-java6:$google_clients_version",
        grpc_all                                    : "io.grpc:grpc-all:$grpc_version",
        grpc_auth                                   : "io.grpc:grpc-auth", // google_cloud_platform_libraries_bom sets version
        grpc_core                                   : "io.grpc:grpc-core", // google_cloud_platform_libraries_bom sets version
        grpc_context                                : "io.grpc:grpc-context", // google_cloud_platform_libraries_bom sets version
        grpc_google_cloud_pubsub_v1                 : "com.google.api.grpc:grpc-google-cloud-pubsub-v1", // google_cloud_platform_libraries_bom sets version
        grpc_grpclb                                 : "io.grpc:grpc-grpclb", // google_cloud_platform_libraries_bom sets version
        grpc_netty                                  : "io.grpc:grpc-netty", // google_cloud_platform_libraries_bom sets version
        grpc_stub                                   : "io.grpc:grpc-stub", // google_cloud_platform_libraries_bom sets version
>>>>>>> b47744e6
        guava                                       : "com.google.guava:guava:$guava_version",
        guava_testlib                               : "com.google.guava:guava-testlib:$guava_version",
        hadoop_client                               : "org.apache.hadoop:hadoop-client:$hadoop_version",
        hadoop_common                               : "org.apache.hadoop:hadoop-common:$hadoop_version",
        hadoop_mapreduce_client_core                : "org.apache.hadoop:hadoop-mapreduce-client-core:$hadoop_version",
        hadoop_minicluster                          : "org.apache.hadoop:hadoop-minicluster:$hadoop_version",
        hadoop_hdfs                                 : "org.apache.hadoop:hadoop-hdfs:$hadoop_version",
        hadoop_hdfs_tests                           : "org.apache.hadoop:hadoop-hdfs:$hadoop_version:tests",
        hamcrest_core                               : "org.hamcrest:hamcrest-core:$hamcrest_version",
        hamcrest_library                            : "org.hamcrest:hamcrest-library:$hamcrest_version",
        influxdb_library                            : "org.influxdb:influxdb-java:$influxdb_version",
        jackson_annotations                         : "com.fasterxml.jackson.core:jackson-annotations:$jackson_version",
        jackson_jaxb_annotations                    : "com.fasterxml.jackson.module:jackson-module-jaxb-annotations:$jackson_version",
        jackson_core                                : "com.fasterxml.jackson.core:jackson-core:$jackson_version",
        jackson_databind                            : "com.fasterxml.jackson.core:jackson-databind:$jackson_version",
        jackson_dataformat_cbor                     : "com.fasterxml.jackson.dataformat:jackson-dataformat-cbor:$jackson_version",
        jackson_dataformat_csv                      : "com.fasterxml.jackson.dataformat:jackson-dataformat-csv:$jackson_version",
        jackson_dataformat_xml                      : "com.fasterxml.jackson.dataformat:jackson-dataformat-xml:$jackson_version",
        jackson_dataformat_yaml                     : "com.fasterxml.jackson.dataformat:jackson-dataformat-yaml:$jackson_version",
        jackson_datatype_joda                       : "com.fasterxml.jackson.datatype:jackson-datatype-joda:$jackson_version",
        jackson_module_scala                        : "com.fasterxml.jackson.module:jackson-module-scala_2.11:$jackson_version",
        jaxb_api                                    : "jakarta.xml.bind:jakarta.xml.bind-api:$jaxb_api_version",
        jaxb_impl                                   : "com.sun.xml.bind:jaxb-impl:$jaxb_api_version",
        joda_time                                   : "joda-time:joda-time:2.10.5",
        jsonassert                                  : "org.skyscreamer:jsonassert:1.5.0",
        jsr305                                      : "com.google.code.findbugs:jsr305:3.0.2",
        junit                                       : "junit:junit:4.13-beta-3",
        kafka                                       : "org.apache.kafka:kafka_2.11:$kafka_version",
        kafka_clients                               : "org.apache.kafka:kafka-clients:$kafka_version",
        mockito_core                                : "org.mockito:mockito-core:3.0.0",
        nemo_compiler_frontend_beam                 : "org.apache.nemo:nemo-compiler-frontend-beam:$nemo_version",
        netty_handler                               : "io.netty:netty-handler:$netty_version",
        netty_tcnative_boringssl_static             : "io.netty:netty-tcnative-boringssl-static:2.0.33.Final",
        netty_transport_native_epoll                : "io.netty:netty-transport-native-epoll:$netty_version",
        postgres                                    : "org.postgresql:postgresql:$postgres_version",
        powermock                                   : "org.powermock:powermock-module-junit4:$powermock_version",
        powermock_mockito                           : "org.powermock:powermock-api-mockito2:$powermock_version",
        protobuf_java                               : "com.google.protobuf:protobuf-java:$protobuf_version",
        protobuf_java_util                          : "com.google.protobuf:protobuf-java-util:$protobuf_version",
<<<<<<< HEAD
        proto_google_cloud_bigquery_storage_v1beta1 : "com.google.api.grpc:proto-google-cloud-bigquerystorage-v1beta1:0.85.1",
        proto_google_cloud_bigtable_v2              : "com.google.api.grpc:proto-google-cloud-bigtable-v2:1.9.1",
        proto_google_cloud_datastore_v1             : "com.google.api.grpc:proto-google-cloud-datastore-v1:0.85.0",
        proto_google_cloud_pubsub_v1                : "com.google.api.grpc:proto-google-cloud-pubsub-v1:$generated_grpc_ga_version",
        proto_google_cloud_pubsublite_v1            : "com.google.api.grpc:proto-google-cloud-pubsublite-v1:$google_cloud_pubsublite_version",
        proto_google_cloud_spanner_admin_database_v1: "com.google.api.grpc:proto-google-cloud-spanner-admin-database-v1:$google_cloud_spanner_version",
        proto_google_common_protos                  : "com.google.api.grpc:proto-google-common-protos:$proto_google_common_protos_version",
        slf4j_api                                   : "org.slf4j:slf4j-api:$slf4j_version",
        slf4j_simple                                : "org.slf4j:slf4j-simple:$slf4j_version",
        slf4j_jdk14                                 : "org.slf4j:slf4j-jdk14:$slf4j_version",
        slf4j_log4j12                               : "org.slf4j:slf4j-log4j12:$slf4j_version",
=======
        proto_google_cloud_bigquery_storage_v1beta1 : "com.google.api.grpc:proto-google-cloud-bigquerystorage-v1beta1", // google_cloud_platform_libraries_bom sets version
        proto_google_cloud_bigtable_v2              : "com.google.api.grpc:proto-google-cloud-bigtable-v2", // google_cloud_platform_libraries_bom sets version
        proto_google_cloud_datastore_v1             : "com.google.api.grpc:proto-google-cloud-datastore-v1", // google_cloud_platform_libraries_bom sets version
        proto_google_cloud_pubsub_v1                : "com.google.api.grpc:proto-google-cloud-pubsub-v1", // google_cloud_platform_libraries_bom sets version
        proto_google_cloud_spanner_admin_database_v1: "com.google.api.grpc:proto-google-cloud-spanner-admin-database-v1", // google_cloud_platform_libraries_bom sets version
        proto_google_common_protos                  : "com.google.api.grpc:proto-google-common-protos", // google_cloud_platform_libraries_bom sets version
        slf4j_api                                   : "org.slf4j:slf4j-api:1.7.25",
        slf4j_simple                                : "org.slf4j:slf4j-simple:1.7.25",
        slf4j_jdk14                                 : "org.slf4j:slf4j-jdk14:1.7.25",
        slf4j_log4j12                               : "org.slf4j:slf4j-log4j12:1.7.25",
>>>>>>> b47744e6
        snappy_java                                 : "org.xerial.snappy:snappy-java:1.1.4",
        spark_core                                  : "org.apache.spark:spark-core_2.11:$spark_version",
        spark_network_common                        : "org.apache.spark:spark-network-common_2.11:$spark_version",
        spark_sql                                   : "org.apache.spark:spark-sql_2.11:$spark_version",
        spark_streaming                             : "org.apache.spark:spark-streaming_2.11:$spark_version",
        stax2_api                                   : "org.codehaus.woodstox:stax2-api:3.1.4",
        testcontainers_localstack                   : "org.testcontainers:localstack:$testcontainers_localstack_version",
        testcontainers_kafka                        : "org.testcontainers:kafka:$testcontainers_kafka_version",
        vendored_bytebuddy_1_10_8                   : "org.apache.beam:beam-vendor-bytebuddy-1_10_8:0.1",
        vendored_grpc_1_26_0                        : "org.apache.beam:beam-vendor-grpc-1_26_0:0.3",
        vendored_guava_26_0_jre                     : "org.apache.beam:beam-vendor-guava-26_0-jre:0.1",
        vendored_calcite_1_20_0                     : "org.apache.beam:beam-vendor-calcite-1_20_0:0.1",
        woodstox_core_asl                           : "org.codehaus.woodstox:woodstox-core-asl:4.4.1",
        zstd_jni                                    : "com.github.luben:zstd-jni:1.4.5-2",
        quickcheck_core                             : "com.pholser:junit-quickcheck-core:$quickcheck_version",
      ],
      groovy: [
        groovy_all: "org.codehaus.groovy:groovy-all:2.4.13",
      ],
      // For generating pom.xml from archetypes.
      maven: [
        maven_compiler_plugin: "maven-plugins:maven-compiler-plugin:3.7.0",
        maven_exec_plugin    : "maven-plugins:maven-exec-plugin:1.6.0",
        maven_jar_plugin     : "maven-plugins:maven-jar-plugin:3.0.2",
        maven_shade_plugin   : "maven-plugins:maven-shade-plugin:3.1.0",
        maven_surefire_plugin: "maven-plugins:maven-surefire-plugin:3.0.0-M5",
      ],
    ]

    /** ***********************************************************************************************/

    // Returns a string representing the relocated path to be used with the shadow plugin when
    // given a suffix such as "com.google.common".
    project.ext.getJavaRelocatedPath = { String suffix ->
      return ("org.apache.beam.repackaged."
          + project.name.replace("-", "_")
          + "."
          + suffix)
    }

    project.ext.repositories = {
      maven {
        name "testPublicationLocal"
        url "file://${project.rootProject.projectDir}/testPublication/"
      }
      maven {
        url(project.properties['distMgmtSnapshotsUrl'] ?: isRelease(project)
            ? 'https://repository.apache.org/service/local/staging/deploy/maven2'
            : 'https://repository.apache.org/content/repositories/snapshots')
        name(project.properties['distMgmtServerId'] ?: isRelease(project)
            ? 'apache.releases.https' : 'apache.snapshots.https')
        // The maven settings plugin will load credentials from ~/.m2/settings.xml file that a user
        // has configured with the Apache release and snapshot staging credentials.
        // <settings>
        //   <servers>
        //     <server>
        //       <id>apache.releases.https</id>
        //       <username>USER_TOKEN</username>
        //       <password>PASS_TOKEN</password>
        //     </server>
        //     <server>
        //       <id>apache.snapshots.https</id>
        //       <username>USER_TOKEN</username>
        //       <password>PASS_TOKEN</password>
        //     </server>
        //   </servers>
        // </settings>
      }
    }

    // Configures a project with a default set of plugins that should apply to all Java projects.
    //
    // Users should invoke this method using Groovy map syntax. For example:
    // applyJavaNature(enableSpotbugs: true)
    //
    // See JavaNatureConfiguration for the set of accepted properties.
    //
    // The following plugins are enabled:
    //  * java
    //  * maven
    //  * net.ltgt.apt (plugin to configure annotation processing tool)
    //  * propdeps (provide optional and provided dependency configurations)
    //  * propdeps-maven
    //  * propdeps-idea
    //  * checkstyle
    //  * spotbugs
    //  * shadow (conditional on shadowClosure being specified)
    //  * com.diffplug.spotless (code style plugin)
    //
    // Dependency Management for Java Projects
    // ---------------------------------------
    //
    // By default, the shadow plugin is not enabled. It is only enabled by specifying a shadowClosure
    // as an argument. If no shadowClosure has been specified, dependencies should fall into the
    // configurations as described within the Gradle documentation (https://docs.gradle.org/current/userguide/java_plugin.html#sec:java_plugin_and_dependency_management)
    //
    // When the shadowClosure argument is specified, the shadow plugin is enabled to perform shading
    // of commonly found dependencies. Because of this it is important that dependencies are added
    // to the correct configuration. Dependencies should fall into one of these four configurations:
    //  * compile     - Required during compilation or runtime of the main source set.
    //                  This configuration represents all dependencies that much also be shaded away
    //                  otherwise the generated Maven pom will be missing this dependency.
    //  * shadow      - Required during compilation or runtime of the main source set.
    //                  Will become a runtime dependency of the generated Maven pom.
    //  * testCompile - Required during compilation or runtime of the test source set.
    //                  This must be shaded away in the shaded test jar.
    //  * shadowTest  - Required during compilation or runtime of the test source set.
    //                  TODO: Figure out whether this should be a test scope dependency
    //                  of the generated Maven pom.
    //
    // When creating a cross-project dependency between two Java projects, one should only rely on
    // the shaded configurations if the project has a shadowClosure being specified. This allows
    // for compilation/test execution to occur against the final artifact that will be provided to
    // users. This is by done by referencing the "shadow" or "shadowTest" configuration as so:
    //   dependencies {
    //     shadow project(path: "other:java:project1", configuration: "shadow")
    //     shadowTest project(path: "other:java:project2", configuration: "shadowTest")
    //   }
    // This will ensure the correct set of transitive dependencies from those projects are correctly
    // added to the main and test source set runtimes.

    project.ext.applyJavaNature = {
      // Use the implicit it parameter of the closure to handle zero argument or one argument map calls.
      JavaNatureConfiguration configuration = it ? it as JavaNatureConfiguration : new JavaNatureConfiguration()

      if (configuration.archivesBaseName) {
        project.archivesBaseName = configuration.archivesBaseName
      }

      project.apply plugin: "java"

      // Configure the Java compiler source language and target compatibility levels. Also ensure that
      // we configure the Java compiler to use UTF-8.
      project.sourceCompatibility = project.javaVersion
      project.targetCompatibility = project.javaVersion

      def defaultLintSuppressions = [
        'options',
        'cast',
        // https://bugs.openjdk.java.net/browse/JDK-8190452
        'classfile',
        'deprecation',
        'fallthrough',
        'processing',
        'serial',
        'try',
        'unchecked',
        'varargs',
      ]

      if (configuration.ignoreRawtypeErrors) {
        defaultLintSuppressions.add("rawtypes")
      }

      project.tasks.withType(JavaCompile) {
        options.encoding = "UTF-8"
        // As we want to add '-Xlint:-deprecation' we intentionally remove '-Xlint:deprecation' from compilerArgs here,
        // as intellij is adding this, see https://youtrack.jetbrains.com/issue/IDEA-196615
        options.compilerArgs -= ["-Xlint:deprecation"]
        options.compilerArgs += ([
          '-parameters',
          '-Xlint:all',
          '-Werror'
        ]
        + (defaultLintSuppressions + configuration.disableLintWarnings).collect { "-Xlint:-${it}" })
      }

      if (project.hasProperty("compileAndRunTestsWithJava11")) {
        def java11Home = project.findProperty("java11Home")
        project.tasks.compileTestJava {
          options.fork = true
          options.forkOptions.javaHome = java11Home as File
          options.compilerArgs += ['-Xlint:-path']
          options.compilerArgs.addAll(['--release', '11'])
        }
        project.tasks.withType(Test) {
          useJUnit()
          executable = "${java11Home}/bin/java"
        }
      }

      // Configure the default test tasks set of tests executed
      // to match the equivalent set that is executed by the maven-surefire-plugin.
      // See http://maven.apache.org/components/surefire/maven-surefire-plugin/test-mojo.html
      project.test {
        include "**/Test*.class"
        include "**/*Test.class"
        include "**/*Tests.class"
        include "**/*TestCase.class"
        // fixes issues with test filtering on multi-module project
        // see https://discuss.gradle.org/t/multi-module-build-fails-with-tests-filter/25835
        filter { setFailOnNoMatchingTests(false) }
      }

      project.tasks.withType(Test) {
        // Configure all test tasks to use JUnit
        useJUnit {}
        // default maxHeapSize on gradle 5 is 512m, lets increase to handle more demanding tests
        maxHeapSize = '2g'
      }

      // Most of our modules have null errors. Once they are fixed, we can
      // set enableChecker=true in the build.gradle. Until then, we can pass -PenableChecker to
      // find a few errors and fix them.
      if (configuration.enableChecker) {
        project.apply plugin: 'org.checkerframework'

        project.checkerFramework {
          checkers = [
            'org.checkerframework.checker.nullness.NullnessChecker'
          ]
          extraJavacArgs = [
            '-AskipDefs=AutoValue_.*'
          ]
        }

        project.dependencies {
          checkerFramework("org.checkerframework:checker:$checkerframework_version")
        }
      }

      if (configuration.shadowClosure) {
        // Ensure that tests are packaged and part of the artifact set.
        project.task('packageTests', type: Jar) {
          classifier = 'tests-unshaded'
          from project.sourceSets.test.output
        }
        project.artifacts.archives project.packageTests
      }

      // Configures annotation processing for commonly used annotation processors
      // across all Java projects.
      project.apply plugin: "net.ltgt.apt"
      // let idea apt plugin handle the ide integration
      project.apply plugin: "net.ltgt.apt-idea"

      // Note that these plugins specifically use the compileOnly and testCompileOnly
      // configurations because they are never required to be shaded or become a
      // dependency of the output.
      def compileOnlyAnnotationDeps = [
        "com.google.auto.value:auto-value-annotations:1.7",
        "com.google.auto.service:auto-service-annotations:1.0-rc6",
        "com.google.j2objc:j2objc-annotations:1.3",
        // This contains many improved annotations beyond javax.annotations for enhanced static checking
        // of the codebase
        "org.checkerframework:checker-qual:$checkerframework_version",
        // These dependencies are needed to avoid error-prone warnings on package-info.java files,
        // also to include the annotations to suppress warnings.
        //
        // spotbugs-annotations artifact is licensed under LGPL and cannot be included in the
        // Apache Beam distribution, but may be relied on during build.
        // See: https://www.apache.org/legal/resolved.html#prohibited
        // Special case for jsr305 (a transitive dependency of spotbugs-annotations):
        // sdks/java/core's FieldValueTypeInformation needs javax.annotations.Nullable at runtime.
        // Therefore, the java core module declares jsr305 dependency (BSD license) as "compile".
        // https://github.com/findbugsproject/findbugs/blob/master/findbugs/licenses/LICENSE-jsr305.txt
        "com.github.spotbugs:spotbugs-annotations:$spotbugs_version",
        "net.jcip:jcip-annotations:1.0",
        // This explicitly adds javax.annotation.Generated (SOURCE retention)
        // as a compile time dependency since Java 9+ no longer includes common
        // EE annotations: http://bugs.openjdk.java.net/browse/JDK-8152842. This
        // is required for grpc: http://github.com/grpc/grpc-java/issues/5343.
        //
        // javax.annotation is licensed under GPL 2.0 with Classpath Exception
        // and must not be included in the Apache Beam distribution, but may be
        // relied on during build.
        // See exception in: https://www.apache.org/legal/resolved.html#prohibited
        // License: https://github.com/javaee/javax.annotation/blob/1.3.2/LICENSE
        "javax.annotation:javax.annotation-api:1.3.2",
      ]

      project.dependencies {
        compileOnlyAnnotationDeps.each { dep ->
          compileOnly dep
          testCompileOnly dep
          annotationProcessor dep
          testAnnotationProcessor dep
        }

        // Add common annotation processors to all Java projects
        def annotationProcessorDeps = [
          "com.google.auto.value:auto-value:1.7",
          "com.google.auto.service:auto-service:1.0-rc6",
        ]

        annotationProcessorDeps.each { dep ->
          annotationProcessor dep
          testAnnotationProcessor dep
        }
      }

      // Add the optional and provided configurations for dependencies
      // TODO: Either remove these plugins and find another way to generate the Maven poms
      // with the correct dependency scopes configured.
      project.apply plugin: 'propdeps'
      project.apply plugin: 'propdeps-maven'
      project.apply plugin: 'propdeps-idea'

      // Defines Targets for sonarqube analysis reporting.
      project.apply plugin: "org.sonarqube"

      // Configures a checkstyle plugin enforcing a set of rules and also allows for a set of
      // suppressions.
      project.apply plugin: 'checkstyle'
      project.tasks.withType(Checkstyle) {
        configFile = project.project(":").file("sdks/java/build-tools/src/main/resources/beam/checkstyle.xml")
        configProperties = ["checkstyle.suppressions.file": project.project(":").file("sdks/java/build-tools/src/main/resources/beam/suppressions.xml")]
        showViolations = true
        maxErrors = 0
      }
      project.checkstyle { toolVersion = "8.23" }

      // Configures javadoc plugin and ensure check runs javadoc.
      project.tasks.withType(Javadoc) {
        options.encoding = 'UTF-8'
        options.addBooleanOption('Xdoclint:-missing', true)
      }
      project.check.dependsOn project.javadoc

      // Apply the eclipse and apt-eclipse plugins.  This adds the "eclipse" task and
      // connects the apt-eclipse plugin to update the eclipse project files
      // with the instructions needed to run apt within eclipse to handle the AutoValue
      // and additional annotations
      project.apply plugin: 'eclipse'
      project.apply plugin: "net.ltgt.apt-eclipse"

      // Enables a plugin which can apply code formatting to source.
      project.apply plugin: "com.diffplug.spotless"
      // scan CVE
      project.apply plugin: "net.ossindex.audit"
      project.audit { rateLimitAsError = false }
      // Spotless can be removed from the 'check' task by passing -PdisableSpotlessCheck=true on the Gradle
      // command-line. This is useful for pre-commit which runs spotless separately.
      def disableSpotlessCheck = project.hasProperty('disableSpotlessCheck') &&
          project.disableSpotlessCheck == 'true'
      project.spotless {
        enforceCheck !disableSpotlessCheck
        java {
          licenseHeader javaLicenseHeader
          googleJavaFormat('1.7')
          target project.fileTree(project.projectDir) { include 'src/*/java/**/*.java' }
        }
      }

      // Enables a plugin which performs code analysis for common bugs.
      // This plugin is configured to only analyze the "main" source set.
      if (configuration.enableSpotbugs) {
        project.tasks.whenTaskAdded {task ->
          if(task.name.contains("spotbugsTest")) {
            task.enabled = false
          }
        }
        project.apply plugin: 'com.github.spotbugs'
        project.dependencies {
          spotbugs "com.github.spotbugs:spotbugs:$spotbugs_version"
          spotbugs "com.google.auto.value:auto-value:1.7"
          compileOnlyAnnotationDeps.each { dep -> spotbugs dep }
        }
        project.spotbugs {
          excludeFilter = project.rootProject.file('sdks/java/build-tools/src/main/resources/beam/spotbugs-filter.xml')
        }
        project.tasks.withType(com.github.spotbugs.snom.SpotBugsTask) {
          reports {
            html.enabled = !project.jenkins.isCIBuild
            xml.enabled = project.jenkins.isCIBuild
          }
        }
      }

      // Disregard unused but declared (test) compile only dependencies used
      // for common annotation classes used during compilation such as annotation
      // processing or post validation such as spotbugs.
      project.dependencies {
        compileOnlyAnnotationDeps.each { dep ->
          permitUnusedDeclared dep
          permitTestUnusedDeclared dep
        }
      }
      if (configuration.enableStrictDependencies) {
        project.tasks.analyzeClassesDependencies.enabled = true
        project.tasks.analyzeDependencies.enabled = true
        project.tasks.analyzeTestClassesDependencies.enabled = false
      } else {
        project.tasks.analyzeClassesDependencies.enabled = false
        project.tasks.analyzeTestClassesDependencies.enabled = false
        project.tasks.analyzeDependencies.enabled = false
      }

      // Enable errorprone static analysis
      project.apply plugin: 'net.ltgt.errorprone'

      project.dependencies {
        errorprone("com.google.errorprone:error_prone_core:2.3.1")
        errorprone("jp.skypencil.errorprone.slf4j:errorprone-slf4j:0.1.2")
        // At least JDk 9 compiler is required, however JDK 8 still can be used but with additional errorproneJavac
        // configuration. For more details please see https://github.com/tbroyer/gradle-errorprone-plugin#jdk-8-support
        errorproneJavac("com.google.errorprone:javac:9+181-r4173-1")
      }

      project.configurations.errorprone { resolutionStrategy.force 'com.google.errorprone:error_prone_core:2.3.1' }

      project.tasks.withType(JavaCompile) {
        options.errorprone.disableWarningsInGeneratedCode = true
        options.errorprone.excludedPaths = '(.*/)?(build/generated-src|build/generated.*avro-java|build/generated)/.*'
        options.errorprone.errorproneArgs.add("MutableConstantField:OFF")
        options.errorprone.errorproneArgs.add("-Xep:Slf4jLoggerShouldBeNonStatic:OFF")
        options.errorprone.errorproneArgs.add("-Xep:Slf4jFormatShouldBeConst:OFF")
        options.errorprone.errorproneArgs.add("-Xep:Slf4jSignOnlyFormat:OFF")
      }

      if (configuration.shadowClosure) {
        // Enables a plugin which can perform shading of classes. See the general comments
        // above about dependency management for Java projects and how the shadow plugin
        // is expected to be used for the different Gradle configurations.
        //
        // TODO: Enforce all relocations are always performed to:
        // getJavaRelocatedPath(package_suffix) where package_suffix is something like "com.google.commmon"
        project.apply plugin: 'com.github.johnrengelman.shadow'

        // Create a new configuration 'shadowTest' like 'shadow' for the test scope
        project.configurations {
          shadow { description = "Dependencies for shaded source set 'main'" }
          compile.extendsFrom shadow
          shadowTest {
            description = "Dependencies for shaded source set 'test'"
            extendsFrom shadow
          }
          testCompile.extendsFrom shadowTest
        }
      }

      project.jar {
        setAutomaticModuleNameHeader(configuration, project)

        zip64 true
        into("META-INF/") {
          from "${project.rootProject.projectDir}/LICENSE"
          from "${project.rootProject.projectDir}/NOTICE"
        }
      }

      // Always configure the shadowJar classifier and merge service files.
      if (configuration.shadowClosure) {
        // Only set the classifer on the unshaded classes if we are shading.
        project.jar { classifier = "unshaded" }

        project.shadowJar({
          classifier = null
          mergeServiceFiles()
          zip64 true
          into("META-INF/") {
            from "${project.rootProject.projectDir}/LICENSE"
            from "${project.rootProject.projectDir}/NOTICE"
          }
        } << configuration.shadowClosure)

        // Always configure the shadowTestJar classifier and merge service files.
        project.task('shadowTestJar', type: ShadowJar, {
          group = "Shadow"
          description = "Create a combined JAR of project and test dependencies"
          classifier = "tests"
          from project.sourceSets.test.output
          configurations = [
            project.configurations.testRuntime
          ]
          zip64 true
          exclude "META-INF/INDEX.LIST"
          exclude "META-INF/*.SF"
          exclude "META-INF/*.DSA"
          exclude "META-INF/*.RSA"
        } << configuration.shadowClosure)

        // Ensure that shaded jar and test-jar are part of the their own configuration artifact sets
        project.artifacts.shadow project.shadowJar
        project.artifacts.shadowTest project.shadowTestJar

        if (configuration.testShadowJar) {
          // Use a configuration and dependency set which represents the execution classpath using shaded artifacts for tests.
          project.configurations { shadowTestRuntimeClasspath }

          project.dependencies {
            shadowTestRuntimeClasspath it.project(path: project.path, configuration: "shadowTest")
            shadowTestRuntimeClasspath it.project(path: project.path, configuration: "provided")
          }

          project.test { classpath = project.configurations.shadowTestRuntimeClasspath }
        }

        if (configuration.validateShadowJar) {
          project.task('validateShadedJarDoesntLeakNonProjectClasses', dependsOn: 'shadowJar') {
            ext.outFile = project.file("${project.reportsDir}/${name}.out")
            inputs.files project.configurations.shadow.artifacts.files
            outputs.files outFile
            doLast {
              project.configurations.shadow.artifacts.files.each {
                FileTree exposedClasses = project.zipTree(it).matching {
                  include "**/*.class"
                  // BEAM-5919: Exclude paths for Java 9 multi-release jars.
                  exclude "META-INF/versions/*/module-info.class"
                  configuration.shadowJarValidationExcludes.each {
                    exclude "$it"
                    exclude "META-INF/versions/*/$it"
                  }
                }
                outFile.text = exposedClasses.files
                if (exposedClasses.files) {
                  throw new GradleException("$it exposed classes outside of ${configuration.shadowJarValidationExcludes}: ${exposedClasses.files}")
                }
              }
            }
          }
          project.tasks.check.dependsOn project.tasks.validateShadedJarDoesntLeakNonProjectClasses
        }
      } else {
        project.task("testJar", type: Jar, {
          group = "Jar"
          description = "Create a JAR of test classes"
          classifier = "tests"
          from project.sourceSets.test.output
          zip64 true
          exclude "META-INF/INDEX.LIST"
          exclude "META-INF/*.SF"
          exclude "META-INF/*.DSA"
          exclude "META-INF/*.RSA"
        })
        project.artifacts.testRuntime project.testJar
      }

      project.ext.includeInJavaBom = configuration.publish
      project.ext.exportJavadoc = configuration.exportJavadoc

      if ((isRelease(project) || project.hasProperty('publishing')) &&
      configuration.publish) {
        project.apply plugin: "maven-publish"

        // Create a task which emulates the maven-archiver plugin in generating a
        // pom.properties file.
        def pomPropertiesFile = "${project.buildDir}/publications/mavenJava/pom.properties"
        project.task('generatePomPropertiesFileForMavenJavaPublication') {
          outputs.file "${pomPropertiesFile}"
          doLast {
            new File("${pomPropertiesFile}").text =
                """version=${project.version}
                       groupId=${project.mavenGroupId}
                       artifactId=${project.archivesBaseName}"""
          }
        }

        // Have the main artifact jar include both the generate pom.xml and its properties file
        // emulating the behavior of the maven-archiver plugin.
        project.(configuration.shadowClosure ? 'shadowJar' : 'jar') {
          def pomFile = "${project.buildDir}/publications/mavenJava/pom-default.xml"

          // Validate that the artifacts exist before copying them into the jar.
          doFirst {
            if (!project.file("${pomFile}").exists()) {
              throw new GradleException("Expected ${pomFile} to have been generated by the 'generatePomFileForMavenJavaPublication' task.")
            }
            if (!project.file("${pomPropertiesFile}").exists()) {
              throw new GradleException("Expected ${pomPropertiesFile} to have been generated by the 'generatePomPropertiesFileForMavenJavaPublication' task.")
            }
          }

          dependsOn 'generatePomFileForMavenJavaPublication'
          into("META-INF/maven/${project.mavenGroupId}/${project.archivesBaseName}") {
            from "${pomFile}"
            rename('.*', 'pom.xml')
          }

          dependsOn project.generatePomPropertiesFileForMavenJavaPublication
          into("META-INF/maven/${project.mavenGroupId}/${project.archivesBaseName}") { from "${pomPropertiesFile}" }
        }

        // Only build artifacts for archives if we are publishing
        if (configuration.shadowClosure) {
          project.artifacts.archives project.shadowJar
          project.artifacts.archives project.shadowTestJar
        } else {
          project.artifacts.archives project.jar
          project.artifacts.archives project.testJar
        }

        project.task('sourcesJar', type: Jar) {
          from project.sourceSets.main.allSource
          classifier = 'sources'
        }
        project.artifacts.archives project.sourcesJar

        project.task('testSourcesJar', type: Jar) {
          from project.sourceSets.test.allSource
          classifier = 'test-sources'
        }
        project.artifacts.archives project.testSourcesJar

        project.task('javadocJar', type: Jar, dependsOn: project.javadoc) {
          classifier = 'javadoc'
          from project.javadoc.destinationDir
        }
        project.artifacts.archives project.javadocJar

        project.publishing {
          repositories project.ext.repositories

          publications {
            mavenJava(MavenPublication) {
              if (configuration.shadowClosure) {
                artifact project.shadowJar
                artifact project.shadowTestJar
              } else {
                artifact project.jar
                artifact project.testJar
              }
              artifact project.sourcesJar
              artifact project.testSourcesJar
              artifact project.javadocJar

              artifactId = project.archivesBaseName
              groupId = project.mavenGroupId

              pom {
                name = project.description
                if (project.hasProperty("summary")) {
                  description = project.summary
                }
                url = "http://beam.apache.org"
                inceptionYear = "2016"
                licenses {
                  license {
                    name = "Apache License, Version 2.0"
                    url = "http://www.apache.org/licenses/LICENSE-2.0.txt"
                    distribution = "repo"
                  }
                }
                scm {
                  connection = "scm:git:https://gitbox.apache.org/repos/asf/beam.git"
                  developerConnection = "scm:git:https://gitbox.apache.org/repos/asf/beam.git"
                  url = "https://gitbox.apache.org/repos/asf?p=beam.git;a=summary"
                }
                issueManagement {
                  system = "jira"
                  url = "https://issues.apache.org/jira/browse/BEAM"
                }
                mailingLists {
                  mailingList {
                    name = "Beam Dev"
                    subscribe = "dev-subscribe@beam.apache.org"
                    unsubscribe = "dev-unsubscribe@beam.apache.org"
                    post = "dev@beam.apache.org"
                    archive = "http://www.mail-archive.com/dev%beam.apache.org"
                  }
                  mailingList {
                    name = "Beam User"
                    subscribe = "user-subscribe@beam.apache.org"
                    unsubscribe = "user-unsubscribe@beam.apache.org"
                    post = "user@beam.apache.org"
                    archive = "http://www.mail-archive.com/user%beam.apache.org"
                  }
                  mailingList {
                    name = "Beam Commits"
                    subscribe = "commits-subscribe@beam.apache.org"
                    unsubscribe = "commits-unsubscribe@beam.apache.org"
                    post = "commits@beam.apache.org"
                    archive = "http://www.mail-archive.com/commits%beam.apache.org"
                  }
                }
                developers {
                  developer {
                    name = "The Apache Beam Team"
                    email = "dev@beam.apache.org"
                    url = "http://beam.apache.org"
                    organization = "Apache Software Foundation"
                    organizationUrl = "http://www.apache.org"
                  }
                }
              }

              pom.withXml {
                def root = asNode()

                // Add "repositories" section if it was configured
                if (configuration.mavenRepositories && configuration.mavenRepositories.size() > 0) {
                  def repositoriesNode = root.appendNode('repositories')
                  configuration.mavenRepositories.each {
                    def repositoryNode = repositoriesNode.appendNode('repository')
                    repositoryNode.appendNode('id', it.get('id'))
                    repositoryNode.appendNode('url', it.get('url'))
                  }
                }

                def dependenciesNode = root.appendNode('dependencies')

                // BOMs, declared with 'platform', appear in <dependencyManagement> section
                def boms = []

                // This value is from PlatformSupport.COMPONENT_CATEGORY (Gradle's internal API)
                def componentCategory = Attribute.of('org.gradle.component.category', java.lang.String.class);
                def generateDependenciesFromConfiguration = { param ->
                  project.configurations."${param.configuration}".allDependencies.each {
                    AttributeContainer attributes = it.getAttributes()
                    if (attributes.getAttribute(componentCategory) == 'platform') {
                      boms.add(it);
                      return
                    }

                    def dependencyNode = dependenciesNode.appendNode('dependency')
                    def appendClassifier = { dep ->
                      dep.artifacts.each { art ->
                        if (art.hasProperty('classifier')) {
                          dependencyNode.appendNode('classifier', art.classifier)
                        }
                      }
                    }

                    if (it instanceof ProjectDependency) {
                      dependencyNode.appendNode('groupId', it.getDependencyProject().mavenGroupId)
                      dependencyNode.appendNode('artifactId', it.getDependencyProject().archivesBaseName)
                      dependencyNode.appendNode('version', it.version)
                      dependencyNode.appendNode('scope', param.scope)
                      appendClassifier(it)
                    } else {
                      dependencyNode.appendNode('groupId', it.group)
                      dependencyNode.appendNode('artifactId', it.name)
                      if (it.version != null) { // bom-managed artifacts do not have their versions
                        dependencyNode.appendNode('version', it.version)
                      }
                      dependencyNode.appendNode('scope', param.scope)
                      appendClassifier(it)
                    }

                    // Start with any exclusions that were added via configuration exclude rules.
                    // Then add all the exclusions that are specific to the dependency (if any
                    // were declared). Finally build the node that represents all exclusions.
                    def exclusions = []
                    exclusions += project.configurations."${param.configuration}".excludeRules
                    if (it.hasProperty('excludeRules')) {
                      exclusions += it.excludeRules
                    }
                    if (!exclusions.empty) {
                      def exclusionsNode = dependencyNode.appendNode('exclusions')
                      exclusions.each { exclude ->
                        def exclusionNode = exclusionsNode.appendNode('exclusion')
                        exclusionNode.appendNode('groupId', exclude.group)
                        exclusionNode.appendNode('artifactId', exclude.module)
                      }
                    }
                  }
                }

                // TODO: Should we use the runtime scope instead of the compile scope
                // which forces all our consumers to declare what they consume?
                generateDependenciesFromConfiguration(
                    configuration: (configuration.shadowClosure ? 'shadow' : 'compile'), scope: 'compile')
                generateDependenciesFromConfiguration(configuration: 'provided', scope: 'provided')

                if (!boms.isEmpty()) {
                  def dependencyManagementNode = root.appendNode('dependencyManagement')
                  def dependencyManagementDependencies = dependencyManagementNode.appendNode('dependencies')
                  boms.each {
                    def dependencyNode = dependencyManagementDependencies.appendNode('dependency')
                    dependencyNode.appendNode('groupId', it.group)
                    dependencyNode.appendNode('artifactId', it.name)
                    dependencyNode.appendNode('version', it.version)
                    dependencyNode.appendNode('type', 'pom')
                    dependencyNode.appendNode('scope', 'import')
                  }
                }
                // NB: This must come after asNode() logic, as it seems asNode()
                // removes XML comments.
                // TODO: Load this from file?
                def elem = asElement()
                def hdr = elem.getOwnerDocument().createComment(
                    '''
  Licensed to the Apache Software Foundation (ASF) under one or more
  contributor license agreements.  See the NOTICE file distributed with
  this work for additional information regarding copyright ownership.
  The ASF licenses this file to You under the Apache License, Version 2.0
  (the "License"); you may not use this file except in compliance with
  the License.  You may obtain a copy of the License at
      http://www.apache.org/licenses/LICENSE-2.0
  Unless required by applicable law or agreed to in writing, software
  distributed under the License is distributed on an "AS IS" BASIS,
  WITHOUT WARRANTIES OR CONDITIONS OF ANY KIND, either express or implied.
  See the License for the specific language governing permissions and
  limitations under the License.
''')
                elem.insertBefore(hdr, elem.getFirstChild())
              }
            }
          }
        }
        // Only sign artifacts if we are performing a release
        if (isRelease(project) && !project.hasProperty('noSigning')) {
          project.apply plugin: "signing"
          project.signing {
            useGpgCmd()
            sign project.publishing.publications
          }
        }
      }

      // Ban these dependencies from all configurations
      project.configurations.all {
        // guava-jdk5 brings in classes which conflict with guava
        exclude group: "com.google.guava", module: "guava-jdk5"
        // Ban the usage of the JDK tools as a library as this is system dependent
        exclude group: "jdk.tools", module: "jdk.tools"
        // protobuf-lite duplicates classes which conflict with protobuf-java
        exclude group: "com.google.protobuf", module: "protobuf-lite"
        // Exclude these test dependencies because they bundle other common
        // test libraries classes causing version conflicts. Users should rely
        // on using the yyy-core package instead of the yyy-all package.
        exclude group: "org.hamcrest", module: "hamcrest-all"
      }

      // Force usage of the libraries defined within our common set found in the root
      // build.gradle instead of using Gradles default dependency resolution mechanism
      // which chooses the latest version available.
      //
      // TODO: Figure out whether we should force all dependency conflict resolution
      // to occur in the "shadow" and "shadowTest" configurations.
      project.configurations.all { config ->
        // When running beam_Dependency_Check, resolutionStrategy should not be used; otherwise
        // gradle-versions-plugin does not report the latest versions of the dependencies.
        def startTasks = project.gradle.startParameter.taskNames
        def inDependencyUpdates = 'dependencyUpdates' in startTasks || 'runBeamDependencyCheck' in startTasks

        // The "errorprone" configuration controls the classpath used by errorprone static analysis, which
        // has different dependencies than our project.
        if (config.getName() != "errorprone" && !inDependencyUpdates) {
          config.resolutionStrategy {
            // Filtering versionless coordinates that depend on BOM. Beam project needs to set the
            // versions for only handful libraries when building the project (BEAM-9542).
            def librariesWithVersion = project.library.java.values().findAll { it.split(':').size() > 2 }
            force librariesWithVersion
          }
        }
      }
    }

    // When applied in a module's build.gradle file, this closure provides task for running
    // IO integration tests.
    project.ext.enableJavaPerformanceTesting = {

      // Use the implicit it parameter of the closure to handle zero argument or one argument map calls.
      // See: http://groovy-lang.org/closures.html#implicit-it
      JavaPerformanceTestConfiguration configuration = it ? it as JavaPerformanceTestConfiguration : new JavaPerformanceTestConfiguration()

      // Task for running integration tests
      project.task('integrationTest', type: Test) {

        // Disable Gradle cache (it should not be used because the IT's won't run).
        outputs.upToDateWhen { false }

        include "**/*IT.class"

        def pipelineOptionsString = configuration.integrationTestPipelineOptions
        def pipelineOptionsStringFormatted
        def allOptionsList

        if(pipelineOptionsString) {
          allOptionsList = (new JsonSlurper()).parseText(pipelineOptionsString)
        }

        if(pipelineOptionsString && configuration.runner?.equalsIgnoreCase('dataflow')) {
          project.evaluationDependsOn(":runners:google-cloud-dataflow-java:worker:legacy-worker")
          def dataflowWorkerJar = project.findProperty('dataflowWorkerJar') ?:
              project.project(":runners:google-cloud-dataflow-java:worker:legacy-worker").shadowJar.archivePath
          def dataflowRegion = project.findProperty('dataflowRegion') ?: 'us-central1'
          allOptionsList.addAll([
            '--workerHarnessContainerImage=',
            "--dataflowWorkerJar=${dataflowWorkerJar}",
            "--region=${dataflowRegion}"
          ])
        }

        // Windows handles quotation marks differently
        if (pipelineOptionsString && System.properties['os.name'].toLowerCase().contains('windows')) {
          def allOptionsListFormatted = allOptionsList.collect{ "\"$it\"" }
          pipelineOptionsStringFormatted = JsonOutput.toJson(allOptionsListFormatted)
        } else if (pipelineOptionsString) {
          pipelineOptionsStringFormatted = JsonOutput.toJson(allOptionsList)
        }

        systemProperties.beamTestPipelineOptions = pipelineOptionsStringFormatted ?: pipelineOptionsString
      }
    }

    // When applied in a module's build.gradle file, this closure adds task providing
    // additional dependencies that might be needed while running integration tests.
    project.ext.provideIntegrationTestingDependencies = {

      // Use the implicit it parameter of the closure to handle zero argument or one argument map calls.
      // See: http://groovy-lang.org/closures.html#implicit-it
      JavaPerformanceTestConfiguration configuration = it ? it as JavaPerformanceTestConfiguration : new JavaPerformanceTestConfiguration()

      project.dependencies {
        def runner = configuration.runner
        def filesystem = configuration.filesystem

        /* include dependencies required by runners */
        //if (runner?.contains('dataflow')) {
        if (runner?.equalsIgnoreCase('dataflow')) {
          testRuntime it.project(path: ":runners:google-cloud-dataflow-java", configuration: 'testRuntime')
          testRuntime it.project(path: ":runners:google-cloud-dataflow-java:worker:legacy-worker", configuration: 'shadow')
        }

        if (runner?.equalsIgnoreCase('direct')) {
          testRuntime it.project(path: ":runners:direct-java", configuration: 'shadowTest')
        }

        if (runner?.equalsIgnoreCase('flink')) {
          testRuntime it.project(path: ":runners:flink:1.10", configuration: 'testRuntime')
        }

        if (runner?.equalsIgnoreCase('spark')) {
          testRuntime it.project(path: ":runners:spark", configuration: 'testRuntime')
          testRuntime project.library.java.spark_core
          testRuntime project.library.java.spark_streaming

          // Testing the Spark runner causes a StackOverflowError if slf4j-jdk14 is on the classpath
          project.configurations.testRuntimeClasspath {
            exclude group: "org.slf4j", module: "slf4j-jdk14"
          }
        }

        /* include dependencies required by filesystems */
        if (filesystem?.equalsIgnoreCase('hdfs')) {
          testRuntime it.project(path: ":sdks:java:io:hadoop-file-system", configuration: 'testRuntime')
          testRuntime project.library.java.hadoop_client
        }

        /* include dependencies required by AWS S3 */
        if (filesystem?.equalsIgnoreCase('s3')) {
          testRuntime it.project(path: ":sdks:java:io:amazon-web-services", configuration: 'testRuntime')
        }
      }
      project.task('packageIntegrationTests', type: Jar)
    }

    /** ***********************************************************************************************/

    project.ext.applyGoNature = {
      // Define common lifecycle tasks and artifact types
      project.apply plugin: 'base'

      project.apply plugin: "com.github.blindpirate.gogradle"
      project.golang { goVersion = '1.12' }

      project.repositories {
        golang {
          // Gogradle doesn't like thrift: https://github.com/gogradle/gogradle/issues/183
          root 'git.apache.org/thrift.git'
          emptyDir()
        }
        golang {
          root 'github.com/apache/thrift'
          emptyDir()
        }
        project.clean.dependsOn project.goClean
        project.check.dependsOn project.goCheck
        project.assemble.dependsOn project.goBuild
      }

      project.idea {
        module {
          // The gogradle plugin downloads all dependencies into the source tree here,
          // which is a path baked into golang
          excludeDirs += project.file("${project.path}/vendor")

          // gogradle's private working directory
          excludeDirs += project.file("${project.path}/.gogradle")
        }
      }
    }

    /** ***********************************************************************************************/

    project.ext.applyDockerNature = {
      project.apply plugin: "com.palantir.docker"
      project.docker { noCache true }
      project.tasks.create(name: "copyLicenses", type: Copy) {
        from "${project.rootProject.projectDir}/LICENSE"
        from "${project.rootProject.projectDir}/NOTICE"
        into "build/target"
      }
      project.tasks.dockerPrepare.dependsOn project.tasks.copyLicenses
    }

    project.ext.applyDockerRunNature = {
      project.apply plugin: "com.palantir.docker-run"
    }
    /** ***********************************************************************************************/

    project.ext.applyGroovyNature = {
      project.apply plugin: "groovy"

      project.apply plugin: "com.diffplug.spotless"
      def disableSpotlessCheck = project.hasProperty('disableSpotlessCheck') &&
          project.disableSpotlessCheck == 'true'
      project.spotless {
        enforceCheck !disableSpotlessCheck
        def grEclipseConfig = project.project(":").file("buildSrc/greclipse.properties")
        groovy {
          greclipse().configFile(grEclipseConfig)
          target project.fileTree(project.projectDir) { include '**/*.groovy' }
        }
        groovyGradle { greclipse().configFile(grEclipseConfig) }
      }
    }

    // containerImageName returns a configurable container image name, by default a
    // development image at docker.io (see sdks/CONTAINERS.md):
    //
    //    format: apache/beam_$NAME_sdk:latest
    //    ie: apache/beam_python3.7_sdk:latest apache/beam_java8_sdk:latest apache/beam_go_sdk:latest
    //
    // Both the root and tag can be defined using properties or explicitly provided.
    project.ext.containerImageName = {
      // Use the implicit it parameter of the closure to handle zero argument or one argument map calls.
      ContainerImageNameConfiguration configuration = it ? it as ContainerImageNameConfiguration : new ContainerImageNameConfiguration()

      if (configuration.root == null) {
        if (project.rootProject.hasProperty(["docker-repository-root"])) {
          configuration.root = project.rootProject["docker-repository-root"]
        } else {
          configuration.root = "${System.properties["user.name"]}-docker-apache.bintray.io/beam"
        }
      }
      if (configuration.tag == null) {
        if (project.rootProject.hasProperty(["docker-tag"])) {
          configuration.tag = project.rootProject["docker-tag"]
        } else {
          configuration.tag = 'latest'
        }
      }
      return "${configuration.root}/${configuration.name}:${configuration.tag}"
    }

    /** ***********************************************************************************************/

    // applyGrpcNature should only be applied to projects who wish to use
    // unvendored gRPC / protobuf dependencies.
    project.ext.applyGrpcNature = {
      project.apply plugin: "com.google.protobuf"
      project.protobuf {
        protoc {
          // The artifact spec for the Protobuf Compiler
          artifact = "com.google.protobuf:protoc:$protobuf_version" }

        // Configure the codegen plugins
        plugins {
          // An artifact spec for a protoc plugin, with "grpc" as
          // the identifier, which can be referred to in the "plugins"
          // container of the "generateProtoTasks" closure.
          grpc { artifact = "io.grpc:protoc-gen-grpc-java:$grpc_version" }
        }

        generateProtoTasks {
          ofSourceSet("main")*.plugins {
            // Apply the "grpc" plugin whose spec is defined above, without
            // options.  Note the braces cannot be omitted, otherwise the
            // plugin will not be added. This is because of the implicit way
            // NamedDomainObjectContainer binds the methods.
            grpc {}
          }
        }
      }

      def generatedProtoMainJavaDir = "${project.buildDir}/generated/source/proto/main/java"
      def generatedProtoTestJavaDir = "${project.buildDir}/generated/source/proto/test/java"
      def generatedGrpcMainJavaDir = "${project.buildDir}/generated/source/proto/main/grpc"
      def generatedGrpcTestJavaDir = "${project.buildDir}/generated/source/proto/test/grpc"
      project.idea {
        module {
          sourceDirs += project.file(generatedProtoMainJavaDir)
          generatedSourceDirs += project.file(generatedProtoMainJavaDir)

          testSourceDirs += project.file(generatedProtoTestJavaDir)
          generatedSourceDirs += project.file(generatedProtoTestJavaDir)

          sourceDirs += project.file(generatedGrpcMainJavaDir)
          generatedSourceDirs += project.file(generatedGrpcMainJavaDir)

          testSourceDirs += project.file(generatedGrpcTestJavaDir)
          generatedSourceDirs += project.file(generatedGrpcTestJavaDir)
        }
      }
    }

    /** ***********************************************************************************************/

    // applyPortabilityNature should only be applied to projects that want to use
    // vendored gRPC / protobuf dependencies.
    project.ext.applyPortabilityNature = {
      PortabilityNatureConfiguration configuration = it ? it as PortabilityNatureConfiguration : new PortabilityNatureConfiguration()

      if (configuration.archivesBaseName) {
        project.archivesBaseName = configuration.archivesBaseName
      }

      project.ext.applyJavaNature(
          exportJavadoc: false,
          enableSpotbugs: false,
          enableChecker: false,
          publish: configuration.publish,
          archivesBaseName: configuration.archivesBaseName,
          automaticModuleName: configuration.automaticModuleName,
          shadowJarValidationExcludes: it.shadowJarValidationExcludes,
          shadowClosure: GrpcVendoring_1_26_0.shadowClosure() << {
            // We perform all the code relocations but don't include
            // any of the actual dependencies since they will be supplied
            // by org.apache.beam:beam-vendor-grpc-v1p26p0:0.1
            dependencies {
              include(dependency { return false })
            }
          })

      // Don't force modules here because we don't want to take the shared declarations in build_rules.gradle
      // because we would like to have the freedom to choose which versions of dependencies we
      // are using for the portability APIs separate from what is being used inside other modules such as GCP.
      project.configurations.all { config ->
        config.resolutionStrategy { forcedModules = []}
      }

      project.apply plugin: "com.google.protobuf"
      project.protobuf {
        protoc {
          // The artifact spec for the Protobuf Compiler
          artifact = "com.google.protobuf:protoc:${GrpcVendoring_1_26_0.protobuf_version}" }

        // Configure the codegen plugins
        plugins {
          // An artifact spec for a protoc plugin, with "grpc" as
          // the identifier, which can be referred to in the "plugins"
          // container of the "generateProtoTasks" closure.
          grpc { artifact = "io.grpc:protoc-gen-grpc-java:${GrpcVendoring_1_26_0.grpc_version}" }
        }

        generateProtoTasks {
          ofSourceSet("main")*.plugins {
            // Apply the "grpc" plugin whose spec is defined above, without
            // options.  Note the braces cannot be omitted, otherwise the
            // plugin will not be added. This is because of the implicit way
            // NamedDomainObjectContainer binds the methods.
            grpc { }
          }
        }
      }

      project.dependencies GrpcVendoring_1_26_0.dependenciesClosure() << { shadow project.ext.library.java.vendored_grpc_1_26_0 }
    }

    /** ***********************************************************************************************/

    // TODO: Decide whether this should be inlined into the one project that relies on it
    // or be left here.
    project.ext.applyAvroNature = { project.apply plugin: "com.commercehub.gradle.plugin.avro" }

    project.ext.applyAntlrNature = {
      project.apply plugin: 'antlr'
      project.idea {
        module {
          // mark antlrs output folders as generated
          generatedSourceDirs += project.generateGrammarSource.outputDirectory
          generatedSourceDirs += project.generateTestGrammarSource.outputDirectory
        }
      }
    }

    // Creates a task to run the quickstart for a runner.
    // Releases version and URL, can be overriden for a RC release with
    // ./gradlew :release:runJavaExamplesValidationTask -Pver=2.3.0 -Prepourl=https://repository.apache.org/content/repositories/orgapachebeam-1027
    project.ext.createJavaExamplesArchetypeValidationTask = {
      JavaExamplesArchetypeValidationConfiguration config = it as JavaExamplesArchetypeValidationConfiguration
      def taskName = "run${config.type}Java${config.runner}"
      def releaseVersion = project.findProperty('ver') ?: project.version
      def releaseRepo = project.findProperty('repourl') ?: 'https://repository.apache.org/content/repositories/snapshots'
      def argsNeeded = [
        "--ver=${releaseVersion}",
        "--repourl=${releaseRepo}"
      ]
      if (config.gcpProject) {
        argsNeeded.add("--gcpProject=${config.gcpProject}")
      }
      if (config.gcpRegion) {
        argsNeeded.add("--gcpRegion=${config.gcpRegion}")
      }
      if (config.gcsBucket) {
        argsNeeded.add("--gcsBucket=${config.gcsBucket}")
      }
      if (config.bqDataset) {
        argsNeeded.add("--bqDataset=${config.bqDataset}")
      }
      if (config.pubsubTopic) {
        argsNeeded.add("--pubsubTopic=${config.pubsubTopic}")
      }
      project.evaluationDependsOn(':release')
      project.task(taskName, dependsOn: ':release:classes', type: JavaExec) {
        group = "Verification"
        description = "Run the Beam ${config.type} with the ${config.runner} runner"
        main = "${config.type}-java-${config.runner}".toLowerCase()
        classpath = project.project(':release').sourceSets.main.runtimeClasspath
        args argsNeeded
      }
    }


    /** ***********************************************************************************************/

    // Method to create the PortableValidatesRunnerTask.
    // The method takes PortableValidatesRunnerConfiguration as parameter.
    project.ext.createPortableValidatesRunnerTask = {
      /*
       * We need to rely on manually specifying these evaluationDependsOn to ensure that
       * the following projects are evaluated before we evaluate this project. This is because
       * we are attempting to reference the "sourceSets.test.output" directly.
       */
      project.evaluationDependsOn(":sdks:java:core")
      project.evaluationDependsOn(":runners:core-java")
      def config = it ? it as PortableValidatesRunnerConfiguration : new PortableValidatesRunnerConfiguration()
      def name = config.name
      def beamTestPipelineOptions = [
        "--runner=org.apache.beam.runners.portability.testing.TestPortableRunner",
        "--jobServerDriver=${config.jobServerDriver}",
        "--environmentCacheMillis=10000",
        "--experiments=beam_fn_api",
      ]
      beamTestPipelineOptions.addAll(config.pipelineOpts)
      if (config.environment == PortableValidatesRunnerConfiguration.Environment.EMBEDDED) {
        beamTestPipelineOptions += "--defaultEnvironmentType=EMBEDDED"
      }
      if (config.jobServerConfig) {
        beamTestPipelineOptions.add("--jobServerConfig=${config.jobServerConfig}")
      }
      config.systemProperties.put("beamTestPipelineOptions", JsonOutput.toJson(beamTestPipelineOptions))
      project.tasks.create(name: name, type: Test) {
        group = "Verification"
        description = "Validates the PortableRunner with JobServer ${config.jobServerDriver}"
        systemProperties config.systemProperties
        classpath = config.testClasspathConfiguration
        testClassesDirs = project.files(project.project(":sdks:java:core").sourceSets.test.output.classesDirs, project.project(":runners:core-java").sourceSets.test.output.classesDirs)
        maxParallelForks config.numParallelTests
        useJUnit(config.testCategories)
        filter(config.testFilter)
        // increase maxHeapSize as this is directly correlated to direct memory,
        // see https://issues.apache.org/jira/browse/BEAM-6698
        maxHeapSize = '4g'
        if (config.environment == PortableValidatesRunnerConfiguration.Environment.DOCKER) {
          dependsOn ':sdks:java:container:docker'
        }
      }
    }

    /** ***********************************************************************************************/

    // Method to create the crossLanguageValidatesRunnerTask.
    // The method takes crossLanguageValidatesRunnerConfiguration as parameter.
    project.ext.createCrossLanguageValidatesRunnerTask = {
      def config = it ? it as CrossLanguageValidatesRunnerConfiguration : new CrossLanguageValidatesRunnerConfiguration()

      project.evaluationDependsOn(":sdks:python")
      project.evaluationDependsOn(":sdks:java:testing:expansion-service")
      project.evaluationDependsOn(":runners:core-construction-java")

      // Task for launching expansion services
      def envDir = project.project(":sdks:python").envdir
      def pythonDir = project.project(":sdks:python").projectDir
      def javaPort = startingExpansionPortNumber.getAndDecrement()
      def pythonPort = startingExpansionPortNumber.getAndDecrement()
      def expansionJar = project.project(':sdks:java:testing:expansion-service').buildTestExpansionServiceJar.archivePath
      def expansionServiceOpts = [
        "group_id": project.name,
        "java_expansion_service_jar": expansionJar,
        "java_port": javaPort,
        "python_virtualenv_dir": envDir,
        "python_expansion_service_module": "apache_beam.runners.portability.expansion_service_test",
        "python_port": pythonPort
      ]
      def serviceArgs = project.project(':sdks:python').mapToArgString(expansionServiceOpts)
      def pythonContainerSuffix = project.project(':sdks:python').pythonVersion == '2.7' ? '2' : project.project(':sdks:python').pythonVersion.replace('.', '')
      def setupTask = project.tasks.create(name: config.name+"Setup", type: Exec) {
        dependsOn ':sdks:java:container:docker'
        dependsOn ':sdks:python:container:py'+pythonContainerSuffix+':docker'
        dependsOn ':sdks:java:testing:expansion-service:buildTestExpansionServiceJar'
        dependsOn ":sdks:python:installGcpTest"
        // setup test env
        executable 'sh'
        args '-c', "$pythonDir/scripts/run_expansion_services.sh stop --group_id ${project.name} && $pythonDir/scripts/run_expansion_services.sh start $serviceArgs"
      }

      def mainTask = project.tasks.create(name: config.name) {
        group = "Verification"
        description = "Validates cross-language capability of runner"
      }

      def cleanupTask = project.tasks.create(name: config.name+'Cleanup', type: Exec) {
        // teardown test env
        executable 'sh'
        args '-c', "$pythonDir/scripts/run_expansion_services.sh stop --group_id ${project.name}"
      }
      setupTask.finalizedBy cleanupTask
      config.startJobServer.finalizedBy config.cleanupJobServer

      // Task for running testcases in Java SDK
      def beamJavaTestPipelineOptions = [
        "--runner=PortableRunner",
        "--jobEndpoint=${config.jobEndpoint}",
        "--environmentCacheMillis=10000",
        "--experiments=beam_fn_api",
      ]
      beamJavaTestPipelineOptions.addAll(config.pipelineOpts)
      ['Java': javaPort, 'Python': pythonPort].each { sdk, port ->
        def javaTask = project.tasks.create(name: config.name+"JavaUsing"+sdk, type: Test) {
          group = "Verification"
          description = "Validates runner for cross-language capability of using ${sdk} transforms from Java SDK"
          systemProperty "beamTestPipelineOptions", JsonOutput.toJson(beamJavaTestPipelineOptions)
          systemProperty "expansionJar", expansionJar
          systemProperty "expansionPort", port
          classpath = config.classpath
          testClassesDirs = project.files(project.project(":runners:core-construction-java").sourceSets.test.output.classesDirs)
          maxParallelForks config.numParallelTests
          useJUnit(config.testCategories)
          // increase maxHeapSize as this is directly correlated to direct memory,
          // see https://issues.apache.org/jira/browse/BEAM-6698
          maxHeapSize = '4g'
          dependsOn setupTask
          dependsOn config.startJobServer
        }
        mainTask.dependsOn javaTask
        cleanupTask.mustRunAfter javaTask
        config.cleanupJobServer.mustRunAfter javaTask

        // Task for running testcases in Python SDK
        def testOpts = [
          "--attr=UsesCrossLanguageTransforms"
        ]
        def pipelineOpts = [
          "--runner=PortableRunner",
          "--environment_cache_millis=10000",
          "--job_endpoint=${config.jobEndpoint}"
        ]
        def beamPythonTestPipelineOptions = [
          "pipeline_opts": pipelineOpts,
          "test_opts": testOpts,
          "suite": "xlangValidateRunner"
        ]
        def cmdArgs = project.project(':sdks:python').mapToArgString(beamPythonTestPipelineOptions)
        def pythonTask = project.tasks.create(name: config.name+"PythonUsing"+sdk, type: Exec) {
          group = "Verification"
          description = "Validates runner for cross-language capability of using ${sdk} transforms from Python SDK"
          environment "EXPANSION_JAR", expansionJar
          environment "EXPANSION_PORT", port
          executable 'sh'
          args '-c', ". $envDir/bin/activate && cd $pythonDir && ./scripts/run_integration_test.sh $cmdArgs"
          dependsOn setupTask
          dependsOn config.startJobServer
        }
        mainTask.dependsOn pythonTask
        cleanupTask.mustRunAfter pythonTask
        config.cleanupJobServer.mustRunAfter pythonTask
      }
      // Task for running testcases in Python SDK
      def testOpts = [
        "--attr=UsesSqlExpansionService"
      ]
      def pipelineOpts = [
        "--runner=PortableRunner",
        "--environment_cache_millis=10000",
        "--job_endpoint=${config.jobEndpoint}"
      ]
      def beamPythonTestPipelineOptions = [
        "pipeline_opts": pipelineOpts,
        "test_opts": testOpts,
        "suite": "xlangSqlValidateRunner"
      ]
      def cmdArgs = project.project(':sdks:python').mapToArgString(beamPythonTestPipelineOptions)
      def pythonSqlTask = project.tasks.create(name: config.name+"PythonUsingSql", type: Exec) {
        group = "Verification"
        description = "Validates runner for cross-language capability of using Java's SqlTransform from Python SDK"
        executable 'sh'
        args '-c', ". $envDir/bin/activate && cd $pythonDir && ./scripts/run_integration_test.sh $cmdArgs"
        dependsOn config.startJobServer
        dependsOn ':sdks:java:container:docker'
        dependsOn ':sdks:python:container:py'+pythonContainerSuffix+':docker'
        dependsOn ':sdks:java:extensions:sql:expansion-service:shadowJar'
        dependsOn ":sdks:python:installGcpTest"
      }
      mainTask.dependsOn pythonSqlTask
      config.cleanupJobServer.mustRunAfter pythonSqlTask
    }

    /** ***********************************************************************************************/

    project.ext.applyPythonNature = {

      // Define common lifecycle tasks and artifact types
      project.apply plugin: "base"

      // For some reason base doesn't define a test task  so we define it below and make
      // check depend on it. This makes the Python project similar to the task layout like
      // Java projects, see https://docs.gradle.org/4.2.1/userguide/img/javaPluginTasks.png
      if (project.tasks.findByName('test') == null) {
        project.task('test') {}
      }
      project.check.dependsOn project.test

      project.evaluationDependsOn(":runners:google-cloud-dataflow-java:worker")

      // Due to Beam-4256, we need to limit the length of virtualenv path to make the
      // virtualenv activated properly. So instead of include project name in the path,
      // we use the hash value.
      project.ext.envdir = "${project.rootProject.buildDir}/gradleenv/${project.path.hashCode()}"
      def pythonRootDir = "${project.rootDir}/sdks/python"

      // Python interpreter version for virtualenv setup and test run. This value can be
      // set from commandline with -PpythonVersion, or in build script of certain project.
      // If none of them applied, version set here will be used as default value. Currently
      // the minimum version supported by Beam is 3.6
      project.ext.pythonVersion = project.hasProperty('pythonVersion') ?
          project.pythonVersion : '3.6'

      project.task('setupVirtualenv')  {
        doLast {
          def virtualenvCmd = [
            'virtualenv',
            "${project.ext.envdir}",
            "--python=python${project.ext.pythonVersion}",
          ]
          project.exec { commandLine virtualenvCmd }
          project.exec {
            executable 'sh'
            args '-c', ". ${project.ext.envdir}/bin/activate && pip install --retries 10 --upgrade tox==3.11.1 -r ${project.rootDir}/sdks/python/build-requirements.txt"
          }
        }
        // Gradle will delete outputs whenever it thinks they are stale. Putting a
        // specific binary here could make gradle delete it while pip will believe
        // the package is fully installed.
        outputs.dirs(project.ext.envdir)
      }

      project.ext.pythonSdkDeps = project.files(
          project.fileTree(
          dir: "${project.rootDir}",
          include: ['model/**', 'sdks/python/**'],
          // Exclude temporary directories and files that are generated
          // during build and test.
          exclude: [
            '**/build/**',
            '**/dist/**',
            '**/target/**',
            '**/*.pyc',
            'sdks/python/*.egg*/**',
            'sdks/python/test-suites/**',
          ])
          )
      def copiedSrcRoot = "${project.buildDir}/srcs"

      // Create new configuration distTarBall which represents Python source
      // distribution tarball generated by :sdks:python:sdist.
      project.configurations { distTarBall }

      project.task('installGcpTest')  {
        dependsOn 'setupVirtualenv'
        dependsOn ':sdks:python:sdist'
        doLast {
          def distTarBall = "${pythonRootDir}/build/apache-beam.tar.gz"
          project.exec {
            executable 'sh'
            args '-c', ". ${project.ext.envdir}/bin/activate && pip install --retries 10 ${distTarBall}[gcp,test,aws,azure]"
          }
        }
      }

      project.task('cleanPython') {
        doLast {
          def activate = "${project.ext.envdir}/bin/activate"
          project.exec {
            executable 'sh'
            args '-c', "if [ -e ${activate} ]; then " +
                ". ${activate} && cd ${pythonRootDir} && python setup.py clean; " +
                "fi"
          }
          project.delete project.buildDir     // Gradle build directory
          project.delete project.ext.envdir   // virtualenv directory
          project.delete "$project.projectDir/target"   // tox work directory
        }
      }
      project.clean.dependsOn project.cleanPython
      // Force this subproject's clean to run before the main :clean, to avoid
      // racing on deletes.
      project.rootProject.clean.dependsOn project.clean

      // Return a joined String from a Map that contains all commandline args of
      // IT test.
      project.ext.mapToArgString = { argMap ->
        def argList = []
        argMap.each { k, v ->
          if (v in List) {
            v = "\"${v.join(' ')}\""
          } else if (v in String && v.contains(' ')) {
            // We should use double quote around the arg value if it contains series
            // of flags joined with space. Otherwise, commandline parsing of the
            // shell script will be broken.
            v = "\"${v.replace('"', '')}\""
          }
          argList.add("--$k $v")
        }
        return argList.join(' ')
      }

      project.ext.toxTask = { name, tox_env, posargs='' ->
        project.tasks.create(name) {
          dependsOn 'setupVirtualenv'
          dependsOn ':sdks:python:sdist'

          doLast {
            // Python source directory is also tox execution workspace, We want
            // to isolate them per tox suite to avoid conflict when running
            // multiple tox suites in parallel.
            project.copy { from project.pythonSdkDeps; into copiedSrcRoot }

            def copiedPyRoot = "${copiedSrcRoot}/sdks/python"
            def distTarBall = "${pythonRootDir}/build/apache-beam.tar.gz"
            project.exec {
              executable 'sh'
              args '-c', ". ${project.ext.envdir}/bin/activate && cd ${copiedPyRoot} && scripts/run_tox.sh $tox_env $distTarBall '$posargs'"
            }
          }
          inputs.files project.pythonSdkDeps
          outputs.files project.fileTree(dir: "${pythonRootDir}/target/.tox/${tox_env}/log/")
        }
      }

      // Run single or a set of integration tests with provided test options and pipeline options.
      project.ext.enablePythonPerformanceTest = {

        // Use the implicit it parameter of the closure to handle zero argument or one argument map calls.
        // See: http://groovy-lang.org/closures.html#implicit-it
        def config = it ? it as PythonPerformanceTestConfiguration : new PythonPerformanceTestConfiguration()

        project.task('integrationTest') {
          dependsOn 'installGcpTest'
          dependsOn ':sdks:python:sdist'

          doLast {
            def argMap = [:]

            // Build test options that configures test environment and framework
            def testOptions = []
            if (config.tests)
              testOptions += "--tests=$config.tests"
            if (config.attribute)
              testOptions += "--attr=$config.attribute"
            testOptions.addAll(config.extraTestOptions)
            argMap["test_opts"] = testOptions

            // Build pipeline options that configures pipeline job
            if (config.pipelineOptions)
              argMap["pipeline_opts"] = config.pipelineOptions
            if (config.kmsKeyName)
              argMap["kms_key_name"] = config.kmsKeyName
            argMap["suite"] = "integrationTest-perf"

            def cmdArgs = project.mapToArgString(argMap)
            def runScriptsDir = "${pythonRootDir}/scripts"
            project.exec {
              executable 'sh'
              args '-c', ". ${project.ext.envdir}/bin/activate && ${runScriptsDir}/run_integration_test.sh ${cmdArgs}"
            }
          }
        }
      }

      def addPortableWordCountTask = { boolean isStreaming, String runner ->
        def taskName = 'portableWordCount' + runner + (isStreaming ? 'Streaming' : 'Batch')
        project.task(taskName) {
          dependsOn = ['installGcpTest']
          mustRunAfter = [
            ':runners:flink:1.10:job-server:shadowJar',
            ':runners:spark:job-server:shadowJar',
            ':sdks:python:container:py36:docker',
            ':sdks:python:container:py37:docker',
            ':sdks:python:container:py38:docker',
          ]
          doLast {
            // TODO: Figure out GCS credentials and use real GCS input and output.
            def outputDir = File.createTempDir(taskName, '')
            def options = [
              "--input=/etc/profile",
              "--output=${outputDir}/out.txt",
              "--runner=${runner}",
              "--parallelism=2",
              "--sdk_worker_parallelism=1",
              "--flink_job_server_jar=${project.project(':runners:flink:1.10:job-server').shadowJar.archivePath}",
              "--spark_job_server_jar=${project.project(':runners:spark:job-server').shadowJar.archivePath}",
            ]
            if (isStreaming)
              options += [
                "--streaming"
              ]
            else
              // workaround for local file output in docker container
              options += [
                "--environment_cache_millis=60000"
              ]
            if (project.hasProperty("jobEndpoint"))
              options += [
                "--job_endpoint=${project.property('jobEndpoint')}"
              ]
            if (project.hasProperty("environmentType")) {
              options += [
                "--environment_type=${project.property('environmentType')}"
              ]
            }
            if (project.hasProperty("environmentConfig")) {
              options += [
                "--environment_config=${project.property('environmentConfig')}"
              ]
            }
            project.exec {
              executable 'sh'
              args '-c', ". ${project.ext.envdir}/bin/activate && python -m apache_beam.examples.wordcount ${options.join(' ')}"
              // TODO: Check that the output file is generated and runs.
            }
          }
        }
      }
      project.ext.addPortableWordCountTasks = {
        ->
        addPortableWordCountTask(false, "FlinkRunner")
        addPortableWordCountTask(true, "FlinkRunner")
        addPortableWordCountTask(false, "SparkRunner")
      }

      project.ext.getVersionSuffix = { String version ->
        return version == '2.7' ? '2' : version.replace('.', '')
      }

      project.ext.getVersionsAsList = { String propertyName ->
        return project.getProperty(propertyName).split(',')
      }
    }
  }

  private void setAutomaticModuleNameHeader(JavaNatureConfiguration configuration, Project project) {
    if (configuration.publish && !configuration.automaticModuleName) {
      throw new GradleException("Expected automaticModuleName to be set for the module that is published to maven repository.")
    } else if (configuration.automaticModuleName) {
      project.jar.manifest {
        attributes 'Automatic-Module-Name': configuration.automaticModuleName
      }
    }
  }
}<|MERGE_RESOLUTION|>--- conflicted
+++ resolved
@@ -21,12 +21,9 @@
 import com.github.jengelman.gradle.plugins.shadow.tasks.ShadowJar
 import groovy.json.JsonOutput
 import groovy.json.JsonSlurper
-<<<<<<< HEAD
-=======
 import java.util.concurrent.atomic.AtomicInteger
 import org.gradle.api.attributes.Attribute
 import org.gradle.api.attributes.AttributeContainer
->>>>>>> b47744e6
 import org.gradle.api.GradleException
 import org.gradle.api.Plugin
 import org.gradle.api.Project
@@ -394,24 +391,14 @@
     def cassandra_driver_version = "3.8.0"
     def checkerframework_version = "3.5.0"
     def classgraph_version = "4.8.65"
-<<<<<<< HEAD
     def gax_version = "1.57.1"
     def generated_grpc_ga_version = "1.85.1"
-    def google_auth_version = "0.19.0"
     def google_clients_version = "1.30.10"
     def google_cloud_bigdataoss_version = "2.1.5"
-    def google_cloud_core_version = "1.93.7"
     def google_cloud_pubsublite_version = "0.1.6"
-    def google_cloud_spanner_version = "1.59.0"
-    def google_cloud_datacatalog_version = "0.32.1"
-    def google_code_gson_version = "2.8.6"
     def google_http_clients_version = "1.34.0"
     def google_oauth_clients_version = "1.31.0"
-=======
-    def google_clients_version = "1.30.3"
-    def google_cloud_bigdataoss_version = "2.1.2"
     // Try to keep grpc_version consistent with gRPC version in google_cloud_platform_libraries_bom
->>>>>>> b47744e6
     def grpc_version = "1.27.2"
     def guava_version = "25.1-jre"
     def hadoop_version = "2.8.5"
@@ -477,14 +464,13 @@
         commons_io                                  : "commons-io:commons-io:2.6",
         commons_lang3                               : "org.apache.commons:commons-lang3:3.9",
         commons_math3                               : "org.apache.commons:commons-math3:3.6.1",
-<<<<<<< HEAD
         error_prone_annotations                     : "com.google.errorprone:error_prone_annotations:2.3.1",
-        gax                                         : "com.google.api:gax:$gax_version",
-        gax_grpc                                    : "com.google.api:gax-grpc:$gax_version",
+        gax                                         : "com.google.api:gax", // google_cloud_platform_libraries_bom sets version
+        gax_grpc                                    : "com.google.api:gax-grpc", // google_cloud_platform_libraries_bom sets version
         google_api_client                           : "com.google.api-client:google-api-client:$google_clients_version",
         google_api_client_jackson2                  : "com.google.api-client:google-api-client-jackson2:$google_clients_version",
         google_api_client_java6                     : "com.google.api-client:google-api-client-java6:$google_clients_version",
-        google_api_common                           : "com.google.api:api-common:1.8.1",
+        google_api_common                           : "com.google.api:api-common", // google_cloud_platform_libraries_bom sets version
         google_api_services_bigquery                : "com.google.apis:google-api-services-bigquery:v2-rev20200719-$google_clients_version",
         google_api_services_clouddebugger           : "com.google.apis:google-api-services-clouddebugger:v2-rev20200501-$google_clients_version",
         google_api_services_cloudresourcemanager    : "com.google.apis:google-api-services-cloudresourcemanager:v1-rev20200720-$google_clients_version",
@@ -492,85 +478,45 @@
         google_api_services_healthcare              : "com.google.apis:google-api-services-healthcare:v1beta1-rev20200713-$google_clients_version",
         google_api_services_pubsub                  : "com.google.apis:google-api-services-pubsub:v1-rev20200713-$google_clients_version",
         google_api_services_storage                 : "com.google.apis:google-api-services-storage:v1-rev20200611-$google_clients_version",
-        google_auth_library_credentials             : "com.google.auth:google-auth-library-credentials:$google_auth_version",
-        google_auth_library_oauth2_http             : "com.google.auth:google-auth-library-oauth2-http:$google_auth_version",
-        google_cloud_bigquery                       : "com.google.cloud:google-cloud-bigquery:1.108.0",
-        google_cloud_bigquery_storage               : "com.google.cloud:google-cloud-bigquerystorage:0.125.0-beta",
+        google_auth_library_credentials             : "com.google.auth:google-auth-library-credentials", // google_cloud_platform_libraries_bom sets version
+        google_auth_library_oauth2_http             : "com.google.auth:google-auth-library-oauth2-http", // google_cloud_platform_libraries_bom sets version
+        google_cloud_bigquery                       : "com.google.cloud:google-cloud-bigquery", // google_cloud_platform_libraries_bom sets version
+        google_cloud_bigquery_storage               : "com.google.cloud:google-cloud-bigquerystorage", // google_cloud_platform_libraries_bom sets version
         google_cloud_bigtable_client_core           : "com.google.cloud.bigtable:bigtable-client-core:1.16.0",
-        google_cloud_core                           : "com.google.cloud:google-cloud-core:$google_cloud_core_version",
-        google_cloud_core_grpc                      : "com.google.cloud:google-cloud-core-grpc:$google_cloud_core_version",
-        google_cloud_datacatalog_v1beta1            : "com.google.cloud:google-cloud-datacatalog:$google_cloud_datacatalog_version",
+        google_cloud_core                           : "com.google.cloud:google-cloud-core", // google_cloud_platform_libraries_bom sets version
+        google_cloud_core_grpc                      : "com.google.cloud:google-cloud-core-grpc", // google_cloud_platform_libraries_bom sets version
+        google_cloud_datacatalog_v1beta1            : "com.google.cloud:google-cloud-datacatalog", // google_cloud_platform_libraries_bom sets version
         google_cloud_dataflow_java_proto_library_all: "com.google.cloud.dataflow:google-cloud-dataflow-java-proto-library-all:0.5.160304",
         google_cloud_datastore_v1_proto_client      : "com.google.cloud.datastore:datastore-v1-proto-client:1.6.3",
         google_cloud_pubsublite                     : "com.google.cloud:google-cloud-pubsublite:$google_cloud_pubsublite_version",
-        google_cloud_spanner                        : "com.google.cloud:google-cloud-spanner:$google_cloud_spanner_version",
-        google_code_gson                            : "com.google.code.gson:gson:$google_code_gson_version",
-        google_http_client                          : "com.google.http-client:google-http-client:$google_http_clients_version",
+        // The GCP Libraries BOM dashboard shows the versions set by the BOM:
+        // https://storage.googleapis.com/cloud-opensource-java-dashboard/com.google.cloud/libraries-bom/4.2.0/artifact_details.html
+        google_cloud_platform_libraries_bom         : "com.google.cloud:libraries-bom:4.2.0",
+        google_cloud_spanner                        : "com.google.cloud:google-cloud-spanner", // google_cloud_platform_libraries_bom sets version
+        google_code_gson                            : "com.google.code.gson:gson",
+        // google-http-client's version is explicitly declared for sdks/java/maven-archetypes/examples
+        // This version should be in line with the one in com.google.cloud:libraries-bom.
+        google_http_client                          : "com.google.http-client:google-http-client", // google_cloud_platform_libraries_bom sets version
         google_http_client_apache_v2                : "com.google.http-client:google-http-client-apache-v2:$google_http_clients_version",
         google_http_client_jackson                  : "com.google.http-client:google-http-client-jackson:1.29.2",
-        google_http_client_jackson2                 : "com.google.http-client:google-http-client-jackson2:$google_http_clients_version",
-        google_http_client_protobuf                 : "com.google.http-client:google-http-client-protobuf:$google_http_clients_version",
+        google_http_client_jackson2                 : "com.google.http-client:google-http-client-jackson2", // google_cloud_platform_libraries_bom sets version
+        google_http_client_protobuf                 : "com.google.http-client:google-http-client-protobuf", // google_cloud_platform_libraries_bom sets version
         google_oauth_client                         : "com.google.oauth-client:google-oauth-client:$google_oauth_clients_version",
         google_oauth_client_java6                   : "com.google.oauth-client:google-oauth-client-java6:$google_oauth_clients_version",
         // Don't use grpc_all, it can cause issues in Bazel builds. Reference the gRPC libraries you need individually instead.
         grpc_api                                    : "io.grpc:grpc-api:$grpc_version",
         grpc_alts                                   : "io.grpc:grpc-alts:$grpc_version",
-        grpc_auth                                   : "io.grpc:grpc-auth:$grpc_version",
-        grpc_core                                   : "io.grpc:grpc-core:$grpc_version",
-        grpc_context                                : "io.grpc:grpc-context:$grpc_version",
-        grpc_google_cloud_pubsub_v1                 : "com.google.api.grpc:grpc-google-cloud-pubsub-v1:$generated_grpc_ga_version",
-        grpc_google_cloud_pubsublite_v1             : "com.google.api.grpc:grpc-google-cloud-pubsublite-v1:$google_cloud_pubsublite_version",
-        grpc_grpclb                                 : "io.grpc:grpc-grpclb:$grpc_version",
-        grpc_protobuf                               : "io.grpc:grpc-protobuf:$grpc_version",
-        grpc_protobuf_lite                          : "io.grpc:grpc-protobuf-lite:$grpc_version",
-        grpc_netty                                  : "io.grpc:grpc-netty:$grpc_version",
-        grpc_netty_shaded                           : "io.grpc:grpc-netty-shaded:$grpc_version",
-        grpc_stub                                   : "io.grpc:grpc-stub:$grpc_version",
-=======
-        error_prone_annotations                     : "com.google.errorprone:error_prone_annotations:2.0.15",
-        gax                                         : "com.google.api:gax", // google_cloud_platform_libraries_bom sets version
-        gax_grpc                                    : "com.google.api:gax-grpc", // google_cloud_platform_libraries_bom sets version
-        google_api_client                           : "com.google.api-client:google-api-client:$google_clients_version",
-        google_api_client_jackson2                  : "com.google.api-client:google-api-client-jackson2:$google_clients_version",
-        google_api_client_java6                     : "com.google.api-client:google-api-client-java6:$google_clients_version",
-        google_api_common                           : "com.google.api:api-common", // google_cloud_platform_libraries_bom sets version
-        google_api_services_bigquery                : "com.google.apis:google-api-services-bigquery:v2-rev20191211-$google_clients_version",
-        google_api_services_clouddebugger           : "com.google.apis:google-api-services-clouddebugger:v2-rev20191003-$google_clients_version",
-        google_api_services_cloudresourcemanager    : "com.google.apis:google-api-services-cloudresourcemanager:v1-rev20191206-$google_clients_version",
-        google_api_services_dataflow                : "com.google.apis:google-api-services-dataflow:v1b3-rev20190927-$google_clients_version",
-        google_api_services_pubsub                  : "com.google.apis:google-api-services-pubsub:v1-rev20191111-$google_clients_version",
-        google_api_services_storage                 : "com.google.apis:google-api-services-storage:v1-rev20191011-$google_clients_version",
-        google_auth_library_credentials             : "com.google.auth:google-auth-library-credentials", // google_cloud_platform_libraries_bom sets version
-        google_auth_library_oauth2_http             : "com.google.auth:google-auth-library-oauth2-http", // google_cloud_platform_libraries_bom sets version
-        google_cloud_bigquery                       : "com.google.cloud:google-cloud-bigquery", // google_cloud_platform_libraries_bom sets version
-        google_cloud_bigquery_storage               : "com.google.cloud:google-cloud-bigquerystorage", // google_cloud_platform_libraries_bom sets version
-        google_cloud_bigtable_client_core           : "com.google.cloud.bigtable:bigtable-client-core:1.13.0",
-        google_cloud_core                           : "com.google.cloud:google-cloud-core", // google_cloud_platform_libraries_bom sets version
-        google_cloud_core_grpc                      : "com.google.cloud:google-cloud-core-grpc", // google_cloud_platform_libraries_bom sets version
-        google_cloud_datacatalog_v1beta1            : "com.google.cloud:google-cloud-datacatalog", // google_cloud_platform_libraries_bom sets version
-        google_cloud_dataflow_java_proto_library_all: "com.google.cloud.dataflow:google-cloud-dataflow-java-proto-library-all:0.5.160304",
-        google_cloud_datastore_v1_proto_client      : "com.google.cloud.datastore:datastore-v1-proto-client:1.6.3",
-        // The GCP Libraries BOM dashboard shows the versions set by the BOM:
-        // https://storage.googleapis.com/cloud-opensource-java-dashboard/com.google.cloud/libraries-bom/4.2.0/artifact_details.html
-        google_cloud_platform_libraries_bom         : "com.google.cloud:libraries-bom:4.2.0",
-        google_cloud_spanner                        : "com.google.cloud:google-cloud-spanner", // google_cloud_platform_libraries_bom sets version
-        // google-http-client's version is explicitly declared for sdks/java/maven-archetypes/examples
-        // This version should be in line with the one in com.google.cloud:libraries-bom.
-        google_http_client                          : "com.google.http-client:google-http-client:1.34.2", // google_cloud_platform_libraries_bom sets version
-        google_http_client_jackson                  : "com.google.http-client:google-http-client-jackson:1.29.2",
-        google_http_client_jackson2                 : "com.google.http-client:google-http-client-jackson2", // google_cloud_platform_libraries_bom sets version
-        google_http_client_protobuf                 : "com.google.http-client:google-http-client-protobuf", // google_cloud_platform_libraries_bom sets version
-        google_oauth_client                         : "com.google.oauth-client:google-oauth-client:$google_clients_version",
-        google_oauth_client_java6                   : "com.google.oauth-client:google-oauth-client-java6:$google_clients_version",
-        grpc_all                                    : "io.grpc:grpc-all:$grpc_version",
         grpc_auth                                   : "io.grpc:grpc-auth", // google_cloud_platform_libraries_bom sets version
         grpc_core                                   : "io.grpc:grpc-core", // google_cloud_platform_libraries_bom sets version
         grpc_context                                : "io.grpc:grpc-context", // google_cloud_platform_libraries_bom sets version
         grpc_google_cloud_pubsub_v1                 : "com.google.api.grpc:grpc-google-cloud-pubsub-v1", // google_cloud_platform_libraries_bom sets version
+        grpc_google_cloud_pubsublite_v1             : "com.google.api.grpc:grpc-google-cloud-pubsublite-v1:$google_cloud_pubsublite_version",
         grpc_grpclb                                 : "io.grpc:grpc-grpclb", // google_cloud_platform_libraries_bom sets version
+        grpc_protobuf                               : "io.grpc:grpc-protobuf:$grpc_version",
+        grpc_protobuf_lite                          : "io.grpc:grpc-protobuf-lite:$grpc_version",
         grpc_netty                                  : "io.grpc:grpc-netty", // google_cloud_platform_libraries_bom sets version
+        grpc_netty_shaded                           : "io.grpc:grpc-netty-shaded", // google_cloud_platform_libraries_bom sets version
         grpc_stub                                   : "io.grpc:grpc-stub", // google_cloud_platform_libraries_bom sets version
->>>>>>> b47744e6
         guava                                       : "com.google.guava:guava:$guava_version",
         guava_testlib                               : "com.google.guava:guava-testlib:$guava_version",
         hadoop_client                               : "org.apache.hadoop:hadoop-client:$hadoop_version",
@@ -610,30 +556,17 @@
         powermock_mockito                           : "org.powermock:powermock-api-mockito2:$powermock_version",
         protobuf_java                               : "com.google.protobuf:protobuf-java:$protobuf_version",
         protobuf_java_util                          : "com.google.protobuf:protobuf-java-util:$protobuf_version",
-<<<<<<< HEAD
-        proto_google_cloud_bigquery_storage_v1beta1 : "com.google.api.grpc:proto-google-cloud-bigquerystorage-v1beta1:0.85.1",
-        proto_google_cloud_bigtable_v2              : "com.google.api.grpc:proto-google-cloud-bigtable-v2:1.9.1",
-        proto_google_cloud_datastore_v1             : "com.google.api.grpc:proto-google-cloud-datastore-v1:0.85.0",
-        proto_google_cloud_pubsub_v1                : "com.google.api.grpc:proto-google-cloud-pubsub-v1:$generated_grpc_ga_version",
+        proto_google_cloud_bigquery_storage_v1beta1 : "com.google.api.grpc:proto-google-cloud-bigquerystorage-v1beta1", // google_cloud_platform_libraries_bom sets version
+        proto_google_cloud_bigtable_v2              : "com.google.api.grpc:proto-google-cloud-bigtable-v2", // google_cloud_platform_libraries_bom sets version
+        proto_google_cloud_datastore_v1             : "com.google.api.grpc:proto-google-cloud-datastore-v1", // google_cloud_platform_libraries_bom sets version
+        proto_google_cloud_pubsub_v1                : "com.google.api.grpc:proto-google-cloud-pubsub-v1", // google_cloud_platform_libraries_bom sets version
         proto_google_cloud_pubsublite_v1            : "com.google.api.grpc:proto-google-cloud-pubsublite-v1:$google_cloud_pubsublite_version",
-        proto_google_cloud_spanner_admin_database_v1: "com.google.api.grpc:proto-google-cloud-spanner-admin-database-v1:$google_cloud_spanner_version",
-        proto_google_common_protos                  : "com.google.api.grpc:proto-google-common-protos:$proto_google_common_protos_version",
+        proto_google_cloud_spanner_admin_database_v1: "com.google.api.grpc:proto-google-cloud-spanner-admin-database-v1", // google_cloud_platform_libraries_bom sets version
+        proto_google_common_protos                  : "com.google.api.grpc:proto-google-common-protos", // google_cloud_platform_libraries_bom sets version
         slf4j_api                                   : "org.slf4j:slf4j-api:$slf4j_version",
         slf4j_simple                                : "org.slf4j:slf4j-simple:$slf4j_version",
         slf4j_jdk14                                 : "org.slf4j:slf4j-jdk14:$slf4j_version",
         slf4j_log4j12                               : "org.slf4j:slf4j-log4j12:$slf4j_version",
-=======
-        proto_google_cloud_bigquery_storage_v1beta1 : "com.google.api.grpc:proto-google-cloud-bigquerystorage-v1beta1", // google_cloud_platform_libraries_bom sets version
-        proto_google_cloud_bigtable_v2              : "com.google.api.grpc:proto-google-cloud-bigtable-v2", // google_cloud_platform_libraries_bom sets version
-        proto_google_cloud_datastore_v1             : "com.google.api.grpc:proto-google-cloud-datastore-v1", // google_cloud_platform_libraries_bom sets version
-        proto_google_cloud_pubsub_v1                : "com.google.api.grpc:proto-google-cloud-pubsub-v1", // google_cloud_platform_libraries_bom sets version
-        proto_google_cloud_spanner_admin_database_v1: "com.google.api.grpc:proto-google-cloud-spanner-admin-database-v1", // google_cloud_platform_libraries_bom sets version
-        proto_google_common_protos                  : "com.google.api.grpc:proto-google-common-protos", // google_cloud_platform_libraries_bom sets version
-        slf4j_api                                   : "org.slf4j:slf4j-api:1.7.25",
-        slf4j_simple                                : "org.slf4j:slf4j-simple:1.7.25",
-        slf4j_jdk14                                 : "org.slf4j:slf4j-jdk14:1.7.25",
-        slf4j_log4j12                               : "org.slf4j:slf4j-log4j12:1.7.25",
->>>>>>> b47744e6
         snappy_java                                 : "org.xerial.snappy:snappy-java:1.1.4",
         spark_core                                  : "org.apache.spark:spark-core_2.11:$spark_version",
         spark_network_common                        : "org.apache.spark:spark-network-common_2.11:$spark_version",
