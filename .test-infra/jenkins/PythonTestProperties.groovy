--- conflicted
+++ resolved
@@ -17,7 +17,6 @@
  */
 
 class PythonTestProperties {
-<<<<<<< HEAD
   // Indicates all supported Python versions.
   // This must be sorted in ascending order.
   final static List<String> ALL_SUPPORTED_VERSIONS = [
@@ -25,13 +24,9 @@
     '3.7',
     '3.8'
   ]
+  final static List<String> SUPPORTED_CONTAINER_TASKS = ['py36', 'py37', 'py38']
   final static String LOWEST_SUPPORTED = ALL_SUPPORTED_VERSIONS[0]
   final static String HIGHEST_SUPPORTED = ALL_SUPPORTED_VERSIONS[-1]
-=======
-  final static List<String> SUPPORTED_CONTAINER_TASKS = ['py36', 'py37', 'py38']
-  final static String LOWEST_SUPPORTED = '3.6'
-  final static String HIGHEST_SUPPORTED = '3.8'
->>>>>>> 8b4b78ed
   final static List<String> ESSENTIAL_VERSIONS = [
     LOWEST_SUPPORTED,
     HIGHEST_SUPPORTED
