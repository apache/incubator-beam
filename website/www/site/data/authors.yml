--- conflicted
+++ resolved
@@ -165,14 +165,11 @@
   name: Saavan Nanavati
   email: saavan.nanavati@utexas.edu
   twitter:
-<<<<<<< HEAD
 bhulette:
   name: Brian Hulette
   email: bhulette@apache.org
   twitter: BrianHulette
-=======
 lostluck:
   name: Robert Burke
   email: lostluck@apache.org
-  twitter: lostluck
->>>>>>> b2f47840
+  twitter: lostluck