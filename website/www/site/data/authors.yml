--- conflicted
+++ resolved
@@ -165,19 +165,6 @@
   name: Saavan Nanavati
   email: saavan.nanavati@utexas.edu
   twitter:
-<<<<<<< HEAD
-arturkhanin:
-  name: Artur Khanin
-  email: artur.khanin@akvelon.com
-  twitter:
-ilyakozyrev:
-  name: Ilya Kozyrev
-  email: ilya.kozyrev@akvelon.com
-  twitter:
-alexkosolapov:
-  name: Alex Kosolapov
-  email: alex.kosolapov@akvelon.com
-=======
 bhulette:
   name: Brian Hulette
   email: bhulette@apache.org
@@ -213,5 +200,17 @@
 yifanzou:
   name: Yifan Zou
   email: yifanzou@apache.org
->>>>>>> 6c9da02d
+  twitter:
+
+arturkhanin:
+  name: Artur Khanin
+  email: artur.khanin@akvelon.com
+  twitter:
+ilyakozyrev:
+  name: Ilya Kozyrev
+  email: ilya.kozyrev@akvelon.com
+  twitter:
+alexkosolapov:
+  name: Alex Kosolapov
+  email: alex.kosolapov@akvelon.com
   twitter: