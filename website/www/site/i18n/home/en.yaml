# Licensed under the Apache License, Version 2.0 (the "License");
# you may not use this file except in compliance with the License.
# You may obtain a copy of the License at
#
# http://www.apache.org/licenses/LICENSE-2.0
#
# Unless required by applicable law or agreed to in writing, software
# distributed under the License is distributed on an "AS IS" BASIS,
# WITHOUT WARRANTIES OR CONDITIONS OF ANY KIND, either express or implied.
# See the License for the specific language governing permissions and
# limitations under the License.

<<<<<<< HEAD
- id: home-hero-title
  translation: "Apache Beam: An advanced unified programming model"
- id: home-hero-subtitle
  translation: "Implement batch and streaming data processing jobs that run on any execution engine."
=======
>>>>>>> c137e883
- id: home-learn-more
  translation: "Learn more"
- id: home-tour-of-beam
  translation: "Tour of Beam"
- id: home-download-beam
  translation: "Download Beam SDK {{ .Site.Params.release_latest }}"
- id: home-java-quickstart
  translation: "Java Quickstart"
- id: home-python-quickstart
  translation: "Python Quickstart"
- id: home-go-quickstart
  translation: "Go Quickstart"
- id: home-hero-blog-title
  translation: "The latest from the blog"
- id: home-cards-title
  translation: "Testimonials"
- id: home-cards-body
  translation: "Beam is an open source community and contributions are greatly appreciated! If you’d like to contribute, please see the"
- id: home-contribute
  translation: "Contribute"
- id: home-section
  translation: "section"
- id: home-ctas-title
  translation: "Get started"
- id: home-model-title1
  translation: "How Does it work?"
- id: home-model-title2
  translation: "Write it in your language of choice - run it anywhere"
- id: home-graphic-more
  translation: "& MORE"
- id: home-graphic-runner-title
  translation: "Choose your runner"
- id: home-graphic-runner-body
  translation: "A Beam pipeline can execute in the most popular distributed data processing systems such as Spark, Flink or Samza."
- id: home-graphic-language-title
  translation: "Choose your language"
- id: home-graphic-language-body
  translation: "You can write Apache Beam pipelines in your programming language of choice: Java, Python and Go. Learn More."<|MERGE_RESOLUTION|>--- conflicted
+++ resolved
@@ -10,13 +10,6 @@
 # See the License for the specific language governing permissions and
 # limitations under the License.
 
-<<<<<<< HEAD
-- id: home-hero-title
-  translation: "Apache Beam: An advanced unified programming model"
-- id: home-hero-subtitle
-  translation: "Implement batch and streaming data processing jobs that run on any execution engine."
-=======
->>>>>>> c137e883
 - id: home-learn-more
   translation: "Learn more"
 - id: home-tour-of-beam
