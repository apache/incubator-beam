---
title: "Beam Release Guide"
---
<!--
Licensed under the Apache License, Version 2.0 (the "License");
you may not use this file except in compliance with the License.
You may obtain a copy of the License at

http://www.apache.org/licenses/LICENSE-2.0

Unless required by applicable law or agreed to in writing, software
distributed under the License is distributed on an "AS IS" BASIS,
WITHOUT WARRANTIES OR CONDITIONS OF ANY KIND, either express or implied.
See the License for the specific language governing permissions and
limitations under the License.
-->

# Apache Beam Release Guide

{{< toc >}}

## Introduction

The Apache Beam project periodically declares and publishes releases.
A release is one or more packages of the project artifact(s) that are approved for general public distribution and use.
They may come with various degrees of caveat regarding their perceived quality and potential for change, such as “alpha”, “beta”, “incubating”, “stable”, etc.

The Beam community treats releases with great importance.
They are a public face of the project and most users interact with the project only through the releases. Releases are signed off by the entire Beam community in a public vote.

Each release is executed by a *Release Manager*, who is selected among the Beam committers.
This document describes the process that the Release Manager follows to perform a release.
Any changes to this process should be discussed and adopted on the [dev@ mailing list](/get-started/support/).

Please remember that publishing software has legal consequences.
This guide complements the foundation-wide [Product Release Policy](http://www.apache.org/dev/release.html) and [Release Distribution Policy](http://www.apache.org/dev/release-distribution).

### Overview

<img src="/images/release-guide-1.png" alt="Alt text" width="100%">

The release process consists of several steps:

1. Decide to release
1. Prepare for the release
1. Investigate performance regressions
1. Create a release branch
1. Verify release branch
1. Build a release candidate
1. Vote on the release candidate
1. During vote process, run validation tests
1. If necessary, fix any issues and go back to step 3.
1. Finalize the release
1. Promote the release


## 1. Decide to release

Deciding to release and selecting a Release Manager is the first step of the release process.
This is a consensus-based decision of the entire community.

Anybody can propose a release on the dev@ mailing list, giving a solid argument and nominating a committer as the Release Manager (including themselves).
There’s no formal process, no vote requirements, and no timing requirements. Any objections should be resolved by consensus before starting the release.

In general, the community prefers to have a rotating set of 3-5 Release Managers.
Keeping a small core set of managers allows enough people to build expertise in this area and improve processes over time, without Release Managers needing to re-learn the processes for each release.
That said, if you are a committer interested in serving the community in this way, please reach out to the community on the dev@ mailing list.

### Checklist to proceed to the next step

1. Community agrees to release
1. Community selects a Release Manager

**********

## 2. Prepare for the release

Before your first release, you should perform one-time configuration steps.
 This will set up your security keys for signing the release and access to various release repositories.

To prepare for each release, you should audit the project status in the JIRA issue tracker, and do necessary bookkeeping.
Finally, you should create a release branch from which individual release candidates will be built.

__NOTE__: If you are using [GitHub two-factor authentication](https://help.github.com/articles/securing-your-account-with-two-factor-authentication-2fa/) and haven't configure HTTPS access,
please follow [the guide](https://help.github.com/articles/creating-a-personal-access-token-for-the-command-line/) to configure command line access.


### Accounts

Please have these credentials ready at hand, you will likely need to enter them multiple times:

* GPG pass phrase (see the next section);
* Apache ID and Password;
* GitHub ID and Password.
* DockerHub ID and Password. (You should be a member of maintainer team; email at dev@ if you are not.)


### One-time setup instructions


#### GPG Key

You need to have a GPG key to sign the release artifacts.
Please be aware of the ASF-wide [release signing guidelines](https://www.apache.org/dev/release-signing.html).
If you don’t have a GPG key associated with your Apache account, please create one according to the guidelines.

There are 2 ways to configure your GPG key for release, either using release automation script(which is recommended), or running all commands manually.

##### Use preparation_before_release.sh to setup GPG
* **Script:** [preparation_before_release.sh](https://github.com/apache/beam/blob/master/release/src/main/scripts/preparation_before_release.sh)

* **Usage**
  ```
  ./beam/release/src/main/scripts/preparation_before_release.sh
  ```
* **Tasks included**
  1. Help you create a new GPG key if you want.
  1. Configure ```git user.signingkey``` with chosen pubkey.
  1. Add chosen pubkey into [dev KEYS](https://dist.apache.org/repos/dist/dev/beam/KEYS)  and [release KEYS](https://dist.apache.org/repos/dist/release/beam/KEYS)

     **NOTES**: Only PMC can write into [release repo](https://dist.apache.org/repos/dist/release/beam/).
  1. Start GPG agents.

__NOTE__: When generating the key, please make sure you choose the key type as __RSA and RSA (default)__ and key size as __4096 bit__.

* To run the commands manually, refer to the contents of `preparation_before_release.sh`.

##### Key ID

* You may need your Key ID for future steps. Determine your Apache GPG Key and Key ID as follows:

      gpg --list-sigs --keyid-format LONG

  This will list your GPG keys. One of these should reflect your Apache account, for example:

      --------------------------------------------------
      pub   2048R/845E6689 2016-02-23
      uid                  Nomen Nescio <anonymous@apache.org>
      sub   2048R/BA4D50BE 2016-02-23

  Here, the key ID is the 8-digit hex string in the `pub` line: `845E6689`.

#### Access to Apache Nexus repository

Configure access to the [Apache Nexus repository](https://repository.apache.org/), which enables final deployment of releases to the Maven Central Repository.

1. You log in with your Apache account.
1. Confirm you have appropriate access by finding `org.apache.beam` under `Staging Profiles`.
1. Navigate to your `Profile` (top right dropdown menu of the page).
1. Choose `User Token` from the dropdown, then click `Access User Token`. Copy a snippet of the Maven XML configuration block.
1. Insert this snippet twice into your global Maven `settings.xml` file, typically `${HOME}/.m2/settings.xml`. The end result should look like this, where `TOKEN_NAME` and `TOKEN_PASSWORD` are your secret tokens:

        <!-- make sure you have the root `settings node: -->
        <settings>
          <servers>
            <server>
              <id>apache.releases.https</id>
              <username>TOKEN_NAME</username>
              <password>TOKEN_PASSWORD</password>
            </server>
            <server>
              <id>apache.snapshots.https</id>
              <username>TOKEN_NAME</username>
              <password>TOKEN_PASSWORD</password>
            </server>
          </servers>
        </settings>

#### Submit your GPG public key into MIT PGP Public Key Server
In order to make yourself have right permission to stage java artifacts in Apache Nexus staging repository,
please submit your GPG public key into [MIT PGP Public Key Server](http://pgp.mit.edu:11371/).

If MIT doesn't work for you (it probably won't, it's slow, returns 502 a lot, Nexus might error out not being able to find the keys), use a keyserver at `ubuntu.com` instead: https://keyserver.ubuntu.com/.

#### Website development setup

Updating the Beam website requires submitting PRs to both the main `apache/beam` repo and the `apache/beam-site` repo.
The first contains reference manuals generated from SDK code, while the second updates the current release version number.

You should already have setup a local clone of `apache/beam`.
Setting up a clone of `apache/beam-site` is similar:

    $ git clone -b release-docs https://github.com/apache/beam-site.git
    $ cd beam-site
    $ git remote add <GitHub_user> git@github.com:<GitHub_user>/beam-site.git
    $ git fetch --all
    $ git checkout -b <my-branch> origin/release-docs

Further instructions on website development on `apache/beam` is [here](https://github.com/apache/beam/blob/master/website).
Background information about how the website is updated can be found in [Beam-Site Automation Reliability](https://s.apache.org/beam-site-automation).

#### Register to PyPI

Release manager needs to have an account with PyPI.
If you need one, [register at PyPI](https://pypi.python.org/account/register/).
You also need to be a maintainer (or an owner) of the [apache-beam](https://pypi.python.org/pypi/apache-beam) package in order to push a new release.
Ask on the mailing list for assistance.

#### Login to DockerHub
Run following command manually.
It will ask you to input your DockerHub ID and password if authorization info cannot be found from ~/.docker/config.json file.

```
docker login docker.io
```

After successful login, authorization info will be stored at ~/.docker/config.json file.
For example,
```
"https://index.docker.io/v1/": {
   "auth": "xxxxxx"
}
```
Release managers should have push permission; request membership in the [`beammaintainers` team](https://hub.docker.com/orgs/apache/teams/beammaintainers) by filing a JIRA with the Apache Infrastructure team, like [INFRA-20900](https://issues.apache.org/jira/browse/INFRA-20900).

### Create a new version in JIRA

When contributors resolve an issue in JIRA, they are tagging it with a release that will contain their changes.
With the release currently underway, new issues should be resolved against a subsequent future release.
Therefore, you should create a release item for this subsequent release, as follows:

__Attention__: Only PMC has permission to perform this.
If you are not a PMC, please ask for help in dev@ mailing list.

1. In JIRA, navigate to [`Beam > Administration > Versions`](https://issues.apache.org/jira/plugins/servlet/project-config/BEAM/versions).
1. Add a new release. Choose the next minor version number after the version currently underway, select the release cut date (today’s date) as the `Start Date`, and choose `Add`.
1. At the end of the release, go to the same page and mark the recently released version as released. Use the `...` menu and choose `Release`.


**********


## 3. Investigate performance regressions

Check the Beam load tests for possible performance regressions.
Measurements are available on [metrics.beam.apache.org](http://metrics.beam.apache.org).

All Runners which publish data should be checked for the following, in both *batch* and *streaming* mode:

- [ParDo](http://metrics.beam.apache.org/d/MOi-kf3Zk/pardo-load-tests) and [GBK](http://metrics.beam.apache.org/d/UYZ-oJ3Zk/gbk-load-test): Runtime, latency, checkpoint duration
- [Nexmark](http://metrics.beam.apache.org/d/ahuaA_zGz/nexmark): Query runtime for all queries
- [IO](http://metrics.beam.apache.org/d/bnlHKP3Wz/java-io-it-tests-dataflow): Runtime

If regressions are found, the release branch can still be created, but the regressions should be investigated and fixed as part of the release process.
The role of the release manager is to file JIRA issues for each regression with the 'Fix Version' set to the to-be-released version.
The release manager oversees these just like any other JIRA issue marked with the 'Fix Version' of the release.

The mailing list should be informed to allow fixing the regressions in the course of the release.

## 4. Create a release branch in apache/beam repository

Attention: Only committer has permission to create release branch in apache/beam.

Release candidates are built from a release branch.
As a final step in preparation for the release, you should create the release branch, push it to the Apache code repository, and update version information on the original branch.

There are 2 ways to cut a release branch: either running automation script(recommended), or running all commands manually.

After following one of these processes you should manually update `CHANGES.md` on `master` by adding a new section for the next release.

#### Use cut_release_branch.sh to cut a release branch
* **Script:** [cut_release_branch.sh](https://github.com/apache/beam/blob/master/release/src/main/scripts/cut_release_branch.sh)

* **Usage**
  ```
  # Cut a release branch
  ./beam/release/src/main/scripts/cut_release_branch.sh \
  --release=${RELEASE_VERSION} \
  --next_release=${NEXT_VERSION}

  # Show help page
  ./beam/release/src/main/scripts/cut_release_branch.sh -h
  ```
* **The script will:**
  1. Create release-${RELEASE_VERSION} branch locally.
  1. Change and commit dev versoin number in master branch:

     [BeamModulePlugin.groovy](https://github.com/apache/beam/blob/e8abafe360e126818fe80ae0f6075e71f0fc227d/buildSrc/src/main/groovy/org/apache/beam/gradle/BeamModulePlugin.groovy#L209),
     [gradle.properties](https://github.com/apache/beam/blob/e8abafe360e126818fe80ae0f6075e71f0fc227d/gradle.properties#L25),
     [version.py](https://github.com/apache/beam/blob/e8abafe360e126818fe80ae0f6075e71f0fc227d/sdks/python/apache_beam/version.py#L21)
  1. Change and commit version number in release branch:

     [version.py](https://github.com/apache/beam/blob/release-2.6.0/sdks/python/apache_beam/version.py#L21),
     [build.gradle](https://github.com/apache/beam/blob/release-2.6.0/runners/google-cloud-dataflow-java/build.gradle#L39),
     [gradle.properties](https://github.com/apache/beam/blob/release-2.16.0/gradle.properties#L27)

#### (Alternative) Run all steps manually
* **Checkout working branch**

  Check out the version of the codebase from which you start the release.
  For a new minor or major release, this may be `HEAD` of the `master` branch.
  To build a hotfix/incremental release, instead of the `master` branch, use the release tag of the release being patched.
  (Please make sure your cloned repository is up-to-date before starting.)

      git checkout <master branch OR release tag>

  **NOTE**: If you are doing an incremental/hotfix release (e.g. 2.5.1), please check out the previous release tag, rather than the master branch.

* **Set up environment variables**

  Set up a few environment variables to simplify Maven commands that follow.
  (We use `bash` Unix syntax in this guide.)

      RELEASE=2.5.0
      NEXT_VERSION_IN_BASE_BRANCH=2.6.0
      BRANCH=release-${RELEASE}

  Version represents the release currently underway, while next version specifies the anticipated next version to be released from that branch.
  Normally, 1.2.0 is followed by 1.3.0, while 1.2.3 is followed by 1.2.4.

  **NOTE**: Only if you are doing an incremental/hotfix release (e.g. 2.5.1), please check out the previous release tag, before running the following instructions:

      BASE_RELEASE=2.5.0
      RELEASE=2.5.1
      NEXT_VERSION_IN_BASE_BRANCH=2.6.0
      git checkout tags/${BASE_RELEASE}

* **Create release branch locally**

      git branch ${BRANCH}

* **Update version files in the master branch**

      # Now change the version in existing gradle files, and Python files
      sed -i -e "s/'${RELEASE}'/'${NEXT_VERSION_IN_BASE_BRANCH}'/g" build_rules.gradle
      sed -i -e "s/${RELEASE}/${NEXT_VERSION_IN_BASE_BRANCH}/g" gradle.properties
      sed -i -e "s/${RELEASE}/${NEXT_VERSION_IN_BASE_BRANCH}/g" sdks/python/apache_beam/version.py

      # Save changes in master branch
      git add gradle.properties build_rules.gradle sdks/python/apache_beam/version.py
      git commit -m "Moving to ${NEXT_VERSION_IN_BASE_BRANCH}-SNAPSHOT on master branch."

* **Check out the release branch**

      git checkout ${BRANCH}

* **Update version files in release branch**

      DEV=${RELEASE}.dev
      sed -i -e "s/${DEV}/${RELEASE}/g" sdks/python/apache_beam/version.py
      sed -i -e "s/${DEV}/${RELEASE}/g" gradle.properties
      sed -i -e "s/'beam-master-.*'/'beam-${RELEASE}'/g" runners/google-cloud-dataflow-java/build.gradle


### Start a snapshot build

Start a build of [the nightly snapshot](https://ci-beam.apache.org/job/beam_Release_NightlySnapshot/) against master branch.
Some processes, including our archetype tests, rely on having a live SNAPSHOT of the current version from the `master` branch.
Once the release branch is cut, these SNAPSHOT versions are no longer found, so builds will be broken until a new snapshot is available.

There are 2 ways to trigger a nightly build, either using automation script(recommended), or perform all operations manually.

#### Run start_snapshot_build.sh to trigger build
* **Script:** [start_snapshot_build.sh](https://github.com/apache/beam/blob/master/release/src/main/scripts/start_snapshot_build.sh)

* **Usage**

      ./beam/release/src/main/scripts/start_snapshot_build.sh

* **The script will:**
  1. Install [hub](https://github.com/github/hub) with your agreement.
  1. Touch an empty txt file and commit changes into ```${your remote beam repo}/snapshot_build```
  1. Use hub to create a PR against apache:master, which triggers a Jenkins job to build snapshot.

* Tasks you need to do manually to __verify the SNAPSHOT build__
  1. Check whether the Jenkins job gets triggered. If not, please comment ```Run Gradle Publish``` into the generated PR.
  1. After verifying build succeeded, you need to close PR manually.

#### (Alternative) Do all operations manually

* Find one PR against apache:master in beam.
* Comment  ```Run Gradle Publish``` in this pull request to trigger build.
* Verify that build succeeds.


**********


## 5. Verify release branch

After the release branch is cut you need to make sure it builds and has no significant issues that would block the creation of the release candidate.
There are 2 ways to perform this verification, either running automation script(recommended), or running all commands manually.

! Dataflow tests will fail if Dataflow worker container is not created and published by this time. (Should be done by Google)

#### Run automation script (verify_release_build.sh)
* **Script:** [verify_release_build.sh](https://github.com/apache/beam/blob/master/release/src/main/scripts/verify_release_build.sh)

* **Usage**
  1. Create a personal access token from your Github account.
  See instruction [here](https://help.github.com/en/articles/creating-a-personal-access-token-for-the-command-line).
     It'll be used by the script for accessing Github API.
     You only need to enable "repo" permissions to this token.
  1. Update required configurations listed in `RELEASE_BUILD_CONFIGS` in [script.config](https://github.com/apache/beam/blob/master/release/src/main/scripts/script.config)
  1. Then run
     ```
     cd beam/release/src/main/scripts && ./verify_release_build.sh
     ```
  1. Trigger `beam_Release_Gradle_Build` and all PostCommit Jenkins jobs from PR (which is created by previous step).
     You can run [mass_comment.py](https://github.com/apache/beam/blob/master/release/src/main/scripts/mass_comment.py) to do that.
     Or manually add one trigger phrase per PR comment.
     See `COMMENTS_TO_ADD` in [mass_comment.py](https://github.com/apache/beam/blob/master/release/src/main/scripts/mass_comment.py)
     for full list of phrases.

* **Tasks included in the script**
  1. Installs ```hub``` with your agreement and setup local git repo;
  1. Create a test PR against release branch;

The [`beam_Release_Gradle_Build`](https://ci-beam.apache.org/job/beam_Release_Gradle_Build/) Jenkins job runs `./gradlew build -PisRelease`.
This only verifies that everything builds with unit tests passing.

#### Verify the build succeeds

* Tasks you need to do manually to __verify the build succeed__:
  1. Check the build result.
  2. If build failed, scan log will contain all failures.
  3. You should stabilize the release branch until release build succeeded.

There are some projects that don't produce the artifacts, e.g. `beam-test-tools`, you may be able to ignore failures there.

<<<<<<< HEAD
To triage the failures and narrow things down you may want to look at `settings.gradle.kts` and run the build only for the
projects you're interested at the moment, e.g. `./gradlew :runners:java-fn-execution`.
=======
To triage the failures and narrow things down you may want to look at `settings.gradle` and run the build only for the projects you're interested at the moment, e.g. `./gradlew :runners:java-fn-execution`.
>>>>>>> 63acfb0a

#### (Alternative) Run release build manually (locally)
* **Pre-installation for python build**
  1. Install pip

      ```
      curl https://bootstrap.pypa.io/get-pip.py -o get-pip.py
      python get-pip.py
      ```
  1. Install virtualenv

      ```
      pip install --upgrade virtualenv
      ```
  1. Cython

      ```
      sudo pip install cython
      sudo apt-get install gcc
      sudo apt-get install python-dev
      sudo apt-get install python3-dev
      sudo apt-get install python3.5-dev
      sudo apt-get install python3.6-dev
      sudo apt-get install python3.7-dev
      ```

* **Run gradle release build**

  1. Clean current workspace

      ```
      git clean -fdx
      ./gradlew clean
      ```

  1. Unlock the secret key
      ```
      gpg --output ~/doc.sig --sign ~/.bashrc
      ```

  1.  Run build command
      ```
      ./gradlew build -PisRelease --no-parallel --scan --stacktrace --continue
      ```

      To speed things up locally you might want to omit `--no-parallel`. You can also omit `--continue`
      if you want build fails after the first error instead of continuing, it may be easier and faster
      to find environment issues this way without having to wait until the full build completes.


#### Create release-blocking issues in JIRA

The verify_release_build.sh script may include failing or flaky tests.
For each of the failing tests create a JIRA with the following properties:

* **Issue Type:** Bug

* **Summary:** Name of failing gradle task and name of failing test (where applicable) in form of :MyGradleProject:SomeGradleTask NameOfFailedTest: Short description of failure

* **Priority:** Major

* **Component:** "test-failures"

* **Fix Version:** Release number of verified release branch

* **Description:** Description of failure

#### Inform the mailing list

The dev@beam.apache.org mailing list should be informed about the release branch being cut.
Alongside with this note, a list of pending issues and to-be-triaged issues should be included.
Afterwards, this list can be refined and updated by the release manager and the Beam community.

**********


## 6. Triage release-blocking issues in JIRA

There could be outstanding release-blocking issues, which should be triaged before proceeding to build a release candidate.
We track them by assigning the blocked release to the issue's `Fix version` field before the issue is resolved.


The release manager should triage what does and does not block a release.
The list of release-blocking issues is available at the [version status page](https://issues.apache.org/jira/browse/BEAM/?selectedTab=com.atlassian.jira.jira-projects-plugin:versions-panel).
Triage each unresolved issue with one of the following resolutions:

* An issue should not block the release if the problem exists in the current released version or is a bug in new functionality that does not exist in the current released version.
* An issue should be a blocker if the problem is a regression between the currently released version and the release in progress and has no easy workaround.

For all JIRA issues:

* If the issue has been resolved and JIRA was not updated, resolve it accordingly.

For JIRA issues with type "Bug" or labeled "flaky":

* If the issue is a known continuously failing test, it is not acceptable to defer this until the next release.
  Please work with the Beam community to resolve the issue.
* If the issue is a known flaky test, make an attempt to delegate a fix.
  However, if the issue may take too long to fix (to the discretion of the release manager):
  * Delegate manual testing of the flaky issue to ensure no release blocking issues.
  * Update the `Fix Version` field to the version of the next release.
    Please consider discussing this with stakeholders and the dev@ mailing list, as appropriate.

For all other JIRA issues:

* If the issue has not been resolved and it is acceptable to defer this until the next release, update the `Fix Version` field to the new version you just created.
  Please consider discussing this with stakeholders and the dev@ mailing list, as appropriate.
* If the issue has not been resolved and it is not acceptable to release until it is fixed, the release cannot proceed.
  Instead, work with the Beam community to resolve the issue.

If there is a bug found in the RC creation process/tools, those issues should be considered high priority and fixed in 7 days.

### Review cherry-picks

Check if there are outstanding cherry-picks into the release branch, [e.g. for `2.14.0`](https://github.com/apache/beam/pulls?utf8=%E2%9C%93&q=is%3Apr+base%3Arelease-2.14.0).
Make sure they have blocker JIRAs attached and are OK to get into the release by checking with community if needed.

As the Release Manager you are empowered to accept or reject cherry-picks to the release branch.
You are encouraged to ask the following questions to be answered on each cherry-pick PR and you can choose to reject cherry-pick requests if these questions are not satisfactorily answered:

* Is this a regression from a previous release? (If no, fix could go to a newer version.)
* Is this a new feature or related to a new feature? (If yes, fix could go to a new version.)
* Would this impact production workloads for users? (E.g. if this is a direct runner only fix it may not need to be a cherry pick.)
* What percentage of users would be impacted by this issue if it is not fixed? (E.g. If this is predicted to be a small number it may not need to be a cherry pick.)
* Would it be possible for the impacted users to skip this version? (If users could skip this version, fix could go to a newer version.)

It is important to accept major/blocking fixes to isolated issues to make a higher quality release.
However, beyond that each cherry pick will increase the time required for the release and add more last minute code to the release branch.
Neither late releases nor not fully tested code will provide positive user value.

__Tip__: Another tool in your toolbox is the known issues section of the release blog.
Consider adding known issues there for minor issues instead of accepting cherry picks to the release branch.


**********


## 7. Build a release candidate

### Checklist before proceeding

* Release Manager’s GPG key is published to `dist.apache.org`;
* Release Manager’s GPG key is configured in `git` configuration;
* Release Manager has `org.apache.beam` listed under `Staging Profiles` in Nexus;
* Release Manager’s Nexus User Token is configured in `settings.xml`;
* JIRA release item for the subsequent release has been created;
* All test failures from branch verification have associated JIRA issues;
* There are no release blocking JIRA issues;
* Release branch has been created;
* There are no open pull requests to release branch;
* Originating branch has the version information updated to the new version;
* Nightly snapshot is in progress (do revisit it continually);
* Set `JAVA_HOME` to JDK 8 (Example: `export JAVA_HOME=/example/path/to/java/jdk8`).

The core of the release process is the build-vote-fix cycle.
Each cycle produces one release candidate.
The Release Manager repeats this cycle until the community approves one release candidate, which is then finalized.

For this step, we recommend you using automation script to create a RC, but you still can perform all steps manually if you want.

### Run build_release_candidate.sh to create a release candidate

* **Script:** [build_release_candidate.sh](https://github.com/apache/beam/blob/master/release/src/main/scripts/build_release_candidate.sh)

* **Usage**

      ./beam/release/src/main/scripts/build_release_candidate.sh

* **The script will:**
  1. Run gradle release to create rc tag and push source release into github repo.
  1. Run gradle publish to push java artifacts into Maven staging repo.
  1. Stage source release into dist.apache.org dev [repo](https://dist.apache.org/repos/dist/dev/beam/).
  1. Stage, sign and hash python source distribution and wheels into dist.apache.org dev repo python dir
  1. Stage SDK docker images to [docker hub Apache organization](https://hub.docker.com/search?q=apache%2Fbeam&type=image).
  1. Create a PR to update beam-site, changes includes:
     * Copy python doc into beam-site
     * Copy java doc into beam-site

#### Tasks you need to do manually
  1. Verify the script worked.
      1. Verify that the source and Python binaries are present in [dist.apache.org](https://dist.apache.org/repos/dist/dev/beam).
      1. Verify Docker images are published. How to find images:
          1. Visit [https://hub.docker.com/u/apache](https://hub.docker.com/search?q=apache%2Fbeam&type=image)
          2. Visit each repository and navigate to *tags* tab.
          3. Verify images are pushed with tags: ${RELEASE}_rc{RC_NUM}
      1. Verify that third party licenses are included in Docker containers by logging in to the images.
          - For Python SDK images, there should be around 80 ~ 100 dependencies.
          Please note that dependencies for the SDKs with different Python versions vary.
          Need to verify all Python images by replacing `${ver}` with each supported Python version `X.Y`.
          ```
          docker run -it --entrypoint=/bin/bash apache/beam_python${ver}_sdk:${RELEASE}_rc{RC_NUM}
          ls -al /opt/apache/beam/third_party_licenses/ | wc -l
          ```
          - For Java SDK images, there should be around 200 dependencies.
          ```
          docker run -it --entrypoint=/bin/bash apache/beam_java${ver}_sdk:${RELEASE}_rc{RC_NUM}
          ls -al /opt/apache/beam/third_party_licenses/ | wc -l
          ```
  1. Publish staging artifacts
      1. Log in to the [Apache Nexus](https://repository.apache.org/#stagingRepositories) website.
      1. Navigate to Build Promotion -> Staging Repositories (in the left sidebar).
      1. Select repository `orgapachebeam-NNNN`.
      1. Click the Close button.
      1. When prompted for a description, enter “Apache Beam, version X, release candidate Y”.
      1. Review all staged artifacts on https://repository.apache.org/content/repositories/orgapachebeam-NNNN/.
         They should contain all relevant parts for each module, including `pom.xml`, jar, test jar, javadoc, etc.
         Artifact names should follow [the existing format](https://search.maven.org/#search%7Cga%7C1%7Cg%3A%22org.apache.beam%22) in which artifact name mirrors directory structure, e.g., `beam-sdks-java-io-kafka`.
         Carefully review any new artifacts.

**********


## 8. Prepare documents

### Update and Verify Javadoc

The build with `-PisRelease` creates the combined Javadoc for the release in `sdks/java/javadoc`.

The file `sdks/java/javadoc/build.gradle` contains a list of modules to include and exclude, plus a list of offline URLs that populate links from Beam's Javadoc to the Javadoc for other modules that Beam depends on.

* Confirm that new modules added since the last release have been added to the inclusion list as appropriate.

* Confirm that the excluded package list is up to date.

* Verify the version numbers for offline links match the versions used by Beam.
  If the version number has changed, download a new version of the corresponding `<module>-docs/package-list` file.


### Build the Pydoc API reference

Make sure you have ```tox``` installed:

```
pip install tox
```

Create the Python SDK documentation using sphinx by running a helper script.

```
cd sdks/python && pip install -r build-requirements.txt && tox -e py37-docs
```

By default the Pydoc is generated in `sdks/python/target/docs/_build`.
Let `${PYDOC_ROOT}` be the absolute path to `_build`.

### Propose pull requests for website updates

Beam publishes API reference manuals for each release on the website.
For Java and Python SDKs, that’s Javadoc and PyDoc, respectively.
The final step of building the candidate is to propose website pull requests that update these manuals.

Merge the pull requests only after finalizing the release.
To avoid invalid redirects for the 'current' version, merge these PRs in the order listed.
Once the PR is merged, the new contents will get picked up automatically and served to the Beam website, usually within an hour.
A committer can manually trigger the [beam_PostCommit_Website_Publish](https://ci-beam.apache.org/job/beam_PostCommit_Website_Publish/) task in Jenkins to avoid waiting.

**PR 1: apache/beam-site**

This pull request is against the `apache/beam-site` repo, on the `release-docs` branch ([example](https://github.com/apache/beam-site/pull/603)).
It is created by `build_release_candidate.sh` (see above).

**PR 2: apache/beam**

This pull request is against the `apache/beam` repo, on the `master` branch ([example](https://github.com/apache/beam/pull/11727)).

* Update release version in `website/www/site/config.toml`.
* Add new release in `website/www/site/content/en/get-started/downloads.md`.
  * Download links will not work until the release is finalized.
* Update `website/www/site/static/.htaccess` to redirect to the new version.


### Blog post

Use the template below to write a blog post for the release.
See [beam-2.23.0.md](https://github.com/apache/beam/commit/b976e7be0744a32e99c841ad790c54920c8737f5#diff-8b1c3fd0d4a6765c16dfd18509182f9d) as an example.
- Copy the changes for the current release from `CHANGES.md` to the blog post and edit as necessary.
- Be sure to add yourself to [authors.yml](https://github.com/apache/beam/blob/master/website/www/site/data/authors.yml) if necessary.

__Tip__: Use git log to find contributors to the releases. (e.g: `git log --pretty='%aN' ^v2.10.0 v2.11.0 | sort | uniq`).
Make sure to clean it up, as there may be duplicate or incorrect user names.

__NOTE__: Make sure to include any breaking changes, even to `@Experimental` features,
all major features and bug fixes, and all known issues.

**Template:**

    We are happy to present the new {$RELEASE_VERSION} release of Beam.
    This release includes both improvements and new functionality.
    See the [download page](/get-started/downloads/{$DOWNLOAD_ANCHOR}) for this release.

    <{$REMOVE_FOR_VALID_SUMMARY_BREAK}!--more-->

    For more information on changes in {$RELEASE_VERSION}, check out the [detailed release notes]({$JIRA_RELEASE_NOTES}).

    ## Highlights

      * New highly anticipated feature X added to Python SDK ([BEAM-X](https://issues.apache.org/jira/browse/BEAM-X)).
      * New highly anticipated feature Y added to Java SDK ([BEAM-Y](https://issues.apache.org/jira/browse/BEAM-Y)).

    {$TOPICS e.g.:}
    ### I/Os
    * Support for X source added (Java) ([BEAM-X](https://issues.apache.org/jira/browse/BEAM-X)).
    {$TOPICS}

    ### New Features / Improvements

    * X feature added (Python) ([BEAM-X](https://issues.apache.org/jira/browse/BEAM-X)).
    * Y feature added (Java) [BEAM-Y](https://issues.apache.org/jira/browse/BEAM-Y).

    ### Breaking Changes

    * X behavior was changed ([BEAM-X](https://issues.apache.org/jira/browse/BEAM-X)).
    * Y behavior was changed ([BEAM-Y](https://issues.apache.org/jira/browse/BEAM-Y)).

    ### Deprecations

    * X behavior is deprecated and will be removed in X versions ([BEAM-X](https://issues.apache.org/jira/browse/BEAM-X)).

    ### Bugfixes

    * Fixed X (Python) ([BEAM-Y](https://issues.apache.org/jira/browse/BEAM-X)).
    * Fixed Y (Java) ([BEAM-Y](https://issues.apache.org/jira/browse/BEAM-Y)).

    ### Known Issues

    * {$KNOWN_ISSUE_1}
    * {$KNOWN_ISSUE_2}
    * See a full list of open [issues that affect](https://issues.apache.org/jira/issues/?jql=project%20%3D%20BEAM%20AND%20affectedVersion%20%3D%20{$RELEASE}%20ORDER%20BY%20priority%20DESC%2C%20updated%20DESC) this version.


    ## List of Contributors

    According to git shortlog, the following people contributed to the {$RELEASE_VERSION} release. Thank you to all contributors!

    ${CONTRIBUTORS}


#### Checklist to proceed to the next step

1. Maven artifacts deployed to the staging repository of [repository.apache.org](https://repository.apache.org/content/repositories/)
1. Source distribution deployed to the dev repository of [dist.apache.org](https://dist.apache.org/repos/dist/dev/beam/)
1. Website pull request proposed to list the [release](/get-started/downloads/), publish the [Java API reference manual](https://beam.apache.org/releases/javadoc/), and publish the [Python API reference manual](https://beam.apache.org/releases/pydoc/).
1. Docker images are published to [DockerHub](https://hub.docker.com/search?q=apache%2Fbeam&type=image) with tags: {RELEASE}_rc{RC_NUM}.

You can (optionally) also do additional verification by:
1. Check that Python zip file contains the `README.md`, `NOTICE`, and `LICENSE` files.
1. Check hashes (e.g. `md5sum -c *.md5` and `sha1sum -c *.sha1`)
1. Check signatures (e.g. `gpg --verify apache-beam-1.2.3-python.zip.asc apache-beam-1.2.3-python.zip`)
1. `grep` for legal headers in each file.
1. Run all jenkins suites and include links to passing tests in the voting email.
1. Pull docker images to make sure they are pullable.
```
docker pull {image_name}
docker pull apache/beam_python3.5_sdk:2.16.0_rc1
```


**********


## 9. Vote and validate release candidate

Once you have built and individually reviewed the release candidate, please share it for the community-wide review.
Please review foundation-wide [voting guidelines](http://www.apache.org/foundation/voting.html) for more information.

Start the review-and-vote thread on the dev@ mailing list.
Here’s an email template; please adjust as you see fit.

    From: Release Manager
    To: dev@beam.apache.org
    Subject: [VOTE] Release 1.2.3, release candidate #3

    Hi everyone,
    Please review and vote on the release candidate #3 for the version 1.2.3, as follows:
    [ ] +1, Approve the release
    [ ] -1, Do not approve the release (please provide specific comments)


    Reviewers are encouraged to test their own use cases with the release candidate, and vote +1 if
    no issues are found.

    The complete staging area is available for your review, which includes:
    * JIRA release notes [1],
    * the official Apache source release to be deployed to dist.apache.org [2], which is signed with the key with fingerprint FFFFFFFF [3],
    * all artifacts to be deployed to the Maven Central Repository [4],
    * source code tag "v1.2.3-RC3" [5],
    * website pull request listing the release [6], publishing the API reference manual [7], and the blog post [8].
    * Java artifacts were built with Maven MAVEN_VERSION and OpenJDK/Oracle JDK JDK_VERSION.
    * Python artifacts are deployed along with the source release to the dist.apache.org [2].
    * Validation sheet with a tab for 1.2.3 release to help with validation [9].
    * Docker images published to Docker Hub [10].

    The vote will be open for at least 72 hours. It is adopted by majority approval, with at least 3 PMC affirmative votes.

    Thanks,
    Release Manager

    [1] https://jira.apache.org/jira/secure/ReleaseNote.jspa?projectId=...
    [2] https://dist.apache.org/repos/dist/dev/beam/1.2.3/
    [3] https://dist.apache.org/repos/dist/release/beam/KEYS
    [4] https://repository.apache.org/content/repositories/orgapachebeam-NNNN/
    [5] https://github.com/apache/beam/tree/v1.2.3-RC3
    [6] https://github.com/apache/beam/pull/...
    [7] https://github.com/apache/beam-site/pull/...
    [8] https://github.com/apache/beam/pull/...
    [9] https://docs.google.com/spreadsheets/d/1qk-N5vjXvbcEk68GjbkSZTR8AGqyNUM-oLFo_ZXBpJw/edit#gid=...
    [10] https://hub.docker.com/search?q=apache%2Fbeam&type=image

If there are any issues found in the release candidate, reply on the vote thread to cancel the vote.
There’s no need to wait 72 hours.
Proceed to the `Fix Issues` step below and address the problem.
However, some issues don’t require cancellation.
For example, if an issue is found in the website pull request, just correct it on the spot and the vote can continue as-is.

If there are no issues, reply on the vote thread to close the voting.
Then, tally the votes in a separate email thread.
Here’s an email template; please adjust as you see fit.

    From: Release Manager
    To: dev@beam.apache.org
    Subject: [RESULT] [VOTE] Release 1.2.3, release candidate #3

    I'm happy to announce that we have unanimously approved this release.

    There are XXX approving votes, XXX of which are binding:
    * approver 1
    * approver 2
    * approver 3
    * approver 4

    There are no disapproving votes.

    Thanks everyone!

### Run validation tests
All tests listed in this [spreadsheet](https://s.apache.org/beam-release-validation)

Since there are a bunch of tests, we recommend you running validations using automation script.
In case of script failure, you can still run all of them manually.

#### Run validations using run_rc_validation.sh
* **Script:** [run_rc_validation.sh](https://github.com/apache/beam/blob/master/release/src/main/scripts/run_rc_validation.sh)

* **Usage**
  1. First update required configurations listed in `RC_VALIDATE_CONFIGS` in
     [script.config](https://github.com/apache/beam/blob/master/release/src/main/scripts/script.config)
  1. Then run
      ```
      ./beam/release/src/main/scripts/run_rc_validation.sh
      ```

* **Tasks included**
  1. Run Java quickstart with Direct Runner, Flink local runner, Spark local runner and Dataflow runner.
  1. Run Java Mobile Games(UserScore, HourlyTeamScore, Leaderboard) with Dataflow runner.
  1. Create a PR to trigger python validation job, including
     * Python quickstart in batch and streaming mode with direct runner and Dataflow runner.
     * Python Mobile Games(UserScore, HourlyTeamScore) with direct runner and Dataflow runner.
  1. Run Python Streaming MobileGames, includes
     * Start a new terminal to run Java Pubsub injector.
     * Start a new terminal to run python LeaderBoard with Direct Runner.
     * Start a new terminal to run python LeaderBoard with Dataflow Runner.
     * Start a new terminal to run python GameStats with Direct Runner.
     * Start a new terminal to run python GameStats with Dataflow Runner.

* **Tasks you need to do manually**
  1. Check whether validations succeed by following console output instructions.
  1. Terminate streaming jobs and java injector.
  1. Sign up [spreadsheet](https://s.apache.org/beam-release-validation).
  1. Vote in the release thread.

#### Run validations manually

_Note_: -Prepourl and -Pver can be found in the RC vote email sent by Release Manager.

* **Java Quickstart Validation**

  **Direct Runner**
  ```
  ./gradlew :runners:direct-java:runQuickstartJavaDirect \
  -Prepourl=https://repository.apache.org/content/repositories/orgapachebeam-${KEY} \
  -Pver=${RELEASE_VERSION}
  ```
  **Flink Local Runner**
  ```
  ./gradlew :runners:flink:1.10:runQuickstartJavaFlinkLocal \
  -Prepourl=https://repository.apache.org/content/repositories/orgapachebeam-${KEY} \
  -Pver=${RELEASE_VERSION}
  ```
  **Spark Local Runner**
  ```
  ./gradlew :runners:spark:runQuickstartJavaSpark \
  -Prepourl=https://repository.apache.org/content/repositories/orgapachebeam-${KEY} \
  -Pver=${RELEASE_VERSION}
  ```
  **Dataflow Runner**
  ```
  ./gradlew :runners:google-cloud-dataflow-java:runQuickstartJavaDataflow \
  -Prepourl=https://repository.apache.org/content/repositories/orgapachebeam-${KEY} \
  -Pver=${RELEASE_VERSION} \
  -PgcpProject=${YOUR_GCP_PROJECT} \
  -PgcsBucket=${YOUR_GCP_BUCKET}
  ```
* **Java Mobile Game(UserScore, HourlyTeamScore, Leaderboard)**

  **Prerequisites**
  * **Create your own BigQuery dataset**
    ```
    bq mk --project_id=${YOUR_GCP_PROJECT} ${YOUR_DATASET}
    ```
  * **Create your PubSub topic**
    ```
    gcloud alpha pubsub topics create --project=${YOUR_GCP_PROJECT} ${YOUR_PROJECT_PUBSUB_TOPIC}
    ```
  * **Setup your service account**

    Goto IAM console in your project to create a service account as `project owner`, then run

    ```
    gcloud iam service-accounts keys create ${YOUR_KEY_JSON} --iam-account ${YOUR_SERVICE_ACCOUNT_NAME}@${YOUR_PROJECT_NAME}
    export GOOGLE_APPLICATION_CREDENTIALS=${PATH_TO_YOUR_KEY_JSON}
    ```
  **Run**
  ```
  ./gradlew :runners:google-cloud-dataflow-java:runMobileGamingJavaDataflow \
   -Prepourl=https://repository.apache.org/content/repositories/orgapachebeam-${KEY} \
   -Pver=${RELEASE_VERSION} \
   -PgcpProject=${YOUR_GCP_PROJECT} \
   -PgcsBucket=${YOUR_GCP_BUCKET} \
   -PbqDataset=${YOUR_DATASET} -PpubsubTopic=${YOUR_PROJECT_PUBSUB_TOPIC}
  ```
* **Python Quickstart(batch & streaming), MobileGame(UserScore, HourlyTeamScore)**

  Create a new PR in apache/beam.

  In comment area, type in `Run Python ReleaseCandidate` to trigger validation.

* **Python Leaderboard & GameStats**
  * **Get staging RC** `wget https://dist.apache.org/repos/dist/dev/beam/2.5.0/* `
  * **Verify the hashes**

    ```
    sha512sum -c apache-beam-2.5.0-python.zip.sha512
    sha512sum -c apache-beam-2.5.0-source-release.zip.sha512
    ```
  * **Build SDK**

    ```
    sudo apt-get install unzip
    unzip apache-beam-2.5.0-source-release.zip
    python setup.py sdist
    ```
  * **Setup virtualenv**

    ```
    pip install --upgrade pip
    pip install --upgrade setuptools
    pip install --upgrade virtualenv
    virtualenv beam_env
     . beam_env/bin/activate
    ```
  * **Install SDK**

    ```
    pip install dist/apache-beam-2.5.0.tar.gz
    pip install dist/apache-beam-2.5.0.tar.gz[gcp]
    ```
  * **Setup GCP**

    Please repeat following steps for every following test.

    ```
    bq rm -rf --project=${YOUR_PROJECT} ${USER}_test
    bq mk --project_id=${YOUR_PROJECT} ${USER}_test
    gsutil rm -rf ${YOUR_GS_STORAGE]
    gsutil mb -p ${YOUR_PROJECT} ${YOUR_GS_STORAGE}
    gcloud alpha pubsub topics create --project=${YOUR_PROJECT} ${YOUR_PUBSUB_TOPIC}
    ```
    Setup your service account as described in ```Java Mobile Game``` section above.

  * **Produce data by using java injector:**

    Configure your ~/.m2/settings.xml as following:
    ```
    <settings>
      <profiles>
        <profile>
          <id>release-repo</id>
          <activation>
            <activeByDefault>true</activeByDefault>
          </activation>
          <repositories>
            <repository>
              <id>Release 2.4.0 RC3</id>
              <name>Release 2.4.0 RC3</name>
              <url>https://repository.apache.org/content/repositories/orgapachebeam-1031/</url>
            </repository>
          </repositories>
        </profile>
      </profiles>
    </settings>
    ```
    __Note__: You can found the latest  ```id```, ```name``` and ```url``` for one RC in the vote email thread sent out by Release Manager.

    Run
    ```
    mvn archetype:generate \
          -DarchetypeGroupId=org.apache.beam \
          -DarchetypeArtifactId=beam-sdks-java-maven-archetypes-examples \
          -DarchetypeVersion=${RELEASE_VERSION} \
          -DgroupId=org.example \
          -DartifactId=word-count-beam \
          -Dversion="0.1" \
          -Dpackage=org.apache.beam.examples \
          -DinteractiveMode=false
          -DarchetypeCatalog=internal

    mvn compile exec:java -Dexec.mainClass=org.apache.beam.examples.complete.game.injector.Injector \
      -Dexec.args="${YOUR_PROJECT} ${YOUR_PUBSUB_TOPIC} none"
    ```
  * **Run Leaderboard with Direct Runner**
    ```
    python -m apache_beam.examples.complete.game.leader_board \
    --project=${YOUR_PROJECT} \
    --topic projects/${YOUR_PROJECT}/topics/${YOUR_PUBSUB_TOPIC} \
    --dataset ${USER}_test
    ```
    Inspect results:
    * Check whether there is any error messages in console.
    * Goto your BigQuery console and check whether your ${USER}_test has leader_board_users and leader_board_teams table.
    * bq head -n 10 ${USER}_test.leader_board_users
    * bq head -n 10 ${USER}_test.leader_board_teams

  * **Run Leaderboard with Dataflow Runner**
    ```
    python -m apache_beam.examples.complete.game.leader_board \
    --project=${YOUR_PROJECT} \
    --region=${GCE_REGION} \
    --topic projects/${YOUR_PROJECT}/topics/${YOUR_PUBSUB_TOPIC} \
    --dataset ${USER}_test \
    --runner DataflowRunner \
    --temp_location=${YOUR_GS_BUCKET}/temp/ \
    --sdk_location dist/*
    ```
    Inspect results:
    * Goto your Dataflow job console and check whether there is any error.
    * Goto your BigQuery console and check whether your ${USER}_test has leader_board_users and leader_board_teams table.
    * bq head -n 10 ${USER}_test.leader_board_users
    * bq head -n 10 ${USER}_test.leader_board_teams

  * **Run GameStats with Direct Runner**
    ```
    python -m apache_beam.examples.complete.game.game_stats \
    --project=${YOUR_PROJECT} \
    --topic projects/${YOUR_PROJECT}/topics/${YOUR_PUBSUB_TOPIC} \
    --dataset ${USER}_test \
    --fixed_window_duration ${SOME_SMALL_DURATION}
    ```
    Inspect results:
    * Check whether there is any error messages in console.
    * Goto your BigQuery console and check whether your ${USER}_test has game_stats_teams and game_stats_sessions table.
    * bq head -n 10 ${USER}_test.game_stats_teams
    * bq head -n 10 ${USER}_test.game_stats_sessions

  * **Run GameStats with Dataflow Runner**
    ```
    python -m apache_beam.examples.complete.game.game_stats \
    --project=${YOUR_PROJECT} \
    --region=${GCE_REGION} \
    --topic projects/${YOUR_PROJECT}/topics/${YOUR_PUBSUB_TOPIC} \
    --dataset ${USER}_test \
    --runner DataflowRunner \
    --temp_location=${YOUR_GS_BUCKET}/temp/ \
    --sdk_location dist/* \
    --fixed_window_duration ${SOME_SMALL_DURATION}
    ```
    Inspect results:
    * Goto your Dataflow job console and check whether there is any error.
    * Goto your BigQuery console and check whether your ${USER}_test has game_stats_teams and game_stats_sessions table.
    * bq head -n 10 ${USER}_test.game_stats_teams
    * bq head -n 10 ${USER}_test.game_stats_sessions


### Fix any issues

Any issues identified during the community review and vote should be fixed in this step.
Additionally, any JIRA issues created from the initial branch verification should be fixed.

Code changes should be proposed as standard pull requests to the `master` branch and reviewed using the normal contributing process.
Then, relevant changes should be cherry-picked into the release branch proposed as pull requests against the release branch, again reviewed and merged using the normal contributing process.

Once all issues have been resolved, you should go back and build a new release candidate with these changes.

### Checklist to proceed to the next step

1. Issues identified during vote have been resolved, with fixes committed to the release branch.
2. All issues tagged with `Fix-Version` for the current release should be closed.
3. Community votes to release the proposed candidate, with at least three approving PMC votes


**********


## 10. Finalize the release

Once the release candidate has been reviewed and approved by the community, the release should be finalized.
This involves the final deployment of the release candidate to the release repositories, merging of the website changes, etc.

### Deploy artifacts to Maven Central Repository

Use the [Apache Nexus repository manager](https://repository.apache.org/#stagingRepositories) to release the staged binary artifacts to the Maven Central repository.
In the `Staging Repositories` section, find the relevant release candidate `orgapachebeam-XXX` entry and click `Release`.
Drop all other release candidates that are not being released.

__NOTE__: If you are using [GitHub two-factor authentication](https://help.github.com/articles/securing-your-account-with-two-factor-authentication-2fa/) and haven't configure HTTPS access,
please follow [the guide](https://help.github.com/articles/creating-a-personal-access-token-for-the-command-line/) to configure command line access.

### Deploy Python artifacts to PyPI

* **Script:** [deploy_pypi.sh](https://github.com/apache/beam/blob/master/release/src/main/scripts/deploy_pypi.sh)
* **Usage**
```
./beam/release/src/main/scripts/deploy_pypi.sh
```
* Verify that the files at https://pypi.org/project/apache-beam/#files are correct.
All wheels should be published, in addition to the zip of the release source.
(Signatures and hashes do _not_ need to be uploaded.)

### Deploy docker images to DockerHub
* **Script:** [publish_docker_images.sh](https://github.com/apache/beam/blob/master/release/src/main/scripts/publish_docker_images.sh)
* **Usage**
```
./beam/release/src/main/scripts/publish_docker_images.sh
```
* **Verify that:**
  * Images are published at [DockerHub](https://hub.docker.com/search?q=apache%2Fbeam&type=image) with tags {RELEASE} and *latest*.
  * Images with *latest* tag are pointing to current release by confirming the digest of the image with *latest* tag is the same as the one with {RELEASE} tag.

(Optional) Clean up any unneeded local images afterward to save disk space.

### Merge Website pull requests

Merge all of the website pull requests
- [listing the release](/get-started/downloads/)
- publishing the [Python API reference manual](https://beam.apache.org/releases/pydoc/) and the [Java API reference manual](https://beam.apache.org/releases/javadoc/), and
- adding the release blog post.

### Git tag

Create and push a new signed tag for the released version by copying the tag for the final release candidate, as follows:

```
VERSION_TAG="v${RELEASE}"
git tag -s "$VERSION_TAG" "$RC_TAG"
git push https://github.com/apache/beam "$VERSION_TAG"
```

After pushing the tag, the tag should be visible on Github's [Tags](https://github.com/apache/beam/tags) page.

### Publish release to Github

Once the tag is uploaded, publish the release notes to Github, as follows:

```
cd beam/release/src/main/scripts && ./publish_github_release_notes.sh
```

Note this script reads the release notes from the blog post, so you should make sure to run this from master _after_ merging the blog post PR.

After running the script, the release notes should be visible on Github's [Releases](https://github.com/apache/beam/releases) page.

### PMC-Only Finalization
There are a few release finalization tasks that only PMC members have permissions to do.
Ping [dev@](mailto:dev@beam.apache.org) for assistance if you need it.

#### Deploy source release to dist.apache.org

Copy the source release from the `dev` repository to the `release` repository at `dist.apache.org` using Subversion.

Make sure the last release's artifacts have been copied from `dist.apache.org` to `archive.apache.org`.
This should happen automatically: [dev@ thread](https://lists.apache.org/thread.html/39c26c57c5125a7ca06c3c9315b4917b86cd0e4567b7174f4bc4d63b%40%3Cdev.beam.apache.org%3E) with context.
The release manager should also make sure to update these links on the website ([example](https://github.com/apache/beam/pull/11727)).

#### Mark the version as released in JIRA

In JIRA, inside [version management](https://issues.apache.org/jira/plugins/servlet/project-config/BEAM/versions), hover over the current release and a settings menu will appear.
Click `Release`, and select today’s date.

#### Recordkeeping with ASF

Use reporter.apache.org to seed the information about the release into future project reports.

### Checklist to proceed to the next step

* Maven artifacts released and indexed in the [Maven Central Repository](https://search.maven.org/#search%7Cga%7C1%7Cg%3A%22org.apache.beam%22)
* Source distribution available in the release repository of [dist.apache.org](https://dist.apache.org/repos/dist/release/beam/)
* Source distribution removed from the dev repository of [dist.apache.org](https://dist.apache.org/repos/dist/dev/beam/)
* Website pull request to [list the release](/get-started/downloads/) and publish the [API reference manual](https://beam.apache.org/releases/javadoc/) merged.
* The release is tagged on Github's [Tags](https://github.com/apache/beam/tags) page.
* The release notes are published on Github's [Releases](https://github.com/apache/beam/releases) page.
* Release version finalized in JIRA.
  (Note: Not all committers have administrator access to JIRA.
  If you end up getting permissions errors ask on the mailing list for assistance.)
* Release version is listed at reporter.apache.org


**********


## 11. Promote the release

Once the release has been finalized, the last step of the process is to promote the release within the project and beyond.

### Apache mailing lists

Announce on the dev@ mailing list that the release has been finished.

Announce on the release on the user@ mailing list, listing major improvements and contributions.

Announce the release on the announce@apache.org mailing list.
__NOTE__: This can only be done from `@apache.org` email address.


### Social media

Tweet, post on Facebook, LinkedIn, and other platforms.
Ask other contributors to do the same.

Also, update [the Wikipedia article on Apache Beam](https://en.wikipedia.org/wiki/Apache_Beam).

### Checklist to declare the process completed

1. Release announced on the user@ mailing list.
1. Blog post published, if applicable.
1. Release recorded in reporter.apache.org.
1. Release announced on social media.
1. Completion declared on the dev@ mailing list.
1. Update Wikipedia Apache Beam article.

**********

## Improve the process

It is important that we improve the release processes over time.
Once you’ve finished the release, please take a step back and look what areas of this process and be improved. Perhaps some part of the process can be simplified.
Perhaps parts of this guide can be clarified.

If we have specific ideas, please start a discussion on the dev@ mailing list and/or propose a pull request to update this guide.
Thanks!<|MERGE_RESOLUTION|>--- conflicted
+++ resolved
@@ -418,12 +418,7 @@
 
 There are some projects that don't produce the artifacts, e.g. `beam-test-tools`, you may be able to ignore failures there.
 
-<<<<<<< HEAD
-To triage the failures and narrow things down you may want to look at `settings.gradle.kts` and run the build only for the
-projects you're interested at the moment, e.g. `./gradlew :runners:java-fn-execution`.
-=======
-To triage the failures and narrow things down you may want to look at `settings.gradle` and run the build only for the projects you're interested at the moment, e.g. `./gradlew :runners:java-fn-execution`.
->>>>>>> 63acfb0a
+To triage the failures and narrow things down you may want to look at `settings.gradle.kts` and run the build only for the projects you're interested at the moment, e.g. `./gradlew :runners:java-fn-execution`.
 
 #### (Alternative) Run release build manually (locally)
 * **Pre-installation for python build**
