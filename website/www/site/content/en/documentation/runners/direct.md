--- conflicted
+++ resolved
@@ -83,14 +83,9 @@
 {:.language-py}
 <strong>Setting parallelism</strong>
 
-<<<<<<< HEAD
 {:.language-py}
-Number of threads or subprocesses is defined by setting the `direct_num_workers` option. 
+Number of threads or subprocesses is defined by setting the `direct_num_workers` option.
 From 2.22.0, `direct_num_workers = 0` is supported. When `direct_num_workers` is set to 0, it will set the number of threads/subprocess to the number of cores of the machine where the pipeline is running.
-=======
-Number of threads or subprocesses is defined by setting the `direct_num_workers` option.
-From 2.22.0, `direct_num_workers = 0` is supported. When `direct_num_workers` is set to 0, it will set the number of threads/subprocess to the number of cores of the machine where the pipelien is running.
->>>>>>> 96610c9c
 
 {:.language-py}
 * There are several ways to set this option.
