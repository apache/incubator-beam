/*!
 *  Licensed to the Apache Software Foundation (ASF) under one or more
 *  contributor license agreements.  See the NOTICE file distributed with
 *  this work for additional information regarding copyright ownership.
 *  The ASF licenses this file to You under the Apache License, Version 2.0
 *  (the "License"); you may not use this file except in compliance with
 *  the License.  You may obtain a copy of the License at
 *
 *      http://www.apache.org/licenses/LICENSE-2.0
 *
 *  Unless required by applicable law or agreed to in writing, software
 *  distributed under the License is distributed on an "AS IS" BASIS,
 *  WITHOUT WARRANTIES OR CONDITIONS OF ANY KIND, either express or implied.
 *  See the License for the specific language governing permissions and
 *  limitations under the License.
 */

html,
body
  -webkit-font-smoothing: antialiased
  font-family: 'Roboto', arial, sans-serif
  background: #efefef
  margin: 0
  padding: 0

.body
  background: #fff
  margin: 0 auto
  .no__padding
    padding: 0
  &:not(.body--index)
    .body__contained
      @media (max-width: $ak-breakpoint-lg)
        padding: 0
      padding: 0 30px
      max-width: 1280px

      figure
        img
          width: 100%
    .center
      margin: 0 auto
  .content-up
    margin-top: -20px !important

.section
  &:not(.section--wide)
    padding-right: $pad
    padding-left: $pad
    max-width: 1280px
    margin-right: auto
    margin-left: auto

  .section__contained
    +contained

  a
    color: $color-brand

.body__section-no-nav
  margin-left: 256px
  //width: calc(100% - 380px)

  > [id]:before
    content: ''
    display: block
    height: 82px // fixed header height
    margin: -82px 0 0 // negative fixed header height

  @media (max-width: $ak-breakpoint-lg)
    margin-left: 0
    width: 100%

.body__section-nav
  margin-left: 256px
  width: calc(100% - 492px)

  > [id]:before
    content: ''
    display: block
    height: 82px // fixed header height
    margin: -82px 0 0 // negative fixed header height

  @media (max-width: $ak-breakpoint-lg)
    margin-left: 0
    width: 100%

.container-main-content
  @media (max-width: $ak-breakpoint-lg)
    padding: 0 24px
  min-height: 100vh
  padding: 0 22px
  position: relative
  background-color: #fff
  margin-top: 64px

  @media (min-width: $tablet)
    margin-top: 0
.desktop
  @media (max-width: $ak-breakpoint-lg)
    display: none !important
.mobile
  display: none
  @media (max-width: $ak-breakpoint-lg)
    display: block

.code-snippet, pre
  background:rgba(255, 109, 0, 0.03) !important
  border-radius: 8px
  border-top-left-radius: 0;
  border: solid 0.6px #ff6d05
  font-family: Menlo
  font-size: 16px
  font-weight: normal
  line-height: 1.63
  letter-spacing: 0.43px
  padding: 24px
  max-width: 848px
  position: relative

  pre
    border: none
    padding: 0
    margin-top: 36px
<<<<<<< HEAD
    background: initial !important
=======
>>>>>>> ec621f92
  a
    float: right
    margin-left: 12px
    img
      &:hover
        opacity: 0.7
        filter: alpha(opacity=70)
<<<<<<< HEAD

.snippet
  max-width: 848px
  .git-link
    float: right
    font-size: 16px;
    font-weight: normal;
    line-height: 1.63;
    letter-spacing: 0.43px;
    color: #8c8b8e;
=======
        cursor: pointer

.snippet
  max-width: 848px
  margin-bottom: 40px
  .git-link
    float: right
    font-size: 16px
    font-weight: normal
    line-height: 1.63
    letter-spacing: 0.43px
    color: #8c8b8e
  .without_switcher
    border-top-left-radius: 8px
    pre
      background: initial !important
>>>>>>> ec621f92

table
  margin-top: 24px
  margin-bottom: 24px
  th
    min-width: 80px
    padding-right: 12px

.underline
  text-decoration: underline<|MERGE_RESOLUTION|>--- conflicted
+++ resolved
@@ -122,10 +122,7 @@
     border: none
     padding: 0
     margin-top: 36px
-<<<<<<< HEAD
     background: initial !important
-=======
->>>>>>> ec621f92
   a
     float: right
     margin-left: 12px
@@ -133,18 +130,6 @@
       &:hover
         opacity: 0.7
         filter: alpha(opacity=70)
-<<<<<<< HEAD
-
-.snippet
-  max-width: 848px
-  .git-link
-    float: right
-    font-size: 16px;
-    font-weight: normal;
-    line-height: 1.63;
-    letter-spacing: 0.43px;
-    color: #8c8b8e;
-=======
         cursor: pointer
 
 .snippet
@@ -161,7 +146,6 @@
     border-top-left-radius: 8px
     pre
       background: initial !important
->>>>>>> ec621f92
 
 table
   margin-top: 24px
