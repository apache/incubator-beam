/*!
 *  Licensed to the Apache Software Foundation (ASF) under one or more
 *  contributor license agreements.  See the NOTICE file distributed with
 *  this work for additional information regarding copyright ownership.
 *  The ASF licenses this file to You under the Apache License, Version 2.0
 *  (the "License"); you may not use this file except in compliance with
 *  the License.  You may obtain a copy of the License at
 *
 *      http://www.apache.org/licenses/LICENSE-2.0
 *
 *  Unless required by applicable law or agreed to in writing, software
 *  distributed under the License is distributed on an "AS IS" BASIS,
 *  WITHOUT WARRANTIES OR CONDITIONS OF ANY KIND, either express or implied.
 *  See the License for the specific language governing permissions and
 *  limitations under the License.
 */

<<<<<<< HEAD
@import "media";
@import "typography";

.hero-desktop {
  position: relative;
  margin-bottom: 0;
  width: 100%;
  height: 100%;
  display: inherit;
  margin-top: -30px;

  .hero-content {
    position: absolute;
    z-index: 1;
    top: 50%;
    left: 50%;
    transform: translate(-50%, -50%);
    text-align: center;

    h3 {
      @extend .hero-title;
      text-transform: uppercase;
      margin: 0 auto 24px auto;
    }

    h1 {
      @extend .hero-heading;
      width: 506px;
      height: 92px;
      font-size: 46px;
      margin: 0 auto 36px auto;
    }

    h2 {
      @extend .hero-subheading;

      width: 344px;
      margin: 0 auto 56px auto;
    }

    a {
      text-decoration: none;
    }

    button {
      width: 184px;
      height: 46px;
      border-radius: 100px;
      box-shadow: 0 4px 16px 0 rgba(0, 0, 0, 0.16),
        0 4px 4px 0 rgba(0, 0, 0, 0.06);
      background-color: $color-white;
      display: flex;
      align-items: center;
      justify-content: center;
      margin: 0 auto;
      border: none;
      outline: none;
      svg {
        width: 14px;
        height: 16px;
      }
      span {
        text-transform: uppercase;
        font-size: 14px;
        font-weight: bold;
        letter-spacing: 0.6px;
        line-height: 1.14;
        color: $color-sun;
        margin-left: 12px;
      }
    }

    button:hover {
      background-color: $color-white;
      box-shadow: 0 4px 20px 0 rgba(0, 0, 0, 0.24),
        0 4px 6px 0 rgba(0, 0, 0, 0.24);
    }

    button:focus {
      box-shadow: 0 4px 16px 0 rgba(0, 0, 0, 0.16),
        0 4px 4px 0 rgba(0, 0, 0, 0.06);
    }
  }
}

@media (max-width: $tablet) {
  .hero-desktop {
    margin-top: 70px;

    .hero-content {
      h3 {
        margin: 0 auto 16px auto;
      }

      h1 {
        width: 300px;
        margin: 0 auto 24px auto;
      }

      h2 {
        width: 300px;
        margin: 0 auto;
      }

      button {
        display: none;
      }
    }
  }
}
=======
 @import "media";
 @import "typography";

 .hero-desktop {
   position: relative;
   margin-bottom: 0;
   width: 100%;
   height: 100%;
   display: inherit;
   margin-top: -30px;
   min-height: 361px;
   .hero-content {
     position: absolute;
     z-index: 1;
     top: 50%;
     left: 50%;
     transform: translate(-50%, -50%);
     text-align: center;

     h3 {
       @extend .hero-title;
       text-transform: uppercase;
       margin: 0 auto 24px auto;
     }

     h1 {
       @extend .hero-heading;
       width: 506px;
       height: 92px;
       font-size: 46px;
       margin: 0 auto 36px auto;
     }

     h2 {
       @extend .hero-subheading;
       width: 344px;
       margin: 0 auto 56px auto;
     }

     a {
       text-decoration: none;
     }

     button {
       width: 184px;
       height: 46px;
       border-radius: 100px;
       box-shadow: 0 4px 16px 0 rgba(0, 0, 0, 0.16),
         0 4px 4px 0 rgba(0, 0, 0, 0.06);
       background-color: $color-white;
       display: flex;
       align-items: center;
       justify-content: center;
       margin: 0 auto;
       border: none;
       outline: none;
       svg {
         width: 14px;
         height: 16px;
       }
       span {
         text-transform: uppercase;
         font-size: 14px;
         font-weight: bold;
         letter-spacing: 0.6px;
         line-height: 1.14;
         color: $color-sun;
         margin-left: 12px;
       }
     }

     button:hover {
       background-color: $color-white;
       box-shadow: 0 4px 20px 0 rgba(0, 0, 0, 0.24),
         0 4px 6px 0 rgba(0, 0, 0, 0.24);
     }

     button:focus {
       box-shadow: 0 4px 16px 0 rgba(0, 0, 0, 0.16),
         0 4px 4px 0 rgba(0, 0, 0, 0.06);
     }
   }
 }

 @media (max-width: $tablet) {
   .hero-desktop {
     margin-top: 64px;

     .hero-content {
       h3 {
         margin: 0 auto 16px auto;
       }

       h1 {
         width: 300px;
         margin: 0 auto 24px auto;
         font-size: 32px;
       }

       h2 {
         width: 300px;
         margin: 0 auto;
       }

       button {
         display: none;
       }
     }
   }
 }
>>>>>>> 549f78f7

@media (max-width: $mobile) {
  .hero-desktop {
    display: none;
  }
}<|MERGE_RESOLUTION|>--- conflicted
+++ resolved
@@ -15,118 +15,6 @@
  *  limitations under the License.
  */
 
-<<<<<<< HEAD
-@import "media";
-@import "typography";
-
-.hero-desktop {
-  position: relative;
-  margin-bottom: 0;
-  width: 100%;
-  height: 100%;
-  display: inherit;
-  margin-top: -30px;
-
-  .hero-content {
-    position: absolute;
-    z-index: 1;
-    top: 50%;
-    left: 50%;
-    transform: translate(-50%, -50%);
-    text-align: center;
-
-    h3 {
-      @extend .hero-title;
-      text-transform: uppercase;
-      margin: 0 auto 24px auto;
-    }
-
-    h1 {
-      @extend .hero-heading;
-      width: 506px;
-      height: 92px;
-      font-size: 46px;
-      margin: 0 auto 36px auto;
-    }
-
-    h2 {
-      @extend .hero-subheading;
-
-      width: 344px;
-      margin: 0 auto 56px auto;
-    }
-
-    a {
-      text-decoration: none;
-    }
-
-    button {
-      width: 184px;
-      height: 46px;
-      border-radius: 100px;
-      box-shadow: 0 4px 16px 0 rgba(0, 0, 0, 0.16),
-        0 4px 4px 0 rgba(0, 0, 0, 0.06);
-      background-color: $color-white;
-      display: flex;
-      align-items: center;
-      justify-content: center;
-      margin: 0 auto;
-      border: none;
-      outline: none;
-      svg {
-        width: 14px;
-        height: 16px;
-      }
-      span {
-        text-transform: uppercase;
-        font-size: 14px;
-        font-weight: bold;
-        letter-spacing: 0.6px;
-        line-height: 1.14;
-        color: $color-sun;
-        margin-left: 12px;
-      }
-    }
-
-    button:hover {
-      background-color: $color-white;
-      box-shadow: 0 4px 20px 0 rgba(0, 0, 0, 0.24),
-        0 4px 6px 0 rgba(0, 0, 0, 0.24);
-    }
-
-    button:focus {
-      box-shadow: 0 4px 16px 0 rgba(0, 0, 0, 0.16),
-        0 4px 4px 0 rgba(0, 0, 0, 0.06);
-    }
-  }
-}
-
-@media (max-width: $tablet) {
-  .hero-desktop {
-    margin-top: 70px;
-
-    .hero-content {
-      h3 {
-        margin: 0 auto 16px auto;
-      }
-
-      h1 {
-        width: 300px;
-        margin: 0 auto 24px auto;
-      }
-
-      h2 {
-        width: 300px;
-        margin: 0 auto;
-      }
-
-      button {
-        display: none;
-      }
-    }
-  }
-}
-=======
  @import "media";
  @import "typography";
 
@@ -237,7 +125,6 @@
      }
    }
  }
->>>>>>> 549f78f7
 
 @media (max-width: $mobile) {
   .hero-desktop {
