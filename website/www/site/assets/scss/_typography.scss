--- conflicted
+++ resolved
@@ -137,7 +137,6 @@
 }
 
 h1 {
-<<<<<<< HEAD
   @media (max-width: $tablet) {
     font-size: 32px;
     line-height: 1.19;
@@ -173,56 +172,6 @@
   letter-spacing: normal;
   font-weight: 500;
 }
-=======
-  font-size: 36px;
-  font-weight: 500;
-  line-height: 1.1;
-  letter-spacing: normal;
-  margin-bottom: 24px;
-  margin-top: 64px;
-}
-h2 {
-  font-size: 30px;
-  font-weight: 500;
-  line-height: 1.2;
-  letter-spacing: normal;
-  margin-bottom: 24px;
-  margin-top: 56px;
-}
-h3 {
-  font-size: 24px;
-  font-weight: 500;
-  line-height: 1.25;
-  letter-spacing: normal;
-  margin-bottom: 16px;
-  margin-top: 48px;
-}
-h4 {
-  font-size: 22px;
-  font-weight: 500;
-  line-height: 1.36;
-  letter-spacing: normal;
-  margin-bottom: 12px;
-  margin-top: 48px;
-}
-h5 {
-  font-size: 18px;
-  font-weight: 500;
-  line-height: 1.6;
-  letter-spacing: 0.43px;
-  margin-bottom: 12px;
-  margin-top: 32px;
-}
-h6 {
-  font-size: 16px;
-  font-weight: bold;
-  line-height: 1.2;
-  letter-spacing: 0.43px;
-  margin-bottom: 12px;
-  margin-top: 32px;
-}
-
->>>>>>> 549f78f7
 p {
   font-size: 16px;
   font-weight: normal;
@@ -231,12 +180,9 @@
 }
 .hero-heading {
   font-size: 32px;
-<<<<<<< HEAD
-=======
 }
 li {
   font-size: 16px;
   letter-spacing: 0.43px;
   line-height: 1.63;
->>>>>>> 549f78f7
 }