--- conflicted
+++ resolved
@@ -133,7 +133,6 @@
   .component-large-header {
     font-size: 24px;
   }
-<<<<<<< HEAD
 }
 
 h1{
@@ -161,12 +160,6 @@
   line-height: 1.63;
   letter-spacing: 0.43px;
 }
-  .hero-heading {
-    font-size: 32px;
-  }
-=======
-  .hero-heading {
-    font-size: 32px;
-  }
-}
->>>>>>> 8b22fb4b
+.hero-heading {
+  font-size: 32px;
+}