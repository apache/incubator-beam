--- conflicted
+++ resolved
@@ -11,28 +11,6 @@
 */}}
 
 {{ define "hero-section" }}
-<<<<<<< HEAD
-  <div class="hero-bg">
-    <div class="hero section">
-      <div class="hero__cols">
-        <div class="hero__cols__col">
-          <div class="hero__cols__col__content">
-            <div class="hero__title">
-              {{ T "home-hero-title" }}
-            </div>
-            <div class="hero__subtitle">
-              {{ T "home-hero-subtitle" }}
-            </div>
-            <div class="hero__ctas hero__ctas--first">
-              <a class="button button--primary" href={{ "/get-started/beam-overview/" | relLangURL }}>{{ T "home-learn-more" }}</a>
-              <a class="button button--primary" href={{ "/get-started/tour-of-beam/" | relLangURL }}>{{ T "home-tour-of-beam" }}</a>
-              <a class="button button--primary" href={{ "/get-started/downloads/" | relLangURL }}>{{ T "home-download-beam" . }}</a>
-            </div>
-            <div class="hero__ctas">
-              <a class="button" href="/get-started/quickstart-java/">{{ T "home-java-quickstart" }}</a>
-              <a class="button" href="/get-started/quickstart-py/">{{ T "home-python-quickstart" }}</a>
-              <a class="button" href="/get-started/quickstart-go/">{{ T "home-go-quickstart" }}</a>
-=======
   <div id="hero-desktop" class="hero-desktop">
     <div class="hero-content">
       <h3>{{ T "home-hero-title" }}</h3>
@@ -101,7 +79,6 @@
               <img src="{{ .icon }}" class='icon mobile'/>
               <h4>{{ .title }}</h4>
               <p>{{ .body }}</p>
->>>>>>> c137e883
             </div>
           {{ end }}
         </div>
@@ -242,21 +219,6 @@
 {{ end }}
 
 {{ define "ctas-section" }}
-<<<<<<< HEAD
-  <div class="ctas section">
-    <div class="ctas__title">
-      {{ T "home-ctas-title" }}
-    </div>
-    <div class="ctas__ctas ctas__ctas--top">
-    <a class="button button--primary" href={{ "/get-started/beam-overview/" | relLangURL }}>{{ T "home-learn-more" }}</a>
-    <a class="button button--primary" href={{ "/get-started/tour-of-beam/" | relLangURL }}>{{ T "home-tour-of-beam" }}</a>
-    <a class="button button--primary" href={{ "/get-started/downloads/" | relLangURL }}>{{ T "home-download-beam" . }}</a>
-    </div>
-    <div class="ctas__ctas">
-    <a class="button" href={{ "/get-started/quickstart-java/" | relLangURL }}>{{ T "home-java-quickstart" }}</a>
-    <a class="button" href={{ "/get-started/quickstart-py/" | relLangURL }}>{{ T "home-python-quickstart" }}</a>
-    <a class="button" href={{ "/get-started/quickstart-go/" | relLangURL }}>{{ T "home-go-quickstart" }}</a>
-=======
   <div class="ctas">
     <div class='ctas_row'>
       <a class="ctas_button" href={{ "/get-started/beam-overview/" | relLangURL }}><img src="images/info_icon.svg" /> {{ T "home-learn-more" }}</a>
@@ -269,7 +231,6 @@
     </div>
     <div class='ctas_row'>
       <a class="ctas_button" href={{ "/get-started/quickstart-go/" | relLangURL }}>{{ T "home-go-quickstart" }}</a>
->>>>>>> c137e883
     </div>
   </div>
 {{ end }}