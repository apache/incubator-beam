{{/*
  Licensed under the Apache License, Version 2.0 (the "License");
  you may not use this file except in compliance with the License.
  You may obtain a copy of the License at
    http://www.apache.org/licenses/LICENSE-2.0
  Unless required by applicable law or agreed to in writing, software
  distributed under the License is distributed on an "AS IS" BASIS,
  WITHOUT WARRANTIES OR CONDITIONS OF ANY KIND, either express or implied.
  See the License for the specific language governing permissions and
  limitations under the License. See accompanying LICENSE file.
  */}}

{{ define "main" }}
    {{ $authors := .Params.authors }}
    <article class="post" itemscope itemtype="http://schema.org/BlogPosting">
      <div class="post-content">
      <div class="post-info">
        <p>
        {{ delimit .Params.categories ", " " & " }}
        </p>
        <p>{{ .Date.Format "2006/01/02" }}</p>
      </div>
      <header class="post-header">
<<<<<<< HEAD
        <h2 itemprop="name headline">{{ .Title }}</h1>
        <div class="post-info">
          <span>
          {{ with $authors }}
                {{ $count := len . }}
                {{ range $index, $authorId := . }}
                    {{ if and (ne $index 0) (gt $count 2) }},{{ end }}
                    {{ if and (eq $index (sub $count 1)) (gt $count 1) }} &amp;{{ end }}
                    {{ with index $.Site.Data.authors $authorId }}
                      {{ .name }} {{ with .twitter }}[<a href="https://twitter.com/{{ . }}">@{{ . }}</a>]{{ end }}
                    {{ else }}
                      {{ $authorId }}
                    {{ end }}
                {{ end }}
=======
        <h1 class="post-title" itemprop="name headline">{{ .Title }}</h1>
        <p class="post-meta"><time datetime="{{ .Date.Format "2006-01-02T15:04:05Z07:00" }}" itemprop="datePublished">{{ .Date.Format "Jan 2, 2006" }}</time>
        {{ with $authors }} •
            {{ $count := len . }}
            {{ range $index, $authorId := . }}
                {{ if not (isset $.Site.Data.authors $authorId) }} {{ errorf "Author '%s' is not defined. Please add them to 'website/www/site/data/authors.yml'" $authorId }} {{end}}
                {{ if and (ne $index 0) (gt $count 2) }},{{ end }}
                {{ if and (eq $index (sub $count 1)) (gt $count 1) }} &amp;{{ end }}
                {{ $author := index $.Site.Data.authors $authorId }} {{ $author.name }} {{ with $author.twitter }}[<a href="https://twitter.com/{{ $author.twitter }}">@{{ $author.twitter }}</a>]{{ end }}
>>>>>>> 7d0d2202
            {{ end }}
          </span>
        </div>
      </header>

      <div class="arrow-list" itemprop="articleBody">
        {{ .Content }}
      </div>
    </div>
    <div class="blog-content">
      <h2>Latest from the blog</h2>
    </div>

      <div class="posts-list">
          {{ range first 3 (after 1 (where .Site.Pages.ByPublishDate.Reverse "Section" "blog")) }}
            <a class="post-card" href="{{ .RelPermalink }}" data-categories="{{ with .Params.categories }}{{ if eq ( printf "%T" . ) "string" }}{{ . | replaceRE "[.]" "_" | urlize }}{{ else if eq ( printf "%T" . ) "[]string" }}{{ range . }}{{ . | replaceRE "[.]" "_" | urlize }} {{end}}{{end}}{{else}}no-author{{end}}"
            >
              <div class="post-info">
                  <p>
                    {{ if .Params.categories }}
                      {{ delimit .Params.categories ", " " & " }}
                    {{ end }}
                  </p>
                  <p>{{ .Date.Format "2006/01/02" }}</p>
              </div>
              <div>
              <p class="post-title">{{ .Title }}</p>
              <p class="post-info">
                {{ if .Params.authors }}
                      {{ delimit .Params.authors ", " " & " }}
                {{ end }}
              </p>
            </div>
            </a>
          {{ end }}
      </div>
    </article>
{{ end }}<|MERGE_RESOLUTION|>--- conflicted
+++ resolved
@@ -1,14 +1,14 @@
 {{/*
-  Licensed under the Apache License, Version 2.0 (the "License");
-  you may not use this file except in compliance with the License.
-  You may obtain a copy of the License at
-    http://www.apache.org/licenses/LICENSE-2.0
-  Unless required by applicable law or agreed to in writing, software
-  distributed under the License is distributed on an "AS IS" BASIS,
-  WITHOUT WARRANTIES OR CONDITIONS OF ANY KIND, either express or implied.
-  See the License for the specific language governing permissions and
-  limitations under the License. See accompanying LICENSE file.
-  */}}
+Licensed under the Apache License, Version 2.0 (the "License");
+you may not use this file except in compliance with the License.
+You may obtain a copy of the License at
+  http://www.apache.org/licenses/LICENSE-2.0
+Unless required by applicable law or agreed to in writing, software
+distributed under the License is distributed on an "AS IS" BASIS,
+WITHOUT WARRANTIES OR CONDITIONS OF ANY KIND, either express or implied.
+See the License for the specific language governing permissions and
+limitations under the License. See accompanying LICENSE file.
+*/}}
 
 {{ define "main" }}
     {{ $authors := .Params.authors }}
@@ -21,7 +21,6 @@
         <p>{{ .Date.Format "2006/01/02" }}</p>
       </div>
       <header class="post-header">
-<<<<<<< HEAD
         <h2 itemprop="name headline">{{ .Title }}</h1>
         <div class="post-info">
           <span>
@@ -36,23 +35,12 @@
                       {{ $authorId }}
                     {{ end }}
                 {{ end }}
-=======
-        <h1 class="post-title" itemprop="name headline">{{ .Title }}</h1>
-        <p class="post-meta"><time datetime="{{ .Date.Format "2006-01-02T15:04:05Z07:00" }}" itemprop="datePublished">{{ .Date.Format "Jan 2, 2006" }}</time>
-        {{ with $authors }} •
-            {{ $count := len . }}
-            {{ range $index, $authorId := . }}
-                {{ if not (isset $.Site.Data.authors $authorId) }} {{ errorf "Author '%s' is not defined. Please add them to 'website/www/site/data/authors.yml'" $authorId }} {{end}}
-                {{ if and (ne $index 0) (gt $count 2) }},{{ end }}
-                {{ if and (eq $index (sub $count 1)) (gt $count 1) }} &amp;{{ end }}
-                {{ $author := index $.Site.Data.authors $authorId }} {{ $author.name }} {{ with $author.twitter }}[<a href="https://twitter.com/{{ $author.twitter }}">@{{ $author.twitter }}</a>]{{ end }}
->>>>>>> 7d0d2202
             {{ end }}
           </span>
         </div>
       </header>
 
-      <div class="arrow-list" itemprop="articleBody">
+      <div class="arrow-list header-top-margin" itemprop="articleBody">
         {{ .Content }}
       </div>
     </div>
@@ -64,7 +52,7 @@
           {{ range first 3 (after 1 (where .Site.Pages.ByPublishDate.Reverse "Section" "blog")) }}
             <a class="post-card" href="{{ .RelPermalink }}" data-categories="{{ with .Params.categories }}{{ if eq ( printf "%T" . ) "string" }}{{ . | replaceRE "[.]" "_" | urlize }}{{ else if eq ( printf "%T" . ) "[]string" }}{{ range . }}{{ . | replaceRE "[.]" "_" | urlize }} {{end}}{{end}}{{else}}no-author{{end}}"
             >
-              <div class="post-info">
+              <div class="post-info post-category">
                   <p>
                     {{ if .Params.categories }}
                       {{ delimit .Params.categories ", " " & " }}
@@ -72,7 +60,7 @@
                   </p>
                   <p>{{ .Date.Format "2006/01/02" }}</p>
               </div>
-              <div>
+              <div class="post">
               <p class="post-title">{{ .Title }}</p>
               <p class="post-info">
                 {{ if .Params.authors }}
