/*
 * Licensed to the Apache Software Foundation (ASF) under one
 * or more contributor license agreements.  See the NOTICE file
 * distributed with this work for additional information
 * regarding copyright ownership.  The ASF licenses this file
 * to you under the Apache License, Version 2.0 (the
 * License); you may not use this file except in compliance
 * with the License.  You may obtain a copy of the License at
 *
 *     http://www.apache.org/licenses/LICENSE-2.0
 *
 * Unless required by applicable law or agreed to in writing, software
 * distributed under the License is distributed on an AS IS BASIS,
 * WITHOUT WARRANTIES OR CONDITIONS OF ANY KIND, either express or implied.
 * See the License for the specific language governing permissions and
 * limitations under the License.
 */

plugins { id 'org.apache.beam.module' }
applyJavaNature(exportJavadoc: false)

description = "Apache Beam :: SDKs :: Java :: Maven Archetypes :: Starter"
ext.summary = """A Maven archetype to create a simple starter pipeline to
get started using the Apache Beam Java SDK."""

processResources {
  filter org.apache.tools.ant.filters.ReplaceTokens, tokens: [
<<<<<<< HEAD
          'project.version':  version,
          'slf4j.version': dependencies.create(project.library.java.slf4j_api).getVersion(),
          'maven-compiler-plugin.version': dependencies.create(project.library.maven.maven_compiler_plugin).getVersion(),
          'maven-exec-plugin.version': dependencies.create(project.library.maven.maven_exec_plugin).getVersion(),
=======
    'project.version': version,
    'slf4j.version': dependencies.create(project.library.java.slf4j_api).getVersion(),
    'maven-compiler-plugin.version': dependencies.create(project.library.maven.maven_compiler_plugin).getVersion(),
    'maven-exec-plugin.version': dependencies.create(project.library.maven.maven_exec_plugin).getVersion(),
>>>>>>> 9521fcb3
  ]
}

dependencies {
  shadow project(path: ":beam-runners-direct-java", configuration: "shadow")
  shadow project(path: ":beam-sdks-java-core", configuration: "shadow")
}<|MERGE_RESOLUTION|>--- conflicted
+++ resolved
@@ -25,17 +25,10 @@
 
 processResources {
   filter org.apache.tools.ant.filters.ReplaceTokens, tokens: [
-<<<<<<< HEAD
-          'project.version':  version,
-          'slf4j.version': dependencies.create(project.library.java.slf4j_api).getVersion(),
-          'maven-compiler-plugin.version': dependencies.create(project.library.maven.maven_compiler_plugin).getVersion(),
-          'maven-exec-plugin.version': dependencies.create(project.library.maven.maven_exec_plugin).getVersion(),
-=======
     'project.version': version,
     'slf4j.version': dependencies.create(project.library.java.slf4j_api).getVersion(),
     'maven-compiler-plugin.version': dependencies.create(project.library.maven.maven_compiler_plugin).getVersion(),
     'maven-exec-plugin.version': dependencies.create(project.library.maven.maven_exec_plugin).getVersion(),
->>>>>>> 9521fcb3
   ]
 }
 
