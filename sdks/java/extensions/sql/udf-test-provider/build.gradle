--- conflicted
+++ resolved
@@ -21,14 +21,10 @@
 }
 
 applyJavaNature(
-<<<<<<< HEAD
-  enableStrictDependencies: true,
-  automaticModuleName: 'org.apache.beam.sdk.extensions.sql.provider')
-=======
+    enableStrictDependencies: true,
     automaticModuleName: 'org.apache.beam.sdk.extensions.sql.provider',
     publish: false,
 )
->>>>>>> 9aa9c862
 
 description = "Apache Beam :: SDKs :: Java :: Extensions :: SQL :: UDF test provider"
 ext.summary = "Java UDFs for testing. This project must be built separately from its parent so the UDF provider is not included in the context classloader for tests."
