--- conflicted
+++ resolved
@@ -55,12 +55,9 @@
               .put("AVG", BeamBuiltinAggregations::createAvg)
               .put("BIT_OR", BeamBuiltinAggregations::createBitOr)
               // JIRA link:https://issues.apache.org/jira/browse/BEAM-10379
-<<<<<<< HEAD
               // .put("BIT_AND", BeamBuiltinAggregations::createBitAnd)
               .put("LOGICAL_AND",BeamBuiltinAggregations::createLogicalAnd)
-=======
               .put("BIT_AND", BeamBuiltinAggregations::createBitAnd)
->>>>>>> 9054c7a8
               .put("VAR_POP", t -> VarianceFn.newPopulation(t.getTypeName()))
               .put("VAR_SAMP", t -> VarianceFn.newSample(t.getTypeName()))
               .put("COVAR_POP", t -> CovarianceFn.newPopulation(t.getTypeName()))
@@ -394,7 +391,6 @@
    * <p>Note: null values are ignored when mixed with non-null values.
    * (https://issues.apache.org/jira/browse/BEAM-10379)
    */
-<<<<<<< HEAD
   //  static class BitAnd<T extends Number> extends CombineFn<T, Long, Long> {
   //    // Indicate if input only contains null value.
   //    private boolean isEmpty = true;
@@ -482,81 +478,82 @@
   //    }
   //  }
 
-  static CombineFn createLogicalAnd(Schema.FieldType fieldType) {
-    if (fieldType.getTypeName() == TypeName.BOOLEAN) {
-      return new LogicalAnd();
-    }
-    throw new UnsupportedOperationException(String.format("[%s] is not supported in LOGICAL_AND", fieldType));
-  }
-
-  public static class LogicalAnd extends CombineFn<Boolean, Boolean, Boolean> {
-    private boolean isEmpty = true;
-    @Override
-    public Boolean createAccumulator() {
-      return Boolean.FALSE;
-    }
-
-    @Override
-    public Boolean addInput(Boolean mutableAccumulator, Boolean input) {
-      if (input != null) {
-        this.isEmpty = false;
-        return mutableAccumulator && input;
-      }else {
-=======
   static class BitAnd<T extends Number> extends CombineFn<T, Long, Long> {
-    // Indicate if input only contains null value.
-    private boolean isEmpty = true;
-
-    @Override
-    public Long createAccumulator() {
-      return -1L;
-    }
-
-    @Override
-    public Long addInput(Long accum, T input) {
-      if (input != null) {
-        this.isEmpty = false;
-        return accum & input.longValue();
-      } else {
->>>>>>> 9054c7a8
-        return null;
+      // Indicate if input only contains null value.
+      private boolean isEmpty = true;
+
+      @Override
+      public Long createAccumulator() {
+          return -1L;
       }
-    }
-
-    @Override
-<<<<<<< HEAD
-    public Boolean mergeAccumulators(Iterable<Boolean> accumulators) {
-      Boolean merged = createAccumulator();
-      for (Boolean accum : accumulators) {
-        merged = merged && accum;
-=======
-    public Long mergeAccumulators(Iterable<Long> accums) {
-      Long merged = createAccumulator();
-      for (Long accum : accums) {
-        merged = merged & accum;
->>>>>>> 9054c7a8
+
+      @Override
+      public Long addInput(Long accum, T input) {
+          if (input != null) {
+              this.isEmpty = false;
+              return accum & input.longValue();
+          } else {
+              return null;
+          }
       }
-      return merged;
-    }
-
-    @Override
-<<<<<<< HEAD
-    public Boolean extractOutput(Boolean accumulator) {
-      if(this.isEmpty){
-        return  null;
+      @Override
+      public Long mergeAccumulators(Iterable<Long> accums) {
+          Long merged = createAccumulator();
+          for (Long accum : accums) {
+              merged = merged & accum;
+          }
+          return merged;
       }
-      return accumulator;
-    }
-
-    // Indicate if input only contains null value.
-
-=======
-    public Long extractOutput(Long accum) {
-      if (this.isEmpty) {
-        return null;
+
+      @Override
+      public Long extractOutput(Long accumulator) {
+          if(this.isEmpty){
+              return  null;
+          }
+          return accumulator;
       }
-      return accum;
-    }
->>>>>>> 9054c7a8
-  }
+  }
+
+    static CombineFn createLogicalAnd(Schema.FieldType fieldType) {
+        if (fieldType.getTypeName() == TypeName.BOOLEAN) {
+            return new LogicalAnd();
+        }
+        throw new UnsupportedOperationException(String.format("[%s] is not supported in LOGICAL_AND", fieldType));
+    }
+
+    public static class LogicalAnd extends CombineFn<Boolean, Boolean, Boolean> {
+        private boolean isEmpty = true;
+        @Override
+        public Boolean createAccumulator() {
+            return Boolean.FALSE;
+        }
+
+        @Override
+        public Boolean addInput(Boolean mutableAccumulator, Boolean input) {
+            if (input != null) {
+                this.isEmpty = false;
+                return mutableAccumulator && input;
+            }else {
+                return null;
+            }
+        }
+
+        @Override
+        public Boolean mergeAccumulators(Iterable<Boolean> accumulators) {
+            Boolean merged = createAccumulator();
+            for (Boolean accum : accumulators) {
+                merged = merged && accum;
+            }
+            return merged;
+        }
+
+        @Override
+        public Boolean extractOutput(Boolean accumulator) {
+            if(this.isEmpty){
+                return  null;
+            }
+            return accumulator;
+        }
+
+    }
 }