/*
 * Licensed to the Apache Software Foundation (ASF) under one
 * or more contributor license agreements.  See the NOTICE file
 * distributed with this work for additional information
 * regarding copyright ownership.  The ASF licenses this file
 * to you under the Apache License, Version 2.0 (the
 * "License"); you may not use this file except in compliance
 * with the License.  You may obtain a copy of the License at
 *
 *     http://www.apache.org/licenses/LICENSE-2.0
 *
 * Unless required by applicable law or agreed to in writing, software
 * distributed under the License is distributed on an "AS IS" BASIS,
 * WITHOUT WARRANTIES OR CONDITIONS OF ANY KIND, either express or implied.
 * See the License for the specific language governing permissions and
 * limitations under the License.
 */
package org.apache.beam.sdk.extensions.sql.zetasql;

import com.google.zetasql.ZetaSQLFunction.FunctionSignatureId;
import java.util.List;
import java.util.Map;
import org.apache.beam.sdk.annotations.Internal;
import org.apache.beam.vendor.calcite.v1_20_0.org.apache.calcite.sql.SqlOperator;
import org.apache.beam.vendor.calcite.v1_20_0.org.apache.calcite.sql.fun.SqlStdOperatorTable;
import org.apache.beam.vendor.guava.v26_0_jre.com.google.common.collect.ImmutableList;
import org.apache.beam.vendor.guava.v26_0_jre.com.google.common.collect.ImmutableMap;

/** SqlStdOperatorMappingTable. */
@Internal
public class SqlStdOperatorMappingTable {
  static final List<FunctionSignatureId> ZETASQL_BUILTIN_FUNCTION_WHITELIST =
      ImmutableList.of(
          FunctionSignatureId.FN_AND,
          FunctionSignatureId.FN_ANY_VALUE,
<<<<<<< HEAD
          FunctionSignatureId.FN_STRING_AGG_STRING,
=======
          FunctionSignatureId.FN_BIT_OR_INT64,
>>>>>>> 7fca79b0
          FunctionSignatureId.FN_OR,
          FunctionSignatureId.FN_NOT,
          FunctionSignatureId.FN_MULTIPLY_DOUBLE,
          FunctionSignatureId.FN_MULTIPLY_INT64,
          FunctionSignatureId.FN_MULTIPLY_NUMERIC,
          FunctionSignatureId.FN_DIVIDE_DOUBLE,
          FunctionSignatureId.FN_DIVIDE_NUMERIC,
          FunctionSignatureId.FN_ADD_DOUBLE,
          FunctionSignatureId.FN_ADD_INT64,
          FunctionSignatureId.FN_ADD_NUMERIC,
          FunctionSignatureId.FN_SUBTRACT_DOUBLE,
          FunctionSignatureId.FN_SUBTRACT_INT64,
          FunctionSignatureId.FN_SUBTRACT_NUMERIC,
          FunctionSignatureId.FN_UNARY_MINUS_INT64,
          FunctionSignatureId.FN_UNARY_MINUS_DOUBLE,
          FunctionSignatureId.FN_UNARY_MINUS_NUMERIC,
          FunctionSignatureId.FN_GREATER,
          FunctionSignatureId.FN_GREATER_OR_EQUAL,
          FunctionSignatureId.FN_LESS,
          FunctionSignatureId.FN_LESS_OR_EQUAL,
          FunctionSignatureId.FN_EQUAL,
          FunctionSignatureId.FN_NOT_EQUAL,
          FunctionSignatureId.FN_IS_NULL,
          FunctionSignatureId.FN_IS_TRUE,
          FunctionSignatureId.FN_IS_FALSE,
          FunctionSignatureId.FN_STARTS_WITH_STRING,
          FunctionSignatureId.FN_SUBSTR_STRING,
          FunctionSignatureId.FN_TRIM_STRING,
          FunctionSignatureId.FN_LTRIM_STRING,
          FunctionSignatureId.FN_RTRIM_STRING,
          FunctionSignatureId.FN_REPLACE_STRING,
          FunctionSignatureId.FN_CONCAT_STRING,
          FunctionSignatureId.FN_COUNT_STAR,
          FunctionSignatureId.FN_COUNT,
          FunctionSignatureId.FN_MAX,
          FunctionSignatureId.FN_MIN,
          FunctionSignatureId.FN_AVG_DOUBLE,
          FunctionSignatureId.FN_AVG_INT64,
          FunctionSignatureId.FN_AVG_NUMERIC,
          FunctionSignatureId.FN_SUM_DOUBLE,
          FunctionSignatureId.FN_SUM_INT64,
          FunctionSignatureId.FN_SUM_NUMERIC,
          FunctionSignatureId.FN_MOD_INT64,
          FunctionSignatureId.FN_MOD_NUMERIC,
          FunctionSignatureId.FN_CASE_NO_VALUE,
          FunctionSignatureId.FN_CASE_WITH_VALUE,
          FunctionSignatureId.FN_FLOOR_DOUBLE,
          FunctionSignatureId.FN_FLOOR_NUMERIC,
          FunctionSignatureId.FN_CEIL_DOUBLE,
          FunctionSignatureId.FN_CEIL_NUMERIC,
          FunctionSignatureId.FN_REVERSE_STRING,
          FunctionSignatureId.FN_CHAR_LENGTH_STRING,
          FunctionSignatureId.FN_ENDS_WITH_STRING,
          FunctionSignatureId.FN_STRING_LIKE,
          FunctionSignatureId.FN_COALESCE,
          FunctionSignatureId.FN_IF,
          FunctionSignatureId.FN_IFNULL,
          FunctionSignatureId.FN_NULLIF,

          // Date functions
          FunctionSignatureId.FN_CURRENT_DATE, // current_date
          FunctionSignatureId.FN_EXTRACT_FROM_DATE, // $extract
          FunctionSignatureId.FN_DATE_FROM_YEAR_MONTH_DAY, // date
          FunctionSignatureId.FN_DATE_FROM_TIMESTAMP, // date
          // FunctionSignatureId.FN_DATE_FROM_DATETIME, // date
          FunctionSignatureId.FN_DATE_ADD_DATE, // date_add
          FunctionSignatureId.FN_DATE_SUB_DATE, // date_sub
          FunctionSignatureId.FN_DATE_DIFF_DATE, // date_diff
          FunctionSignatureId.FN_DATE_TRUNC_DATE, // date_trunc
          FunctionSignatureId.FN_FORMAT_DATE, // format_date
          FunctionSignatureId.FN_PARSE_DATE, // parse_date
          FunctionSignatureId.FN_UNIX_DATE, // unix_date
          FunctionSignatureId.FN_DATE_FROM_UNIX_DATE, // date_from_unix_date

          // Timestamp functions
          FunctionSignatureId.FN_CURRENT_TIMESTAMP, // current_timestamp
          FunctionSignatureId.FN_EXTRACT_FROM_TIMESTAMP, // $extract
          FunctionSignatureId.FN_STRING_FROM_TIMESTAMP, // string
          FunctionSignatureId.FN_TIMESTAMP_FROM_STRING, // timestamp
          FunctionSignatureId.FN_TIMESTAMP_FROM_DATE, // timestamp
          // FunctionSignatureId.FN_TIMESTAMP_FROM_DATETIME, // timestamp
          FunctionSignatureId.FN_TIMESTAMP_ADD, // timestamp_add
          FunctionSignatureId.FN_TIMESTAMP_SUB, // timestamp_sub
          FunctionSignatureId.FN_TIMESTAMP_DIFF, // timestamp_diff
          FunctionSignatureId.FN_TIMESTAMP_TRUNC, // timestamp_trunc
          FunctionSignatureId.FN_FORMAT_TIMESTAMP, // format_timestamp
          FunctionSignatureId.FN_PARSE_TIMESTAMP, // parse_timestamp
          FunctionSignatureId.FN_TIMESTAMP_FROM_INT64_SECONDS, // timestamp_seconds
          FunctionSignatureId.FN_TIMESTAMP_FROM_INT64_MILLIS, // timestamp_millis
          // FunctionSignatureId.FN_TIMESTAMP_FROM_INT64_MICROS, // timestamp_micros
          FunctionSignatureId.FN_UNIX_SECONDS_FROM_TIMESTAMP, // unix_seconds
          FunctionSignatureId.FN_UNIX_MILLIS_FROM_TIMESTAMP, // unix_millis
          // FunctionSignatureId.FN_UNIX_MICROS_FROM_TIMESTAMP, // unix_micros
          FunctionSignatureId.FN_TIMESTAMP_FROM_UNIX_SECONDS_INT64, // timestamp_from_unix_seconds
          FunctionSignatureId.FN_TIMESTAMP_FROM_UNIX_MILLIS_INT64, // timestamp_from_unix_millis
          // FunctionSignatureId.FN_TIMESTAMP_FROM_UNIX_MICROS_INT64, // timestamp_from_unix_micros

          // Time/Datetime functions
          FunctionSignatureId.FN_EXTRACT_FROM_DATETIME,
          FunctionSignatureId.FN_EXTRACT_FROM_TIME);

  // todo: Some of operators defined here are later overridden in ZetaSQLPlannerImpl.
  // We should remove them from this table and add generic way to provide custom
  // implementation. (Ex.: timestamp_add)
  public static final Map<String, SqlOperator> ZETASQL_FUNCTION_TO_CALCITE_SQL_OPERATOR =
      ImmutableMap.<String, SqlOperator>builder()
          // grouped window function
          .put("TUMBLE", SqlStdOperatorTable.TUMBLE)
          .put("HOP", SqlStdOperatorTable.HOP)
          .put("SESSION", SqlStdOperatorTable.SESSION)

          // built-in logical operator
          .put("$and", SqlStdOperatorTable.AND)
          .put("$or", SqlStdOperatorTable.OR)
          .put("$not", SqlStdOperatorTable.NOT)

          // built-in comparison operator
          .put("$equal", SqlStdOperatorTable.EQUALS)
          .put("$not_equal", SqlStdOperatorTable.NOT_EQUALS)
          .put("$greater", SqlStdOperatorTable.GREATER_THAN)
          .put("$greater_or_equal", SqlStdOperatorTable.GREATER_THAN_OR_EQUAL)
          .put("$less", SqlStdOperatorTable.LESS_THAN)
          .put("$less_or_equal", SqlStdOperatorTable.LESS_THAN_OR_EQUAL)
          .put("$like", SqlOperators.LIKE)
          // .put("$in", SqlStdOperatorTable.IN)
          // .put("$between", SqlStdOperatorTable.BETWEEN)
          .put("$is_null", SqlStdOperatorTable.IS_NULL)
          .put("$is_true", SqlStdOperatorTable.IS_TRUE)
          .put("$is_false", SqlStdOperatorTable.IS_FALSE)

          // +, -, *, /
          .put("$add", SqlStdOperatorTable.PLUS)
          .put("$subtract", SqlStdOperatorTable.MINUS)
          .put("$multiply", SqlStdOperatorTable.MULTIPLY)
          .put("$unary_minus", SqlStdOperatorTable.UNARY_MINUS)
          .put("$divide", SqlStdOperatorTable.DIVIDE)

          // built-in string function
          .put("concat", SqlOperators.CONCAT)
          // .put("lower", SqlStdOperatorTable.LOWER)
          // .put("upper", SqlStdOperatorTable.UPPER)
          .put("substr", SqlOperators.SUBSTR)
          .put("trim", SqlOperators.TRIM)
          .put("replace", SqlOperators.REPLACE)
          .put("char_length", SqlOperators.CHAR_LENGTH)

          // string function UDFs
          // .put("strpos", )
          // .put("length", )
          // tells Calcite codegen that starts_with function is a udf.
          .put("starts_with", SqlOperators.START_WITHS)
          .put("ends_with", SqlOperators.ENDS_WITH)
          .put("ltrim", SqlOperators.LTRIM)
          .put("rtrim", SqlOperators.RTRIM)
          // .put("regexp_match",)
          // .put("regexp_extract",)
          // .put("regexp_replace",)
          // .put("regexp_extract_all",)
          // .put("byte_length",)
          // .put("format",)
          // .put("split",)
          // .put("regexp_contains", )
          // .put("normalize",)
          // .put("to_base32",)
          // .put("to_base64",)
          // .put("to_hex",)
          // .put("from_base64",)
          // .put("from_base32",)
          // .put("from_hex",)
          // .put("to_code_points")
          // .put("code_points_to_string")
          // .put("lpad", )
          // .put("rpad", )
          // .put("repeat", )
          .put("reverse", SqlOperators.REVERSE)

          // built-in aggregate function
          .put("$count_star", SqlStdOperatorTable.COUNT)
          // TODO: add support to all aggregate functions.
          .put("max", SqlStdOperatorTable.MAX)
          .put("min", SqlStdOperatorTable.MIN)
          .put("avg", SqlStdOperatorTable.AVG)
          .put("sum", SqlStdOperatorTable.SUM)
          .put("any_value", SqlStdOperatorTable.ANY_VALUE)
          .put("count", SqlStdOperatorTable.COUNT)

          // aggregate UDF
          // .put("array_agg", )
          // .put("array_concat_agg")
          .put("string_agg", SqlOperators.STRING_AGG_STRING_FN) // NULL values not supported
          // .put("bit_and")
          // .put("bit_xor")
          // .put("logical_and")
          // .put("logical_or")
          .put("bit_or", SqlStdOperatorTable.BIT_OR)
          // built-in statistical aggregate function
          // .put("covar_pop", SqlStdOperatorTable.COVAR_POP)
          // .put("covar_samp", SqlStdOperatorTable.COVAR_SAMP)
          // .put("stddev_pop", SqlStdOperatorTable.STDDEV_POP)
          // .put("stddev_samp", SqlStdOperatorTable.STDDEV_SAMP)
          // .put("var_pop", SqlStdOperatorTable.VAR_POP)
          // .put("var_samp", SqlStdOperatorTable.VAR_SAMP)

          // statistical aggregate UDF
          // .put("corr", )

          // built-in approximate aggregate function
          // .put("approx_count_distinct", SqlStdOperatorTable.APPROX_COUNT_DISTINCT)

          // approximate aggregate UDF
          // .put("approx_quantiles", )
          // .put("approx_top_sum")

          // HLL++ UDF
          // hll_count.merge
          // hll_count.extract
          // hll_count.init
          // hll_count.merge_partial

          // CAST
          // CAST operator does not go through lookup table.
          // .put("cast", SqlStdOperatorTable.CAST)

          // built-in math functions
          // .put("math", SqlStdOperatorTable.ABS)
          // .put("sign", SqlStdOperatorTable.SIGN)
          // .put("round", SqlStdOperatorTable.ROUND)
          .put("ceil", SqlStdOperatorTable.CEIL)
          .put("floor", SqlStdOperatorTable.FLOOR)
          .put("mod", SqlStdOperatorTable.MOD)
          // .put("sqrt", SqlStdOperatorTable.SQRT)
          // .put("exp", SqlStdOperatorTable.EXP)
          // .put("ln and log", SqlStdOperatorTable.LN)
          // .put("log10", SqlStdOperatorTable.LOG10)
          // .put("cos", SqlStdOperatorTable.COS)
          // .put("acos", SqlStdOperatorTable.ACOS)
          // .put("sin", SqlStdOperatorTable.SIN)
          // .put("asin", SqlStdOperatorTable.ASIN)
          // .put("tan", SqlStdOperatorTable.TAN)
          // .put("atan", SqlStdOperatorTable.ATAN)
          // .put("atan2", SqlStdOperatorTable.ATAN2)
          // .put("abs", SqlStdOperatorTable.ABS)
          // .put("pow", SqlStdOperatorTable.POWER)
          // .put("div", SqlStdOperatorTable.DIVIDE)
          // .put("trunc", SqlStdOperatorTable.TRUNCATE)

          // math UDF
          // .put("is_inf",)
          // .put("is_nan",)
          // .put("ieee_divide")
          // .put("safe_add")
          // .put("safe_divide")
          // .put("safe_subtract")
          // .put("safe_multiply")
          // .put("safe_negate")
          // .put("greatest")
          // .put("least")
          // .put("log")
          // .put("cosh")
          // .put("acosh")
          // .put("sinh")
          // .put("asinh")
          // .put("tanh")
          // .put("atanh")

          // Analytic functions
          // .put("dense_rank", SqlStdOperatorTable.DENSE_RANK)
          // .put("rank", SqlStdOperatorTable.RANK)
          // .put("row_number", SqlStdOperatorTable.ROW_NUMBER)
          // .put("percent_rank", SqlStdOperatorTable.PERCENT_RANK)
          // .put("cume_dist", SqlStdOperatorTable.CUME_DIST)
          // .put("ntile", SqlStdOperatorTable.NTILE)
          // .put("lead", SqlStdOperatorTable.LEAD)
          // .put("lag", SqlStdOperatorTable.LAG)
          // .put("first_value", SqlStdOperatorTable.FIRST_VALUE)
          // .put("last_value", SqlStdOperatorTable.LAST_VALUE)
          // .put("nth_value", SqlStdOperatorTable.NTH_VALUE)

          // .put("percentile_cont", )
          // .put("percentile_disc",)

          // misc functions
          // .put("fingerprint")
          // .put("fingerprint2011")

          // hash functions
          // .put("md5")
          // .put("sha1")
          // .put("sha256")
          // .put("sha512")

          // time functions
          // .put("time_add", SqlStdOperatorTable.DATETIME_PLUS)
          // .put("time_sub", SqlStdOperatorTable.MINUS_DATE)

          // timestamp functions
          .put("$extract", SqlStdOperatorTable.EXTRACT)
          .put("timestamp", SqlOperators.TIMESTAMP_OP)

          // other functions
          // .put("session_user", SqlStdOperatorTable.SESSION_USER)
          // .put("bit_cast_to_int32")
          // .put("bit_cast_to_int64")
          // .put("bit_cast_to_uint32")
          // .put("bit_cast_to_uint64")
          // .put("countif", )

          // case operator
          .put("$case_no_value", SqlStdOperatorTable.CASE)

          // if operator - IF(cond, pos, neg) can actually be mapped directly to `CASE WHEN cond
          // THEN pos ELSE neg`
          .put("if", SqlStdOperatorTable.CASE)

          // $case_no_value specializations
          // all of these operators can have their operands adjusted to achieve the same thing with
          // a call to $case_with_value
          .put("$case_with_value", SqlStdOperatorTable.CASE)
          .put("coalesce", SqlStdOperatorTable.CASE)
          .put("ifnull", SqlStdOperatorTable.CASE)
          .put("nullif", SqlStdOperatorTable.CASE)
          .build();

  public static final Map<String, SqlOperatorRewriter>
      ZETASQL_FUNCTION_TO_CALCITE_SQL_OPERATOR_REWRITER =
          ImmutableMap.<String, SqlOperatorRewriter>builder()
              .put("$case_with_value", new SqlCaseWithValueOperatorRewriter())
              .put("coalesce", new SqlCoalesceOperatorRewriter())
              .put("ifnull", new SqlIfNullOperatorRewriter())
              .put("nullif", new SqlNullIfOperatorRewriter())
              .put("$extract", new SqlExtractTimestampOperatorRewriter())
              .build();
}<|MERGE_RESOLUTION|>--- conflicted
+++ resolved
@@ -33,11 +33,8 @@
       ImmutableList.of(
           FunctionSignatureId.FN_AND,
           FunctionSignatureId.FN_ANY_VALUE,
-<<<<<<< HEAD
           FunctionSignatureId.FN_STRING_AGG_STRING,
-=======
           FunctionSignatureId.FN_BIT_OR_INT64,
->>>>>>> 7fca79b0
           FunctionSignatureId.FN_OR,
           FunctionSignatureId.FN_NOT,
           FunctionSignatureId.FN_MULTIPLY_DOUBLE,
