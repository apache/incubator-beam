<<<<<<< HEAD
///*
// * Licensed to the Apache Software Foundation (ASF) under one
// * or more contributor license agreements.  See the NOTICE file
// * distributed with this work for additional information
// * regarding copyright ownership.  The ASF licenses this file
// * to you under the Apache License, Version 2.0 (the
// * "License"); you may not use this file except in compliance
// * with the License.  You may obtain a copy of the License at
// *
// *     http://www.apache.org/licenses/LICENSE-2.0
// *
// * Unless required by applicable law or agreed to in writing, software
// * distributed under the License is distributed on an "AS IS" BASIS,
// * WITHOUT WARRANTIES OR CONDITIONS OF ANY KIND, either express or implied.
// * See the License for the specific language governing permissions and
// * limitations under the License.
// */
//package org.apache.beam.sdk.extensions.euphoria.core.docs;
//
//import static java.util.Arrays.asList;
//
//import com.google.common.base.Splitter;
//import com.google.common.collect.ImmutableList;
//import java.io.Serializable;
//import java.util.Arrays;
//import java.util.List;
//import java.util.Optional;
//import java.util.stream.Stream;
//import org.apache.beam.sdk.Pipeline;
//import org.apache.beam.sdk.coders.StringUtf8Coder;
//import org.apache.beam.sdk.extensions.euphoria.core.client.dataset.Dataset;
//import org.apache.beam.sdk.extensions.euphoria.core.client.functional.UnaryFunction;
//import org.apache.beam.sdk.extensions.euphoria.core.client.io.Collector;
//import org.apache.beam.sdk.extensions.euphoria.core.client.io.ListDataSource;
//import org.apache.beam.sdk.extensions.euphoria.core.client.operator.AssignEventTime;
//import org.apache.beam.sdk.extensions.euphoria.core.client.operator.CountByKey;
//import org.apache.beam.sdk.extensions.euphoria.core.client.operator.Distinct;
//import org.apache.beam.sdk.extensions.euphoria.core.client.operator.Filter;
//import org.apache.beam.sdk.extensions.euphoria.core.client.operator.FlatMap;
//import org.apache.beam.sdk.extensions.euphoria.core.client.operator.FullJoin;
//import org.apache.beam.sdk.extensions.euphoria.core.client.operator.Join;
//import org.apache.beam.sdk.extensions.euphoria.core.client.operator.LeftJoin;
//import org.apache.beam.sdk.extensions.euphoria.core.client.operator.MapElements;
//import org.apache.beam.sdk.extensions.euphoria.core.client.operator.ReduceByKey;
//import org.apache.beam.sdk.extensions.euphoria.core.client.operator.ReduceWindow;
//import org.apache.beam.sdk.extensions.euphoria.core.client.operator.RightJoin;
//import org.apache.beam.sdk.extensions.euphoria.core.client.operator.SumByKey;
//import org.apache.beam.sdk.extensions.euphoria.core.client.operator.Union;
//import org.apache.beam.sdk.extensions.euphoria.core.client.operator.Datasets;
//import org.apache.beam.sdk.extensions.euphoria.core.client.util.Fold;
//import org.apache.beam.sdk.extensions.euphoria.core.translate.BeamFlow;
//import org.apache.beam.sdk.extensions.euphoria.core.translate.Euphoria;
//import org.apache.beam.sdk.extensions.euphoria.core.translate.coder.KryoCoder;
//import org.apache.beam.sdk.extensions.euphoria.core.translate.coder.RegisterCoders;
//import org.apache.beam.sdk.extensions.euphoria.core.translate.common.PipelineUtils;
//import org.apache.beam.sdk.io.TextIO;
//import org.apache.beam.sdk.options.PipelineOptions;
//import org.apache.beam.sdk.testing.PAssert;
//import org.apache.beam.sdk.testing.TestPipeline;
//import org.apache.beam.sdk.transforms.Create;
//import org.apache.beam.sdk.transforms.windowing.DefaultTrigger;
//import org.apache.beam.sdk.transforms.windowing.FixedWindows;
//import org.apache.beam.sdk.values.KV;
//import org.apache.beam.sdk.values.PCollection;
//import org.apache.beam.sdk.values.TypeDescriptor;
//import org.apache.beam.sdk.values.TypeDescriptors;
//import org.joda.time.Duration;
//import org.junit.Ignore;
//import org.junit.Rule;
//import org.junit.Test;
//
///**
// * Contains all the examples from documentation page. Not all of them contains asserts, some do, but
// * the rest is often here just to confirm that they compile. Once something break or changes, the
// * documentation needs to change too.
// */
//public class DocumentationExamplesTest {
//
//  private static List<String> textLineByLine =
//      ImmutableList.of(
//          "Lorem ipsum dolor sit amet, consectetur adipiscing elit. ",
//          "Vestibulum volutpat pellentesque risus at sodales.",
//          "Interdum et malesuada fames ac ante ipsum primis in faucibus.",
//          "Donec sit amet arcu nec tellus sodales ultricies.",
//          "Quisque ipsum fermentum nisl at libero accumsan consectetur.",
//          "Praesent lobortis ex eget ex rhoncus, quis malesuada risus tristique.",
//          "Aliquam risus at orci, porttitor eu turpis et, porttitor semper ligula.");
//
//  @Rule public final TestPipeline pipeline = TestPipeline.create();
//
//  @Ignore("We do not want to actually write output files from this test.")
//  @Test
//  public void wordCountExample() {
//    PipelineOptions options = PipelineUtils.getDirectPipelineOptions();
//
//    Pipeline pipeline = Pipeline.create(options);
//
//    // Transform to euphoria's flow.
//    BeamFlow flow = BeamFlow.of(pipeline);
//
//    // Source of data loaded from Beam IO.
//    PCollection<String> input =
//        pipeline
//            .apply(Create.of(textLineByLine))
//            .setTypeDescriptor(TypeDescriptor.of(String.class));
//    // Transform PCollection to euphoria's Dataset.
//    Dataset<String> lines = flow.wrapped(input);
//
//    // FlatMap processes one input element at a time and allows user code to emit
//    // zero, one, or more output elements. From input lines we will get data set of words.
//    Dataset<String> words =
//        FlatMap.named("TOKENIZER")
//            .of(lines)
//            .using(
//                (String line, Collector<String> context) -> {
//                  for (String word : Splitter.onPattern("\\s+").split(line)) {
//                    context.collect(word);
//                  }
//                })
//            .output();
//
//    // Now we can count input words - the operator ensures that all values for the same
//    // key (word in this case) end up being processed together. Then it counts number of appearances
//    // of the same key in 'words' dataset and emits it to output.
//    Dataset<KV<String, Long>> counted = CountByKey.named("COUNT").of(words).keyBy(w -> w).output();
//
//    // Format output.
//    Dataset<String> output =
//        MapElements.named("FORMAT")
//            .of(counted)
//            .using(p -> p.getKey() + ": " + p.getValue())
//            .output();
//
//    // Transform Dataset back to PCollection. It can be done in any step of this flow.
//    PCollection<String> outputCollection = flow.unwrapped(output);
//
//    // Now we can again use Beam transformation. In this case we save words and their count
//    // into the text file.
//    outputCollection.apply(TextIO.write().to("counted_words"));
//
//    pipeline.run();
//  }
//
//  @Test
//  public void inputsAndOutputsSection() {
//    BeamFlow flow = BeamFlow.of(pipeline);
//
//    PCollection<String> input =
//        pipeline
//            .apply(Create.of("mouse", "rat", "elephant", "cat", "X", "duck"))
//            .setTypeDescriptor(TypeDescriptor.of(String.class));
//
//    Dataset<String> dataset = flow.wrapped(input);
//
//    pipeline.run();
//  }
//
//  @Test
//  public void addOperatorSection() {
//    BeamFlow flow = BeamFlow.of(pipeline);
//    Dataset<Integer> input = flow.createInput(ListDataSource.bounded(asList(1, 2, 4, 3)));
//
//    Dataset<String> mappedElements =
//        MapElements.named("Int2Str").of(input).using(String::valueOf).output();
//
//    PAssert.that(flow.unwrapped(mappedElements)).containsInAnyOrder("1", "2", "4", "3");
//
//    pipeline.run();
//  }
//
//  @Test
//  public void metricsAndAccumulatorsSection() {
//    Pipeline pipeline = Pipeline.create(PipelineUtils.getDirectPipelineOptions());
//
//    // Transform to euphoria's flow.
//    BeamFlow flow = BeamFlow.of(pipeline);
//
//    Dataset<String> dataset = Datasets.createMockDataset(flow, 1);
//
//    Dataset<String> flatMapped =
//        FlatMap.named("FlatMap1")
//            .of(dataset)
//            .using(
//                (String value, Collector<String> context) -> {
//                  context.getCounter("my-counter").increment();
//                  context.collect(value);
//                })
//            .output();
//
//    Dataset<String> mapped =
//        MapElements.named("MapThem")
//            .of(dataset)
//            .using(
//                (value, context) -> {
//                  // use simple counter
//                  context.getCounter("my-counter").increment();
//
//                  return value.toLowerCase();
//                })
//            .output();
//  }
//
//  @Test
//  public void codersAndTypesSection() {
//    Pipeline pipeline = Pipeline.create(PipelineUtils.getDirectPipelineOptions());
//
//    // Transform to euphoria's flow.
//    BeamFlow flow = BeamFlow.of(pipeline);
//
//    KryoCoder<AnotherElementType> beamCoder = KryoCoder.withoutClassRegistration();
//    KryoCoder<ParametrizedTestDataType<String>> typeParametrizedCoder =
//        KryoCoder.withoutClassRegistration();
//
//    RegisterCoders.to(flow)
//        .setKryoClassRegistrar(
//            (kryo) -> {
//              kryo.register(KryoSerializedElementType.class); //other may follow
//            })
//        .registerCoder(AnotherElementType.class, beamCoder)
//        .registerCoder(
//            new TypeDescriptor<ParametrizedTestDataType<String>>() {}, typeParametrizedCoder)
//        .done();
//
//    Dataset<Integer> input = Datasets.createMockDataset(flow, 1);
//
//    MapElements.named("Int2Str")
//        .of(input)
//        .using(String::valueOf, TypeDescriptors.strings())
//        .output();
//  }
//
//  @Test
//  public void windowingSection() {
//
//    BeamFlow flow = BeamFlow.of(pipeline);
//
//    PCollection<Integer> inputPcoll =
//        pipeline.apply(Create.of(1, 2, 3, 4)).setTypeDescriptor(TypeDescriptors.integers());
//
//    Dataset<Integer> input = flow.wrapped(inputPcoll);
//
//    Dataset<KV<Integer, Long>> countedElements =
//        CountByKey.of(input)
//            .keyBy(e -> e)
//            .windowBy(FixedWindows.of(Duration.standardSeconds(1)))
//            .triggeredBy(DefaultTrigger.of())
//            .discardingFiredPanes()
//            .output();
//
//    pipeline.run();
//  }
//
//  private static class KryoSerializedElementType {}
//
//  private static class AnotherElementType {}
//
//  private static class ParametrizedTestDataType<T> {}
//
//  @Test
//  public void countByKeyOperator() {
//    // Transform to euphoria's flow.
//    BeamFlow flow = BeamFlow.of(pipeline);
//
//    Dataset<Integer> input = flow.createInput(ListDataSource.bounded(asList(1, 2, 4, 1, 1, 3)));
//
//    // suppose input: [1, 2, 4, 1, 1, 3]
//    Dataset<KV<Integer, Long>> output = CountByKey.of(input).keyBy(e -> e).output();
//    // Output will contain:  [KV(1, 3), KV(2, 1), KV(3, 1), (4, 1)]
//
//    PAssert.that(flow.unwrapped(output))
//        .containsInAnyOrder(asList(KV.of(1, 3L), KV.of(2, 1L), KV.of(3, 1L), KV.of(4, 1L)));
//
//    pipeline.run();
//  }
//
//  @Test
//  public void distinctOperator() {
//
//    // Transform to euphoria's flow.
//    BeamFlow flow = BeamFlow.of(pipeline);
//
//    Dataset<Integer> input = flow.createInput(ListDataSource.bounded(asList(1, 2, 3, 3, 2, 1)));
//
//    // suppose input: [1, 2, 3, 3, 2, 1]
//    Distinct.named("unique-integers-only").of(input).output();
//    // Output will contain:  1, 2, 3
//
//    Dataset<KV<Integer, Long>> keyValueInput =
//        flow.createInput(
//            ListDataSource.bounded(
//                asList(
//                    KV.of(1, 100L),
//                    KV.of(3, 100_000L),
//                    KV.of(42, 10L),
//                    KV.of(1, 0L),
//                    KV.of(3, 0L))));
//
//    // suppose input: [KV(1, 100L), KV(3, 100_000L), KV(42, 10L), KV(1, 0L), KV(3, 0L)]
//    Dataset<Integer> uniqueKeys =
//        Distinct.named("unique-keys-only").of(keyValueInput).mapped(KV::getKey).output();
//    // Output will contain:  1, 3, 42
//
//    PAssert.that(flow.unwrapped(uniqueKeys)).containsInAnyOrder(1, 3, 42);
//
//    pipeline.run();
//  }
//
//  @Test
//  public void batchJoinOperator() {
//
//    // Transform to euphoria's flow.
//    BeamFlow flow = BeamFlow.of(pipeline);
//
//    Dataset<Integer> left = flow.createInput(ListDataSource.bounded(asList(1, 2, 3, 0, 4, 3, 1)));
//    Dataset<String> right =
//        flow.createInput(
//            ListDataSource.bounded(asList("mouse", "rat", "elephant", "cat", "X", "duck")));
//
//    // suppose that left contains: [1, 2, 3, 0, 4, 3, 1]
//    // suppose that right contains: ["mouse", "rat", "elephant", "cat", "X", "duck"]
//    Dataset<KV<Integer, String>> joined =
//        Join.named("join-length-to-words")
//            .of(left, right)
//            .by(le -> le, String::length) // key extractors
//            .using((Integer l, String r, Collector<String> c) -> c.collect(l + "+" + r))
//            .output();
//
//    // joined will contain: [ KV(1, "1+X"), KV(3, "3+cat"), KV(3, "3+rat"), KV(4, "4+duck"),
//    // KV(3, "3+cat"), KV(3, "3+rat"), KV(1, "1+X")]
//
//    PCollection<KV<Integer, String>> outputPCollection = flow.unwrapped(joined);
//    PAssert.that(outputPCollection)
//        .containsInAnyOrder(
//            asList(
//                KV.of(1, "1+X"),
//                KV.of(3, "3+cat"),
//                KV.of(3, "3+rat"),
//                KV.of(4, "4+duck"),
//                KV.of(3, "3+cat"),
//                KV.of(3, "3+rat"),
//                KV.of(1, "1+X")));
//
//    pipeline.run();
//  }
//
//  @Test
//  public void batchLeftJoinOperator() {
//
//    // Transform to euphoria's flow.
//    BeamFlow flow = BeamFlow.of(pipeline);
//
//    Dataset<Integer> left = flow.createInput(ListDataSource.bounded(asList(1, 2, 3, 0, 4, 3, 1)));
//    Dataset<String> right =
//        flow.createInput(
//            ListDataSource.bounded(asList("mouse", "rat", "elephant", "cat", "X", "duck")));
//
//    // suppose that left contains: [1, 2, 3, 0, 4, 3, 1]
//    // suppose that right contains: ["mouse", "rat", "elephant", "cat", "X", "duck"]
//    Dataset<KV<Integer, String>> joined =
//        LeftJoin.named("left-join-length-to-words")
//            .of(left, right)
//            .by(le -> le, String::length) // key extractors
//            .using(
//                (Integer l, Optional<String> r, Collector<String> c) ->
//                    c.collect(l + "+" + r.orElse(null)))
//            .output();
//
//    // joined will contain: [KV(1, "1+X"), KV(2, "2+null"), KV(3, "3+cat"),
//    // KV(3, "3+rat"), KV(0, "0+null"), KV(4, "4+duck"), KV(3, "3+cat"),
//    // KV(3, "3+rat"), KV(1, "1+X")]
//
//    PCollection<KV<Integer, String>> outputPCollection = flow.unwrapped(joined);
//    PAssert.that(outputPCollection)
//        .containsInAnyOrder(
//            asList(
//                KV.of(1, "1+X"),
//                KV.of(2, "2+null"),
//                KV.of(3, "3+cat"),
//                KV.of(3, "3+rat"),
//                KV.of(0, "0+null"),
//                KV.of(4, "4+duck"),
//                KV.of(3, "3+cat"),
//                KV.of(3, "3+rat"),
//                KV.of(1, "1+X")));
//
//    pipeline.run();
//  }
//
//  @Test
//  public void batchRightJoinFullOperator() {
//
//    // Transform to euphoria's flow.
//    BeamFlow flow = BeamFlow.of(pipeline);
//
//    Dataset<Integer> left = flow.createInput(ListDataSource.bounded(asList(1, 2, 3, 0, 4, 3, 1)));
//    Dataset<String> right =
//        flow.createInput(
//            ListDataSource.bounded(asList("mouse", "rat", "elephant", "cat", "X", "duck")));
//
//    // suppose that left contains: [1, 2, 3, 0, 4, 3, 1]
//    // suppose that right contains: ["mouse", "rat", "elephant", "cat", "X", "duck"]
//    Dataset<KV<Integer, String>> joined =
//        RightJoin.named("right-join-length-to-words")
//            .of(left, right)
//            .by(le -> le, String::length) // key extractors
//            .using(
//                (Optional<Integer> l, String r, Collector<String> c) ->
//                    c.collect(l.orElse(null) + "+" + r))
//            .output();
//
//    // joined will contain: [ KV(1, "1+X"), KV(3, "3+cat"), KV(3, "3+rat"),
//    // KV(4, "4+duck"), KV(3, "3+cat"), KV(3, "3+rat"), KV(1, "1+X"),
//    // KV(8, "null+elephant"), KV(5, "null+mouse")]
//
//    PCollection<KV<Integer, String>> outputPCollection = flow.unwrapped(joined);
//    PAssert.that(outputPCollection)
//        .containsInAnyOrder(
//            asList(
//                KV.of(1, "1+X"),
//                KV.of(3, "3+cat"),
//                KV.of(3, "3+rat"),
//                KV.of(4, "4+duck"),
//                KV.of(3, "3+cat"),
//                KV.of(3, "3+rat"),
//                KV.of(1, "1+X"),
//                KV.of(8, "null+elephant"),
//                KV.of(5, "null+mouse")));
//
//    pipeline.run();
//  }
//
//  @Test
//  public void batchFullJoinOperator() {
//
//    BeamFlow flow = BeamFlow.of(pipeline);
//
//    Dataset<Integer> left = flow.createInput(ListDataSource.bounded(asList(1, 2, 3, 0, 4, 3, 1)));
//    Dataset<String> right =
//        flow.createInput(
//            ListDataSource.bounded(asList("mouse", "rat", "elephant", "cat", "X", "duck")));
//
//    // suppose that left contains: [1, 2, 3, 0, 4, 3, 1]
//    // suppose that right contains: ["mouse", "rat", "elephant", "cat", "X", "duck"]
//    Dataset<KV<Integer, String>> joined =
//        FullJoin.named("join-length-to-words")
//            .of(left, right)
//            .by(le -> le, String::length) // key extractors
//            .using(
//                (Optional<Integer> l, Optional<String> r, Collector<String> c) ->
//                    c.collect(l.orElse(null) + "+" + r.orElse(null)))
//            .output();
//
//    // joined will contain: [ KV(1, "1+X"), KV(2, "2+null"), KV(3, "3+cat"), KV(3, "3+rat"),
//    // KV(0, "0+null"), KV(4, "4+duck"), KV(3, "3+cat"), KV(3, "3+rat"),KV(1, "1+X"),
//    //  KV(1, "null+elephant"), KV(5, "null+mouse")];
//
//    PCollection<KV<Integer, String>> outputPCollection = flow.unwrapped(joined);
//    PAssert.that(outputPCollection)
//        .containsInAnyOrder(
//            asList(
//                KV.of(1, "1+X"),
//                KV.of(2, "2+null"),
//                KV.of(3, "3+cat"),
//                KV.of(3, "3+rat"),
//                KV.of(0, "0+null"),
//                KV.of(4, "4+duck"),
//                KV.of(3, "3+cat"),
//                KV.of(3, "3+rat"),
//                KV.of(1, "1+X"),
//                KV.of(8, "null+elephant"),
//                KV.of(5, "null+mouse")));
//
//    pipeline.run();
//  }
//
//  @Test
//  public void mapElementsOperator() {
//
//    BeamFlow flow = BeamFlow.of(pipeline);
//    Dataset<Integer> input = flow.createInput(ListDataSource.bounded(asList(0, 1, 2, 3, 4, 5)));
//
//    // suppose inputs contains: [ 0, 1, 2, 3, 4, 5]
//    Dataset<String> strings = MapElements.named("int2str").of(input).using(i -> "#" + i).output();
//    // strings will contain: [ "#0", "#1", "#2", "#3", "#4", "#5"]
//
//    PAssert.that(flow.unwrapped(strings)).containsInAnyOrder("#0", "#1", "#2", "#3", "#4", "#5");
//
//    pipeline.run();
//  }
//
//  @Test
//  public void flatMapOperator() {
//    BeamFlow flow = BeamFlow.of(pipeline);
//
//    Dataset<String> words =
//        flow.createInput(ListDataSource.bounded(asList("Brown", "fox", ".", "")));
//
//    // suppose words contain: ["Brown", "fox", ".", ""]
//    Dataset<String> letters =
//        FlatMap.named("str2char")
//            .of(words)
//            .using(
//                (String s, Collector<String> collector) -> {
//                  for (int i = 0; i < s.length(); i++) {
//                    char c = s.charAt(i);
//                    collector.collect(String.valueOf(c));
//                  }
//                })
//            .output();
//    // characters will contain: ["B", "r", "o", "w", "n",  "f", "o", "x", "."]
//
//    PAssert.that(flow.unwrapped(letters))
//        .containsInAnyOrder("B", "r", "o", "w", "n", "f", "o", "x", ".");
//    pipeline.run();
//  }
//
//  @Test
//  public void flatMapWithTimeExtractorOperator() {
//    BeamFlow flow = BeamFlow.of(pipeline);
//
//    Dataset<SomeEventObject> events =
//        flow.createInput(
//            ListDataSource.bounded(
//                asList(
//                    new SomeEventObject(0),
//                    new SomeEventObject(1),
//                    new SomeEventObject(2),
//                    new SomeEventObject(3),
//                    new SomeEventObject(4))));
//
//    // suppose events contain events of SomeEventObject, its 'getEventTimeInMillis()' methods returns time-stamp
//    Dataset<SomeEventObject> timeStampedEvents =
//        FlatMap.named("extract-event-time")
//            .of(events)
//            .using((SomeEventObject e, Collector<SomeEventObject> c) -> c.collect(e))
//            .eventTimeBy(SomeEventObject::getEventTimeInMillis)
//            .output();
//    //Euphoria will now know event time for each event
//
//    //        PAssert.that(flow.unwrapped(timeStampedEvents))
//    //            .inWindow(new IntervalWindow(new Instant(0), new Instant(5)));
//
//    pipeline.run();
//  }
//
//  @Test
//  public void filterOperator() {
//    BeamFlow flow = BeamFlow.of(pipeline);
//
//    Dataset<Integer> nums =
//        flow.createInput(ListDataSource.bounded(asList(0, 1, 2, 3, 4, 5, 6, 7, 8, 9)));
//
//    // suppose nums contains: [0,  1, 2, 3, 4, 5, 6, 7, 8, 9]
//    Dataset<Integer> divisibleBythree =
//        Filter.named("divisibleByFive").of(nums).by(e -> e % 3 == 0).output();
//    //divisibleBythree will contain: [ 0, 3, 6, 9]
//
//    PAssert.that(flow.unwrapped(divisibleBythree)).containsInAnyOrder(0, 3, 6, 9);
//    pipeline.run();
//  }
//
//  @Test
//  public void reduceByKeyTestOperator1() {
//    BeamFlow flow = BeamFlow.of(pipeline);
//
//    Dataset<String> animals =
//        flow.createInput(
//            ListDataSource.bounded(asList("mouse", "rat", "elephant", "cat", "X", "duck")));
//
//    //suppose animals contains : [ "mouse", "rat", "elephant", "cat", "X", "duck"]
//    Dataset<KV<Integer, Long>> countOfAnimalNamesByLength =
//        ReduceByKey.named("to-letters-couts")
//            .of(animals)
//            .keyBy(String::length) // length of animal name will be used as groupping key
//            // we need to count each animal name once, so why not to optimize each string to 1
//            .valueBy(e -> 1)
//            .reduceBy(Stream::count)
//            .output();
//    // countOfAnimalNamesByLength wil contain [ KV.of(1, 1L), KV.of(3, 2L), KV.of(4, 1L), KV.of(5, 1L), KV.of(8, 1L) ]
//
//    PAssert.that(flow.unwrapped(countOfAnimalNamesByLength))
//        .containsInAnyOrder(
//            asList(KV.of(1, 1L), KV.of(3, 2L), KV.of(4, 1L), KV.of(5, 1L), KV.of(8, 1L)));
//
//    pipeline.run();
//  }
//
//  @Test
//  public void reduceByKeyTestOperatorCombinable() {
//    BeamFlow flow = BeamFlow.of(pipeline);
//
//    Dataset<String> animals =
//        flow.createInput(
//            ListDataSource.bounded(asList("mouse", "rat", "elephant", "cat", "X", "duck")));
//
//    //suppose animals contains : [ "mouse", "rat", "elephant", "cat", "X", "duck"]
//    Dataset<KV<Integer, Long>> countOfAnimalNamesByLenght =
//        ReduceByKey.named("to-letters-couts")
//            .of(animals)
//            .keyBy(String::length) // length of animal name will be used as grouping key
//            // we need to count each animal name once, so why not to optimize each string to 1
//            .valueBy(e -> 1L)
//            .combineBy(s -> s.mapToLong(l -> l).sum())
//            .output();
//    // countOfAnimalNamesByLength wil contain [ KV.of(1, 1L), KV.of(3, 2L), KV.of(4, 1L), KV.of(5, 1L), KV.of(8, 1L) ]
//
//    PAssert.that(flow.unwrapped(countOfAnimalNamesByLenght))
//        .containsInAnyOrder(
//            asList(KV.of(1, 1L), KV.of(3, 2L), KV.of(4, 1L), KV.of(5, 1L), KV.of(8, 1L)));
//
//    pipeline.run();
//  }
//
//  @Test
//  public void reduceByKeyTestOperatorContext() {
//    BeamFlow flow = BeamFlow.of(pipeline);
//
//    Dataset<String> animals =
//        flow.createInput(
//            ListDataSource.bounded(asList("mouse", "rat", "elephant", "cat", "X", "duck")));
//
//    //suppose animals contains : [ "mouse", "rat", "elephant", "cat", "X", "duck"]
//    Dataset<KV<Integer, Long>> countOfAnimalNamesByLenght =
//        ReduceByKey.named("to-letters-couts")
//            .of(animals)
//            .keyBy(String::length) // length of animal name will e used as grouping key
//            // we need to count each animal name once, so why not to optimize each string to 1
//            .valueBy(e -> 1)
//            .reduceBy(
//                (Stream<Integer> s, Collector<Long> collector) -> {
//                  collector.collect(s.count());
//                  collector.asContext().getCounter("num-of-keys").increment();
//                })
//            .output();
//    // countOfAnimalNamesByLength wil contain [ KV.of(1, 1L), KV.of(3, 2L), KV.of(4, 1L), KV.of(5, 1L), KV.of(8, 1L) ]
//
//    PAssert.that(flow.unwrapped(countOfAnimalNamesByLenght))
//        .containsInAnyOrder(
//            asList(KV.of(1, 1L), KV.of(3, 2L), KV.of(4, 1L), KV.of(5, 1L), KV.of(8, 1L)));
//
//    pipeline.run();
//  }
//
//  /**
//   * Note that this one is not mentioned in documentation due to high number of RBK examples and
//   * rather lower explanation value. Please consider to include it in future
//   */
//  @Test
//  public void reduceByKeyTestOperatorContextManyOutputs() {
//    BeamFlow flow = BeamFlow.of(pipeline);
//
//    Dataset<String> animals =
//        flow.createInput(
//            ListDataSource.bounded(asList("mouse", "rat", "elephant", "cat", "X", "duck")));
//
//    Dataset<KV<Integer, Long>> countOfAnimalNamesByLenght =
//        ReduceByKey.named("to-letters-couts")
//            .of(animals)
//            .keyBy(String::length) // length of animal name will e used as grouping key
//            // we need to count each animal name once, so why not to optimize each string to 1
//            .valueBy(e -> 1)
//            .reduceBy(
//                (Stream<Integer> s, Collector<Long> collector) -> {
//                  long count = s.count();
//                  collector.collect(count);
//                  collector.collect(2L * count);
//                })
//            .output();
//
//    PAssert.that(flow.unwrapped(countOfAnimalNamesByLenght))
//        .containsInAnyOrder(
//            asList(
//                KV.of(1, 1L),
//                KV.of(3, 2L),
//                KV.of(4, 1L),
//                KV.of(5, 1L),
//                KV.of(8, 1L),
//                KV.of(1, 2L),
//                KV.of(3, 4L),
//                KV.of(4, 2L),
//                KV.of(5, 2L),
//                KV.of(8, 2L)));
//
//    pipeline.run();
//  }
//
//  @Test
//  public void reduceByKeyTestOperatorFold() {
//    BeamFlow flow = BeamFlow.of(pipeline);
//
//    Dataset<String> animals =
//        flow.createInput(
//            ListDataSource.bounded(asList("mouse", "rat", "elephant", "cat", "X", "duck")));
//
//    //suppose animals contains : [ "mouse", "rat", "elephant", "cat", "X", "duck"]
//    Dataset<KV<Integer, Long>> countOfAnimalNamesByLenght =
//        ReduceByKey.named("to-letters-couts")
//            .of(animals)
//            .keyBy(String::length) // length of animal name will be used as grouping key
//            // we need to count each animal name once, so why not to optimize each string to 1
//            .valueBy(e -> 1L)
//            .combineBy(Fold.of((l1, l2) -> l1 + l2))
//            .output();
//    // countOfAnimalNamesByLength will contain [ KV.of(1, 1L), KV.of(3, 2L), KV.of(4, 1L), KV.of(5, 1L), KV.of(8, 1L) ]
//
//    PAssert.that(flow.unwrapped(countOfAnimalNamesByLenght))
//        .containsInAnyOrder(
//            asList(KV.of(1, 1L), KV.of(3, 2L), KV.of(4, 1L), KV.of(5, 1L), KV.of(8, 1L)));
//
//    pipeline.run();
//  }
//
//  @Test
//  public void testSumByKeyOperator() {
//    BeamFlow flow = BeamFlow.of(pipeline);
//    Dataset<Integer> input =
//        flow.createInput(ListDataSource.bounded(asList(1, 2, 3, 4, 5, 6, 7, 8, 9)));
//
//    //suppose input contains: [ 1, 2, 3, 4, 5, 6, 7, 8, 9 ]
//    Dataset<KV<Integer, Long>> output =
//        SumByKey.named("sum-odd-and-even")
//            .of(input)
//            .keyBy(e -> e % 2)
//            .valueBy(e -> (long) e)
//            .output();
//    // output will contain: [ KV.of(0, 20L), KV.of(1, 25L)]
//
//    PAssert.that(flow.unwrapped(output)).containsInAnyOrder(asList(KV.of(0, 20L), KV.of(1, 25L)));
//    pipeline.run();
//  }
//
//  @Test
//  public void testUnionOperator() {
//    BeamFlow flow = BeamFlow.of(pipeline);
//
//    Dataset<String> cats =
//        flow.createInput(ListDataSource.bounded(asList("cheetah", "cat", "lynx", "jaguar")));
//
//    Dataset<String> rodents =
//        flow.createInput(
//            ListDataSource.bounded(asList("squirrel", "mouse", "rat", "lemming", "beaver")));
//
//    //suppose cats contains: [ "cheetah", "cat", "lynx", "jaguar" ]
//    //suppose rodents conains: [ "squirrel", "mouse", "rat", "lemming", "beaver" ]
//    Dataset<String> animals = Union.named("to-animals").of(cats, rodents).output();
//
//    // animal will contain: "cheetah", "cat", "lynx", "jaguar", "squirrel", "mouse", "rat", "lemming", "beaver"
//    PAssert.that(flow.unwrapped(animals))
//        .containsInAnyOrder(
//            "cheetah", "cat", "lynx", "jaguar", "squirrel", "mouse", "rat", "lemming", "beaver");
//
//    pipeline.run();
//  }
//
//  @Test
//  public void testAssignEventTimeOperator() {
//    BeamFlow flow = BeamFlow.of(pipeline);
//
//    Dataset<SomeEventObject> events =
//        flow.createInput(
//            ListDataSource.bounded(
//                asList(
//                    new SomeEventObject(0),
//                    new SomeEventObject(1),
//                    new SomeEventObject(2),
//                    new SomeEventObject(3),
//                    new SomeEventObject(4))));
//
//    // suppose events contain events of SomeEventObject, its 'getEventTimeInMillis()' methods returns time-stamp
//    Dataset<SomeEventObject> timeStampedEvents =
//        AssignEventTime.named("extract-event-time")
//            .of(events)
//            .using(SomeEventObject::getEventTimeInMillis)
//            .output();
//    //Euphoria will now know event time for each event
//
//    //    PAssert.that(flow.unwrapped(timeStampedEvents))
//    //        .inWindow(new IntervalWindow(new Instant(0), new Instant(5)));
//
//    pipeline.run();
//  }
//
//  private static class SomeEventObject implements Serializable {
//
//    private long timestamp;
//
//    SomeEventObject(long timestamp) {
//      this.timestamp = timestamp;
//    }
//
//    long getEventTimeInMillis() {
//      return timestamp;
//    }
//  }
//
//  @Test
//  public void testEuphoriaPTransformExample() {
//
//    PCollection<String> inputs =
//        pipeline.apply(
//            "Create", Create.of("a", "b", "c", "A", "a", "C", "x").withCoder(StringUtf8Coder.of()));
//
//    //suppose inputs PCollection contains: [ "a", "b", "c", "A", "a", "C", "x"]
//    PCollection<KV<String, Long>> lettersWithCounts =
//        inputs.apply(
//            "count-uppercase-letters-in-Euphoria",
//            Euphoria.of(
//                (Dataset<String> input) -> {
//                  Dataset<String> upperCase =
//                      MapElements.of(input)
//                          .using((UnaryFunction<String, String>) String::toUpperCase)
//                          .output();
//
//                  return CountByKey.of(upperCase).keyBy(e -> e).output();
//                }));
//    //now the 'lettersWithCounts' will contain [ KV("A", 3L), KV("B", 1L), KV("C", 2L), KV("X", 1L) ]
//
//    PAssert.that(lettersWithCounts)
//        .containsInAnyOrder(asList(KV.of("A", 3L), KV.of("B", 1L), KV.of("C", 2L), KV.of("X", 1L)));
//
//    pipeline.run();
//  }
//
//  @Test
//  public void testReduceWithWindowOperator() {
//
//    BeamFlow flow = BeamFlow.of(pipeline);
//
//    Dataset<Integer> input =
//        flow.createInput(ListDataSource.bounded(asList(1, 2, 3, 4, 5, 6, 7, 8)));
//
//    //suppose input contains [ 1, 2, 3, 4, 5, 6, 7, 8 ]
//    //lets assign time-stamp to each input element
//    Dataset<Integer> withEventTime = AssignEventTime.of(input).using(i -> 1000L * i).output();
//
//    Dataset<Integer> output =
//        ReduceWindow.of(withEventTime)
//            .combineBy(Fold.of((i1, i2) -> i1 + i2))
//            .windowBy(FixedWindows.of(Duration.millis(5000)))
//            .triggeredBy(DefaultTrigger.of())
//            .discardingFiredPanes()
//            .output();
//    //output will contain: [ 10, 26 ]
//
//    PAssert.that(flow.unwrapped(output)).containsInAnyOrder(10, 26);
//
//    pipeline.run();
//  }
//}
=======
/*
 * Licensed to the Apache Software Foundation (ASF) under one
 * or more contributor license agreements.  See the NOTICE file
 * distributed with this work for additional information
 * regarding copyright ownership.  The ASF licenses this file
 * to you under the Apache License, Version 2.0 (the
 * "License"); you may not use this file except in compliance
 * with the License.  You may obtain a copy of the License at
 *
 *     http://www.apache.org/licenses/LICENSE-2.0
 *
 * Unless required by applicable law or agreed to in writing, software
 * distributed under the License is distributed on an "AS IS" BASIS,
 * WITHOUT WARRANTIES OR CONDITIONS OF ANY KIND, either express or implied.
 * See the License for the specific language governing permissions and
 * limitations under the License.
 */
package org.apache.beam.sdk.extensions.euphoria.core.docs;

import static java.util.Arrays.asList;

import com.google.common.base.Splitter;
import java.io.Serializable;
import java.util.Arrays;
import java.util.List;
import java.util.Optional;
import java.util.stream.Stream;
import org.apache.beam.sdk.Pipeline;
import org.apache.beam.sdk.coders.StringUtf8Coder;
import org.apache.beam.sdk.extensions.euphoria.core.client.dataset.Dataset;
import org.apache.beam.sdk.extensions.euphoria.core.client.functional.UnaryFunction;
import org.apache.beam.sdk.extensions.euphoria.core.client.io.Collector;
import org.apache.beam.sdk.extensions.euphoria.core.client.io.ListDataSource;
import org.apache.beam.sdk.extensions.euphoria.core.client.operator.AssignEventTime;
import org.apache.beam.sdk.extensions.euphoria.core.client.operator.CountByKey;
import org.apache.beam.sdk.extensions.euphoria.core.client.operator.Distinct;
import org.apache.beam.sdk.extensions.euphoria.core.client.operator.Filter;
import org.apache.beam.sdk.extensions.euphoria.core.client.operator.FlatMap;
import org.apache.beam.sdk.extensions.euphoria.core.client.operator.FullJoin;
import org.apache.beam.sdk.extensions.euphoria.core.client.operator.Join;
import org.apache.beam.sdk.extensions.euphoria.core.client.operator.LeftJoin;
import org.apache.beam.sdk.extensions.euphoria.core.client.operator.MapElements;
import org.apache.beam.sdk.extensions.euphoria.core.client.operator.ReduceByKey;
import org.apache.beam.sdk.extensions.euphoria.core.client.operator.ReduceWindow;
import org.apache.beam.sdk.extensions.euphoria.core.client.operator.RightJoin;
import org.apache.beam.sdk.extensions.euphoria.core.client.operator.SumByKey;
import org.apache.beam.sdk.extensions.euphoria.core.client.operator.TopPerKey;
import org.apache.beam.sdk.extensions.euphoria.core.client.operator.Union;
import org.apache.beam.sdk.extensions.euphoria.core.client.operator.Util;
import org.apache.beam.sdk.extensions.euphoria.core.client.util.Fold;
import org.apache.beam.sdk.extensions.euphoria.core.client.util.Triple;
import org.apache.beam.sdk.extensions.euphoria.core.translate.BeamFlow;
import org.apache.beam.sdk.extensions.euphoria.core.translate.EuphoriaPTransform;
import org.apache.beam.sdk.extensions.euphoria.core.translate.coder.KryoCoder;
import org.apache.beam.sdk.extensions.euphoria.core.translate.coder.RegisterCoders;
import org.apache.beam.sdk.extensions.euphoria.core.translate.common.PipelineUtils;
import org.apache.beam.sdk.io.TextIO;
import org.apache.beam.sdk.options.PipelineOptions;
import org.apache.beam.sdk.testing.PAssert;
import org.apache.beam.sdk.testing.TestPipeline;
import org.apache.beam.sdk.transforms.Create;
import org.apache.beam.sdk.transforms.windowing.DefaultTrigger;
import org.apache.beam.sdk.transforms.windowing.FixedWindows;
import org.apache.beam.sdk.values.KV;
import org.apache.beam.sdk.values.PCollection;
import org.apache.beam.sdk.values.TypeDescriptor;
import org.apache.beam.sdk.values.TypeDescriptors;
import org.joda.time.Duration;
import org.junit.Ignore;
import org.junit.Rule;
import org.junit.Test;

/**
 * Contains all the examples from documentation page. Not all of them contains asserts, some do, but
 * the rest is often here just to confirm that they compile. Once something break or changes, the
 * documentation needs to change too.
 */
public class DocumentationExamplesTest {
  private List<String> textLineByLine =
      Arrays.asList(
          "Lorem ipsum dolor sit amet, consectetur adipiscing elit. ",
          "Vestibulum volutpat pellentesque risus at sodales.",
          "Interdum et malesuada fames ac ante ipsum primis in faucibus.",
          "Donec sit amet arcu nec tellus sodales ultricies.",
          "Quisque ipsum fermentum nisl at libero accumsan consectetur.",
          "Praesent lobortis ex eget ex rhoncus, quis malesuada risus tristique.",
          "Aliquam risus at orci, porttitor eu turpis et, porttitor semper ligula.");

  @Rule public final TestPipeline pipeline = TestPipeline.create();

  @Ignore("We do not want to actually write output files from this test.")
  @Test
  public void wordCountExample() {
    PipelineOptions options = PipelineUtils.getDirectPipelineOptions();

    Pipeline pipeline = Pipeline.create(options);

    // Transform to euphoria's flow.
    BeamFlow flow = BeamFlow.of(pipeline);

    // Source of data loaded from Beam IO.
    PCollection<String> input =
        pipeline
            .apply(Create.of(textLineByLine))
            .setTypeDescriptor(TypeDescriptor.of(String.class));
    // Transform PCollection to euphoria's Dataset.
    Dataset<String> lines = flow.wrapped(input);

    // FlatMap processes one input element at a time and allows user code to emit
    // zero, one, or more output elements. From input lines we will get data set of words.
    Dataset<String> words =
        FlatMap.named("TOKENIZER")
            .of(lines)
            .using(
                (String line, Collector<String> context) -> {
                  for (String word : Splitter.onPattern("\\s+").split(line)) {
                    context.collect(word);
                  }
                })
            .output();

    // Now we can count input words - the operator ensures that all values for the same
    // key (word in this case) end up being processed together. Then it counts number of appearances
    // of the same key in 'words' dataset and emits it to output.
    Dataset<KV<String, Long>> counted = CountByKey.named("COUNT").of(words).keyBy(w -> w).output();

    // Format output.
    Dataset<String> output =
        MapElements.named("FORMAT")
            .of(counted)
            .using(p -> p.getKey() + ": " + p.getValue())
            .output();

    // Transform Dataset back to PCollection. It can be done in any step of this flow.
    PCollection<String> outputCollection = flow.unwrapped(output);

    // Now we can again use Beam transformation. In this case we save words and their count
    // into the text file.
    outputCollection.apply(TextIO.write().to("counted_words"));

    pipeline.run();
  }

  @Test
  public void inputsAndOutputsSection() {
    BeamFlow flow = BeamFlow.of(pipeline);

    PCollection<String> input =
        pipeline
            .apply(Create.of("mouse", "rat", "elephant", "cat", "X", "duck"))
            .setTypeDescriptor(TypeDescriptor.of(String.class));

    Dataset<String> dataset = flow.wrapped(input);

    pipeline.run();
  }

  @Test
  public void addOperatorSection() {
    BeamFlow flow = BeamFlow.of(pipeline);
    Dataset<Integer> input = flow.createInput(ListDataSource.bounded(asList(1, 2, 4, 3)));

    Dataset<String> mappedElements =
        MapElements.named("Int2Str").of(input).using(String::valueOf).output();

    PAssert.that(flow.unwrapped(mappedElements)).containsInAnyOrder("1", "2", "4", "3");

    pipeline.run();
  }

  @Test
  public void metricsAndAccumulatorsSection() {
    Pipeline pipeline = Pipeline.create(PipelineUtils.getDirectPipelineOptions());

    // Transform to euphoria's flow.
    BeamFlow flow = BeamFlow.of(pipeline);

    Dataset<String> dataset = Util.createMockDataset(flow, 1);

    Dataset<String> flatMapped =
        FlatMap.named("FlatMap1")
            .of(dataset)
            .using(
                (String value, Collector<String> context) -> {
                  context.getCounter("my-counter").increment();
                  context.collect(value);
                })
            .output();

    Dataset<String> mapped =
        MapElements.named("MapThem")
            .of(dataset)
            .using(
                (value, context) -> {
                  // use simple counter
                  context.getCounter("my-counter").increment();

                  return value.toLowerCase();
                })
            .output();
  }

  @Test
  public void codersAndTypesSection() {
    Pipeline pipeline = Pipeline.create(PipelineUtils.getDirectPipelineOptions());

    // Transform to euphoria's flow.
    BeamFlow flow = BeamFlow.of(pipeline);

    KryoCoder<AnotherElementType> beamCoder = KryoCoder.withoutClassRegistration();
    KryoCoder<ParametrizedTestDataType<String>> typeParametrizedCoder =
        KryoCoder.withoutClassRegistration();

    RegisterCoders.to(flow)
        .setKryoClassRegistrar(
            (kryo) -> {
              kryo.register(KryoSerializedElementType.class); //other may follow
            })
        .registerCoder(AnotherElementType.class, beamCoder)
        .registerCoder(
            new TypeDescriptor<ParametrizedTestDataType<String>>() {}, typeParametrizedCoder)
        .done();

    Dataset<Integer> input = Util.createMockDataset(flow, 1);

    MapElements.named("Int2Str")
        .of(input)
        .using(String::valueOf, TypeDescriptors.strings())
        .output();
  }

  @Test
  public void windowingSection() {

    BeamFlow flow = BeamFlow.of(pipeline);

    PCollection<Integer> inputPcoll =
        pipeline.apply(Create.of(1, 2, 3, 4)).setTypeDescriptor(TypeDescriptors.integers());

    Dataset<Integer> input = flow.wrapped(inputPcoll);

    Dataset<KV<Integer, Long>> countedElements =
        CountByKey.of(input)
            .keyBy(e -> e)
            .windowBy(FixedWindows.of(Duration.standardSeconds(1)))
            .triggeredBy(DefaultTrigger.of())
            .discardingFiredPanes()
            .output();

    pipeline.run();
  }

  private static class KryoSerializedElementType {}

  private static class AnotherElementType {}

  private static class ParametrizedTestDataType<T> {}

  @Test
  public void countByKeyOperator() {
    // Transform to euphoria's flow.
    BeamFlow flow = BeamFlow.of(pipeline);

    Dataset<Integer> input = flow.createInput(ListDataSource.bounded(asList(1, 2, 4, 1, 1, 3)));

    // suppose input: [1, 2, 4, 1, 1, 3]
    Dataset<KV<Integer, Long>> output = CountByKey.of(input).keyBy(e -> e).output();
    // Output will contain:  [KV(1, 3), KV(2, 1), KV(3, 1), (4, 1)]

    PAssert.that(flow.unwrapped(output))
        .containsInAnyOrder(asList(KV.of(1, 3L), KV.of(2, 1L), KV.of(3, 1L), KV.of(4, 1L)));

    pipeline.run();
  }

  @Test
  public void distinctOperator() {

    // Transform to euphoria's flow.
    BeamFlow flow = BeamFlow.of(pipeline);

    Dataset<Integer> input = flow.createInput(ListDataSource.bounded(asList(1, 2, 3, 3, 2, 1)));

    // suppose input: [1, 2, 3, 3, 2, 1]
    Distinct.named("unique-integers-only").of(input).output();
    // Output will contain:  1, 2, 3

    Dataset<KV<Integer, Long>> keyValueInput =
        flow.createInput(
            ListDataSource.bounded(
                asList(
                    KV.of(1, 100L),
                    KV.of(3, 100_000L),
                    KV.of(42, 10L),
                    KV.of(1, 0L),
                    KV.of(3, 0L))));

    // suppose input: [KV(1, 100L), KV(3, 100_000L), KV(42, 10L), KV(1, 0L), KV(3, 0L)]
    Dataset<Integer> uniqueKeys =
        Distinct.named("unique-keys-only").of(keyValueInput).mapped(KV::getKey).output();
    // Output will contain:  1, 3, 42

    PAssert.that(flow.unwrapped(uniqueKeys)).containsInAnyOrder(1, 3, 42);

    pipeline.run();
  }

  @Test
  public void batchJoinOperator() {

    // Transform to euphoria's flow.
    BeamFlow flow = BeamFlow.of(pipeline);

    Dataset<Integer> left = flow.createInput(ListDataSource.bounded(asList(1, 2, 3, 0, 4, 3, 1)));
    Dataset<String> right =
        flow.createInput(
            ListDataSource.bounded(asList("mouse", "rat", "elephant", "cat", "X", "duck")));

    // suppose that left contains: [1, 2, 3, 0, 4, 3, 1]
    // suppose that right contains: ["mouse", "rat", "elephant", "cat", "X", "duck"]
    Dataset<KV<Integer, String>> joined =
        Join.named("join-length-to-words")
            .of(left, right)
            .by(le -> le, String::length) // key extractors
            .using((Integer l, String r, Collector<String> c) -> c.collect(l + "+" + r))
            .output();

    // joined will contain: [ KV(1, "1+X"), KV(3, "3+cat"), KV(3, "3+rat"), KV(4, "4+duck"),
    // KV(3, "3+cat"), KV(3, "3+rat"), KV(1, "1+X")]

    PCollection<KV<Integer, String>> outputPCollection = flow.unwrapped(joined);
    PAssert.that(outputPCollection)
        .containsInAnyOrder(
            asList(
                KV.of(1, "1+X"),
                KV.of(3, "3+cat"),
                KV.of(3, "3+rat"),
                KV.of(4, "4+duck"),
                KV.of(3, "3+cat"),
                KV.of(3, "3+rat"),
                KV.of(1, "1+X")));

    pipeline.run();
  }

  @Test
  public void batchLeftJoinOperator() {

    // Transform to euphoria's flow.
    BeamFlow flow = BeamFlow.of(pipeline);

    Dataset<Integer> left = flow.createInput(ListDataSource.bounded(asList(1, 2, 3, 0, 4, 3, 1)));
    Dataset<String> right =
        flow.createInput(
            ListDataSource.bounded(asList("mouse", "rat", "elephant", "cat", "X", "duck")));

    // suppose that left contains: [1, 2, 3, 0, 4, 3, 1]
    // suppose that right contains: ["mouse", "rat", "elephant", "cat", "X", "duck"]
    Dataset<KV<Integer, String>> joined =
        LeftJoin.named("left-join-length-to-words")
            .of(left, right)
            .by(le -> le, String::length) // key extractors
            .using(
                (Integer l, Optional<String> r, Collector<String> c) ->
                    c.collect(l + "+" + r.orElse(null)))
            .output();

    // joined will contain: [KV(1, "1+X"), KV(2, "2+null"), KV(3, "3+cat"),
    // KV(3, "3+rat"), KV(0, "0+null"), KV(4, "4+duck"), KV(3, "3+cat"),
    // KV(3, "3+rat"), KV(1, "1+X")]

    PCollection<KV<Integer, String>> outputPCollection = flow.unwrapped(joined);
    PAssert.that(outputPCollection)
        .containsInAnyOrder(
            asList(
                KV.of(1, "1+X"),
                KV.of(2, "2+null"),
                KV.of(3, "3+cat"),
                KV.of(3, "3+rat"),
                KV.of(0, "0+null"),
                KV.of(4, "4+duck"),
                KV.of(3, "3+cat"),
                KV.of(3, "3+rat"),
                KV.of(1, "1+X")));

    pipeline.run();
  }

  @Test
  public void batchRightJoinFullOperator() {

    // Transform to euphoria's flow.
    BeamFlow flow = BeamFlow.of(pipeline);

    Dataset<Integer> left = flow.createInput(ListDataSource.bounded(asList(1, 2, 3, 0, 4, 3, 1)));
    Dataset<String> right =
        flow.createInput(
            ListDataSource.bounded(asList("mouse", "rat", "elephant", "cat", "X", "duck")));

    // suppose that left contains: [1, 2, 3, 0, 4, 3, 1]
    // suppose that right contains: ["mouse", "rat", "elephant", "cat", "X", "duck"]
    Dataset<KV<Integer, String>> joined =
        RightJoin.named("right-join-length-to-words")
            .of(left, right)
            .by(le -> le, String::length) // key extractors
            .using(
                (Optional<Integer> l, String r, Collector<String> c) ->
                    c.collect(l.orElse(null) + "+" + r))
            .output();

    // joined will contain: [ KV(1, "1+X"), KV(3, "3+cat"), KV(3, "3+rat"),
    // KV(4, "4+duck"), KV(3, "3+cat"), KV(3, "3+rat"), KV(1, "1+X"),
    // KV(8, "null+elephant"), KV(5, "null+mouse")]

    PCollection<KV<Integer, String>> outputPCollection = flow.unwrapped(joined);
    PAssert.that(outputPCollection)
        .containsInAnyOrder(
            asList(
                KV.of(1, "1+X"),
                KV.of(3, "3+cat"),
                KV.of(3, "3+rat"),
                KV.of(4, "4+duck"),
                KV.of(3, "3+cat"),
                KV.of(3, "3+rat"),
                KV.of(1, "1+X"),
                KV.of(8, "null+elephant"),
                KV.of(5, "null+mouse")));

    pipeline.run();
  }

  @Test
  public void batchFullJoinOperator() {

    BeamFlow flow = BeamFlow.of(pipeline);

    Dataset<Integer> left = flow.createInput(ListDataSource.bounded(asList(1, 2, 3, 0, 4, 3, 1)));
    Dataset<String> right =
        flow.createInput(
            ListDataSource.bounded(asList("mouse", "rat", "elephant", "cat", "X", "duck")));

    // suppose that left contains: [1, 2, 3, 0, 4, 3, 1]
    // suppose that right contains: ["mouse", "rat", "elephant", "cat", "X", "duck"]
    Dataset<KV<Integer, String>> joined =
        FullJoin.named("join-length-to-words")
            .of(left, right)
            .by(le -> le, String::length) // key extractors
            .using(
                (Optional<Integer> l, Optional<String> r, Collector<String> c) ->
                    c.collect(l.orElse(null) + "+" + r.orElse(null)))
            .output();

    // joined will contain: [ KV(1, "1+X"), KV(2, "2+null"), KV(3, "3+cat"), KV(3, "3+rat"),
    // KV(0, "0+null"), KV(4, "4+duck"), KV(3, "3+cat"), KV(3, "3+rat"),KV(1, "1+X"),
    //  KV(1, "null+elephant"), KV(5, "null+mouse")];

    PCollection<KV<Integer, String>> outputPCollection = flow.unwrapped(joined);
    PAssert.that(outputPCollection)
        .containsInAnyOrder(
            asList(
                KV.of(1, "1+X"),
                KV.of(2, "2+null"),
                KV.of(3, "3+cat"),
                KV.of(3, "3+rat"),
                KV.of(0, "0+null"),
                KV.of(4, "4+duck"),
                KV.of(3, "3+cat"),
                KV.of(3, "3+rat"),
                KV.of(1, "1+X"),
                KV.of(8, "null+elephant"),
                KV.of(5, "null+mouse")));

    pipeline.run();
  }

  @Test
  public void mapElementsOperator() {

    BeamFlow flow = BeamFlow.of(pipeline);
    Dataset<Integer> input = flow.createInput(ListDataSource.bounded(asList(0, 1, 2, 3, 4, 5)));

    // suppose inputs contains: [ 0, 1, 2, 3, 4, 5]
    Dataset<String> strings = MapElements.named("int2str").of(input).using(i -> "#" + i).output();
    // strings will contain: [ "#0", "#1", "#2", "#3", "#4", "#5"]

    PAssert.that(flow.unwrapped(strings)).containsInAnyOrder("#0", "#1", "#2", "#3", "#4", "#5");

    pipeline.run();
  }

  @Test
  public void flatMapOperator() {
    BeamFlow flow = BeamFlow.of(pipeline);

    Dataset<String> words =
        flow.createInput(ListDataSource.bounded(asList("Brown", "fox", ".", "")));

    // suppose words contain: ["Brown", "fox", ".", ""]
    Dataset<String> letters =
        FlatMap.named("str2char")
            .of(words)
            .using(
                (String s, Collector<String> collector) -> {
                  for (int i = 0; i < s.length(); i++) {
                    char c = s.charAt(i);
                    collector.collect(String.valueOf(c));
                  }
                })
            .output();
    // characters will contain: ["B", "r", "o", "w", "n",  "f", "o", "x", "."]

    PAssert.that(flow.unwrapped(letters))
        .containsInAnyOrder("B", "r", "o", "w", "n", "f", "o", "x", ".");
    pipeline.run();
  }

  @Test
  public void flatMapWithTimeExtractorOperator() {
    BeamFlow flow = BeamFlow.of(pipeline);

    Dataset<SomeEventObject> events =
        flow.createInput(
            ListDataSource.bounded(
                asList(
                    new SomeEventObject(0),
                    new SomeEventObject(1),
                    new SomeEventObject(2),
                    new SomeEventObject(3),
                    new SomeEventObject(4))));

    // suppose events contain events of SomeEventObject, its 'getEventTimeInMillis()' methods returns time-stamp
    Dataset<SomeEventObject> timeStampedEvents =
        FlatMap.named("extract-event-time")
            .of(events)
            .using((SomeEventObject e, Collector<SomeEventObject> c) -> c.collect(e))
            .eventTimeBy(SomeEventObject::getEventTimeInMillis)
            .output();
    //Euphoria will now know event time for each event

    //        PAssert.that(flow.unwrapped(timeStampedEvents))
    //            .inWindow(new IntervalWindow(new Instant(0), new Instant(5)));

    pipeline.run();
  }

  @Test
  public void filterOperator() {
    BeamFlow flow = BeamFlow.of(pipeline);

    Dataset<Integer> nums =
        flow.createInput(ListDataSource.bounded(asList(0, 1, 2, 3, 4, 5, 6, 7, 8, 9)));

    // suppose nums contains: [0,  1, 2, 3, 4, 5, 6, 7, 8, 9]
    Dataset<Integer> divisibleBythree =
        Filter.named("divisibleByFive").of(nums).by(e -> e % 3 == 0).output();
    //divisibleBythree will contain: [ 0, 3, 6, 9]

    PAssert.that(flow.unwrapped(divisibleBythree)).containsInAnyOrder(0, 3, 6, 9);
    pipeline.run();
  }

  @Test
  public void reduceByKeyTestOperator1() {
    BeamFlow flow = BeamFlow.of(pipeline);

    Dataset<String> animals =
        flow.createInput(
            ListDataSource.bounded(asList("mouse", "rat", "elephant", "cat", "X", "duck")));

    //suppose animals contains : [ "mouse", "rat", "elephant", "cat", "X", "duck"]
    Dataset<KV<Integer, Long>> countOfAnimalNamesByLength =
        ReduceByKey.named("to-letters-couts")
            .of(animals)
            .keyBy(String::length) // length of animal name will be used as groupping key
            // we need to count each animal name once, so why not to optimize each string to 1
            .valueBy(e -> 1)
            .reduceBy(Stream::count)
            .output();
    // countOfAnimalNamesByLength wil contain [ KV.of(1, 1L), KV.of(3, 2L), KV.of(4, 1L), KV.of(5, 1L), KV.of(8, 1L) ]

    PAssert.that(flow.unwrapped(countOfAnimalNamesByLength))
        .containsInAnyOrder(
            asList(KV.of(1, 1L), KV.of(3, 2L), KV.of(4, 1L), KV.of(5, 1L), KV.of(8, 1L)));

    pipeline.run();
  }

  @Test
  public void reduceByKeyTestOperatorCombinable() {
    BeamFlow flow = BeamFlow.of(pipeline);

    Dataset<String> animals =
        flow.createInput(
            ListDataSource.bounded(asList("mouse", "rat", "elephant", "cat", "X", "duck")));

    //suppose animals contains : [ "mouse", "rat", "elephant", "cat", "X", "duck"]
    Dataset<KV<Integer, Long>> countOfAnimalNamesByLenght =
        ReduceByKey.named("to-letters-couts")
            .of(animals)
            .keyBy(String::length) // length of animal name will be used as grouping key
            // we need to count each animal name once, so why not to optimize each string to 1
            .valueBy(e -> 1L)
            .combineBy(s -> s.mapToLong(l -> l).sum())
            .output();
    // countOfAnimalNamesByLength wil contain [ KV.of(1, 1L), KV.of(3, 2L), KV.of(4, 1L), KV.of(5, 1L), KV.of(8, 1L) ]

    PAssert.that(flow.unwrapped(countOfAnimalNamesByLenght))
        .containsInAnyOrder(
            asList(KV.of(1, 1L), KV.of(3, 2L), KV.of(4, 1L), KV.of(5, 1L), KV.of(8, 1L)));

    pipeline.run();
  }

  @Test
  public void reduceByKeyTestOperatorContext() {
    BeamFlow flow = BeamFlow.of(pipeline);

    Dataset<String> animals =
        flow.createInput(
            ListDataSource.bounded(asList("mouse", "rat", "elephant", "cat", "X", "duck")));

    //suppose animals contains : [ "mouse", "rat", "elephant", "cat", "X", "duck"]
    Dataset<KV<Integer, Long>> countOfAnimalNamesByLenght =
        ReduceByKey.named("to-letters-couts")
            .of(animals)
            .keyBy(String::length) // length of animal name will e used as grouping key
            // we need to count each animal name once, so why not to optimize each string to 1
            .valueBy(e -> 1)
            .reduceBy(
                (Stream<Integer> s, Collector<Long> collector) -> {
                  collector.collect(s.count());
                  collector.asContext().getCounter("num-of-keys").increment();
                })
            .output();
    // countOfAnimalNamesByLength wil contain [ KV.of(1, 1L), KV.of(3, 2L), KV.of(4, 1L), KV.of(5, 1L), KV.of(8, 1L) ]

    PAssert.that(flow.unwrapped(countOfAnimalNamesByLenght))
        .containsInAnyOrder(
            asList(KV.of(1, 1L), KV.of(3, 2L), KV.of(4, 1L), KV.of(5, 1L), KV.of(8, 1L)));

    pipeline.run();
  }

  /**
   * Note that this one is not mentioned in documentation due to high number of RBK examples and
   * rather lower explanation value. Please consider to include it in future
   */
  @Test
  public void reduceByKeyTestOperatorContextManyOutputs() {
    BeamFlow flow = BeamFlow.of(pipeline);

    Dataset<String> animals =
        flow.createInput(
            ListDataSource.bounded(asList("mouse", "rat", "elephant", "cat", "X", "duck")));

    Dataset<KV<Integer, Long>> countOfAnimalNamesByLenght =
        ReduceByKey.named("to-letters-couts")
            .of(animals)
            .keyBy(String::length) // length of animal name will e used as grouping key
            // we need to count each animal name once, so why not to optimize each string to 1
            .valueBy(e -> 1)
            .reduceBy(
                (Stream<Integer> s, Collector<Long> collector) -> {
                  long count = s.count();
                  collector.collect(count);
                  collector.collect(2L * count);
                })
            .output();

    PAssert.that(flow.unwrapped(countOfAnimalNamesByLenght))
        .containsInAnyOrder(
            asList(
                KV.of(1, 1L),
                KV.of(3, 2L),
                KV.of(4, 1L),
                KV.of(5, 1L),
                KV.of(8, 1L),
                KV.of(1, 2L),
                KV.of(3, 4L),
                KV.of(4, 2L),
                KV.of(5, 2L),
                KV.of(8, 2L)));

    pipeline.run();
  }

  @Test
  public void reduceByKeyTestOperatorFold() {
    BeamFlow flow = BeamFlow.of(pipeline);

    Dataset<String> animals =
        flow.createInput(
            ListDataSource.bounded(asList("mouse", "rat", "elephant", "cat", "X", "duck")));

    //suppose animals contains : [ "mouse", "rat", "elephant", "cat", "X", "duck"]
    Dataset<KV<Integer, Long>> countOfAnimalNamesByLenght =
        ReduceByKey.named("to-letters-couts")
            .of(animals)
            .keyBy(String::length) // length of animal name will be used as grouping key
            // we need to count each animal name once, so why not to optimize each string to 1
            .valueBy(e -> 1L)
            .combineBy(Fold.of((l1, l2) -> l1 + l2))
            .output();
    // countOfAnimalNamesByLength will contain [ KV.of(1, 1L), KV.of(3, 2L), KV.of(4, 1L), KV.of(5, 1L), KV.of(8, 1L) ]

    PAssert.that(flow.unwrapped(countOfAnimalNamesByLenght))
        .containsInAnyOrder(
            asList(KV.of(1, 1L), KV.of(3, 2L), KV.of(4, 1L), KV.of(5, 1L), KV.of(8, 1L)));

    pipeline.run();
  }

  @Test
  public void testSumByKeyOperator() {
    BeamFlow flow = BeamFlow.of(pipeline);
    Dataset<Integer> input =
        flow.createInput(ListDataSource.bounded(asList(1, 2, 3, 4, 5, 6, 7, 8, 9)));

    //suppose input contains: [ 1, 2, 3, 4, 5, 6, 7, 8, 9 ]
    Dataset<KV<Integer, Long>> output =
        SumByKey.named("sum-odd-and-even")
            .of(input)
            .keyBy(e -> e % 2)
            .valueBy(e -> (long) e)
            .output();
    // output will contain: [ KV.of(0, 20L), KV.of(1, 25L)]

    PAssert.that(flow.unwrapped(output)).containsInAnyOrder(asList(KV.of(0, 20L), KV.of(1, 25L)));
    pipeline.run();
  }

  @Test
  public void testUnionOperator() {
    BeamFlow flow = BeamFlow.of(pipeline);

    Dataset<String> cats =
        flow.createInput(ListDataSource.bounded(asList("cheetah", "cat", "lynx", "jaguar")));

    Dataset<String> rodents =
        flow.createInput(
            ListDataSource.bounded(asList("squirrel", "mouse", "rat", "lemming", "beaver")));

    //suppose cats contains: [ "cheetah", "cat", "lynx", "jaguar" ]
    //suppose rodents conains: [ "squirrel", "mouse", "rat", "lemming", "beaver" ]
    Dataset<String> animals = Union.named("to-animals").of(cats, rodents).output();

    // animal will contain: "cheetah", "cat", "lynx", "jaguar", "squirrel", "mouse", "rat", "lemming", "beaver"
    PAssert.that(flow.unwrapped(animals))
        .containsInAnyOrder(
            "cheetah", "cat", "lynx", "jaguar", "squirrel", "mouse", "rat", "lemming", "beaver");

    pipeline.run();
  }

  @Test
  public void testAssignEventTimeOperator() {
    BeamFlow flow = BeamFlow.of(pipeline);

    Dataset<SomeEventObject> events =
        flow.createInput(
            ListDataSource.bounded(
                asList(
                    new SomeEventObject(0),
                    new SomeEventObject(1),
                    new SomeEventObject(2),
                    new SomeEventObject(3),
                    new SomeEventObject(4))));

    // suppose events contain events of SomeEventObject, its 'getEventTimeInMillis()' methods returns time-stamp
    Dataset<SomeEventObject> timeStampedEvents =
        AssignEventTime.named("extract-event-time")
            .of(events)
            .using(SomeEventObject::getEventTimeInMillis)
            .output();
    //Euphoria will now know event time for each event

    //    PAssert.that(flow.unwrapped(timeStampedEvents))
    //        .inWindow(new IntervalWindow(new Instant(0), new Instant(5)));

    pipeline.run();
  }

  private static class SomeEventObject implements Serializable {

    private long timestamp;

    SomeEventObject(long timestamp) {
      this.timestamp = timestamp;
    }

    long getEventTimeInMillis() {
      return timestamp;
    }
  }

  @Test
  public void testEuphoriaPTransformExample() {

    PCollection<String> inputs =
        pipeline.apply(
            "Create", Create.of("a", "b", "c", "A", "a", "C", "x").withCoder(StringUtf8Coder.of()));

    //suppose inputs PCollection contains: [ "a", "b", "c", "A", "a", "C", "x"]
    PCollection<KV<String, Long>> lettersWithCounts =
        inputs.apply(
            "count-uppercase-letters-in-Euphoria",
            EuphoriaPTransform.of(
                (Dataset<String> input) -> {
                  Dataset<String> upperCase =
                      MapElements.of(input)
                          .using((UnaryFunction<String, String>) String::toUpperCase)
                          .output();

                  return CountByKey.of(upperCase).keyBy(e -> e).output();
                }));
    //now the 'lettersWithCounts' will contain [ KV("A", 3L), KV("B", 1L), KV("C", 2L), KV("X", 1L) ]

    PAssert.that(lettersWithCounts)
        .containsInAnyOrder(asList(KV.of("A", 3L), KV.of("B", 1L), KV.of("C", 2L), KV.of("X", 1L)));

    pipeline.run();
  }

  @Test
  public void testReduceWithWindowOperator() {

    BeamFlow flow = BeamFlow.of(pipeline);

    Dataset<Integer> input =
        flow.createInput(ListDataSource.bounded(asList(1, 2, 3, 4, 5, 6, 7, 8)));

    //suppose input contains [ 1, 2, 3, 4, 5, 6, 7, 8 ]
    //lets assign time-stamp to each input element
    Dataset<Integer> withEventTime = AssignEventTime.of(input).using(i -> 1000L * i).output();

    Dataset<Integer> output =
        ReduceWindow.of(withEventTime)
            .combineBy(Fold.of((i1, i2) -> i1 + i2))
            .windowBy(FixedWindows.of(Duration.millis(5000)))
            .triggeredBy(DefaultTrigger.of())
            .discardingFiredPanes()
            .output();
    //output will contain: [ 10, 26 ]

    PAssert.that(flow.unwrapped(output)).containsInAnyOrder(10, 26);

    pipeline.run();
  }

  @Test
  public void testTopPerKeyOperator() {
    BeamFlow flow = BeamFlow.of(pipeline);

    Dataset<String> animals =
        flow.createInput(
            ListDataSource.bounded(
                asList(
                    "mouse",
                    "elk",
                    "rat",
                    "mule",
                    "elephant",
                    "dinosaur",
                    "cat",
                    "duck",
                    "caterpillar")));

    // suppose 'animals contain: [ "mouse", "elk", "rat", "mule", "elephant", "dinosaur", "cat", "duck", "caterpillar" ]
    Dataset<Triple<Character, String, Integer>> longestNamesByLetter =
        TopPerKey.named("longest-animal-names")
            .of(animals)
            .keyBy(name -> name.charAt(0)) // first character is the key
            .valueBy(UnaryFunction.identity()) // value type is the same as input element type
            .scoreBy(
                String
                    ::length) // length defines score, note that Integer implements Comparable<Integer>
            .output();
    //longestNamesByLetter wil contain: [ ('m', "mouse", 5), ('r', "rat", 3), ('e', "elephant", 8), ('d', "dinosaur", 8), ('c', "caterpillar", 11) ]

    PAssert.that(flow.unwrapped(longestNamesByLetter))
        .containsInAnyOrder(
            Triple.of('m', "mouse", 5),
            Triple.of('r', "rat", 3),
            Triple.of('e', "elephant", 8),
            Triple.of('d', "dinosaur", 8),
            Triple.of('c', "caterpillar", 11));

    pipeline.run();
  }
}
>>>>>>> beff0b78
<|MERGE_RESOLUTION|>--- conflicted
+++ resolved
@@ -1,4 +1,3 @@
-<<<<<<< HEAD
 ///*
 // * Licensed to the Apache Software Foundation (ASF) under one
 // * or more contributor license agreements.  See the NOTICE file
@@ -21,7 +20,6 @@
 //import static java.util.Arrays.asList;
 //
 //import com.google.common.base.Splitter;
-//import com.google.common.collect.ImmutableList;
 //import java.io.Serializable;
 //import java.util.Arrays;
 //import java.util.List;
@@ -46,11 +44,13 @@
 //import org.apache.beam.sdk.extensions.euphoria.core.client.operator.ReduceWindow;
 //import org.apache.beam.sdk.extensions.euphoria.core.client.operator.RightJoin;
 //import org.apache.beam.sdk.extensions.euphoria.core.client.operator.SumByKey;
+//import org.apache.beam.sdk.extensions.euphoria.core.client.operator.TopPerKey;
 //import org.apache.beam.sdk.extensions.euphoria.core.client.operator.Union;
-//import org.apache.beam.sdk.extensions.euphoria.core.client.operator.Datasets;
+//import org.apache.beam.sdk.extensions.euphoria.core.client.operator.Util;
 //import org.apache.beam.sdk.extensions.euphoria.core.client.util.Fold;
+//import org.apache.beam.sdk.extensions.euphoria.core.client.util.Triple;
 //import org.apache.beam.sdk.extensions.euphoria.core.translate.BeamFlow;
-//import org.apache.beam.sdk.extensions.euphoria.core.translate.Euphoria;
+//import org.apache.beam.sdk.extensions.euphoria.core.translate.EuphoriaPTransform;
 //import org.apache.beam.sdk.extensions.euphoria.core.translate.coder.KryoCoder;
 //import org.apache.beam.sdk.extensions.euphoria.core.translate.coder.RegisterCoders;
 //import org.apache.beam.sdk.extensions.euphoria.core.translate.common.PipelineUtils;
@@ -76,9 +76,8 @@
 // * documentation needs to change too.
 // */
 //public class DocumentationExamplesTest {
-//
-//  private static List<String> textLineByLine =
-//      ImmutableList.of(
+//  private List<String> textLineByLine =
+//      Arrays.asList(
 //          "Lorem ipsum dolor sit amet, consectetur adipiscing elit. ",
 //          "Vestibulum volutpat pellentesque risus at sodales.",
 //          "Interdum et malesuada fames ac ante ipsum primis in faucibus.",
@@ -176,7 +175,7 @@
 //    // Transform to euphoria's flow.
 //    BeamFlow flow = BeamFlow.of(pipeline);
 //
-//    Dataset<String> dataset = Datasets.createMockDataset(flow, 1);
+//    Dataset<String> dataset = Util.createMockDataset(flow, 1);
 //
 //    Dataset<String> flatMapped =
 //        FlatMap.named("FlatMap1")
@@ -222,7 +221,7 @@
 //            new TypeDescriptor<ParametrizedTestDataType<String>>() {}, typeParametrizedCoder)
 //        .done();
 //
-//    Dataset<Integer> input = Datasets.createMockDataset(flow, 1);
+//    Dataset<Integer> input = Util.createMockDataset(flow, 1);
 //
 //    MapElements.named("Int2Str")
 //        .of(input)
@@ -805,7 +804,7 @@
 //    PCollection<KV<String, Long>> lettersWithCounts =
 //        inputs.apply(
 //            "count-uppercase-letters-in-Euphoria",
-//            Euphoria.of(
+//            EuphoriaPTransform.of(
 //                (Dataset<String> input) -> {
 //                  Dataset<String> upperCase =
 //                      MapElements.of(input)
@@ -847,896 +846,45 @@
 //
 //    pipeline.run();
 //  }
-//}
-=======
-/*
- * Licensed to the Apache Software Foundation (ASF) under one
- * or more contributor license agreements.  See the NOTICE file
- * distributed with this work for additional information
- * regarding copyright ownership.  The ASF licenses this file
- * to you under the Apache License, Version 2.0 (the
- * "License"); you may not use this file except in compliance
- * with the License.  You may obtain a copy of the License at
- *
- *     http://www.apache.org/licenses/LICENSE-2.0
- *
- * Unless required by applicable law or agreed to in writing, software
- * distributed under the License is distributed on an "AS IS" BASIS,
- * WITHOUT WARRANTIES OR CONDITIONS OF ANY KIND, either express or implied.
- * See the License for the specific language governing permissions and
- * limitations under the License.
- */
-package org.apache.beam.sdk.extensions.euphoria.core.docs;
-
-import static java.util.Arrays.asList;
-
-import com.google.common.base.Splitter;
-import java.io.Serializable;
-import java.util.Arrays;
-import java.util.List;
-import java.util.Optional;
-import java.util.stream.Stream;
-import org.apache.beam.sdk.Pipeline;
-import org.apache.beam.sdk.coders.StringUtf8Coder;
-import org.apache.beam.sdk.extensions.euphoria.core.client.dataset.Dataset;
-import org.apache.beam.sdk.extensions.euphoria.core.client.functional.UnaryFunction;
-import org.apache.beam.sdk.extensions.euphoria.core.client.io.Collector;
-import org.apache.beam.sdk.extensions.euphoria.core.client.io.ListDataSource;
-import org.apache.beam.sdk.extensions.euphoria.core.client.operator.AssignEventTime;
-import org.apache.beam.sdk.extensions.euphoria.core.client.operator.CountByKey;
-import org.apache.beam.sdk.extensions.euphoria.core.client.operator.Distinct;
-import org.apache.beam.sdk.extensions.euphoria.core.client.operator.Filter;
-import org.apache.beam.sdk.extensions.euphoria.core.client.operator.FlatMap;
-import org.apache.beam.sdk.extensions.euphoria.core.client.operator.FullJoin;
-import org.apache.beam.sdk.extensions.euphoria.core.client.operator.Join;
-import org.apache.beam.sdk.extensions.euphoria.core.client.operator.LeftJoin;
-import org.apache.beam.sdk.extensions.euphoria.core.client.operator.MapElements;
-import org.apache.beam.sdk.extensions.euphoria.core.client.operator.ReduceByKey;
-import org.apache.beam.sdk.extensions.euphoria.core.client.operator.ReduceWindow;
-import org.apache.beam.sdk.extensions.euphoria.core.client.operator.RightJoin;
-import org.apache.beam.sdk.extensions.euphoria.core.client.operator.SumByKey;
-import org.apache.beam.sdk.extensions.euphoria.core.client.operator.TopPerKey;
-import org.apache.beam.sdk.extensions.euphoria.core.client.operator.Union;
-import org.apache.beam.sdk.extensions.euphoria.core.client.operator.Util;
-import org.apache.beam.sdk.extensions.euphoria.core.client.util.Fold;
-import org.apache.beam.sdk.extensions.euphoria.core.client.util.Triple;
-import org.apache.beam.sdk.extensions.euphoria.core.translate.BeamFlow;
-import org.apache.beam.sdk.extensions.euphoria.core.translate.EuphoriaPTransform;
-import org.apache.beam.sdk.extensions.euphoria.core.translate.coder.KryoCoder;
-import org.apache.beam.sdk.extensions.euphoria.core.translate.coder.RegisterCoders;
-import org.apache.beam.sdk.extensions.euphoria.core.translate.common.PipelineUtils;
-import org.apache.beam.sdk.io.TextIO;
-import org.apache.beam.sdk.options.PipelineOptions;
-import org.apache.beam.sdk.testing.PAssert;
-import org.apache.beam.sdk.testing.TestPipeline;
-import org.apache.beam.sdk.transforms.Create;
-import org.apache.beam.sdk.transforms.windowing.DefaultTrigger;
-import org.apache.beam.sdk.transforms.windowing.FixedWindows;
-import org.apache.beam.sdk.values.KV;
-import org.apache.beam.sdk.values.PCollection;
-import org.apache.beam.sdk.values.TypeDescriptor;
-import org.apache.beam.sdk.values.TypeDescriptors;
-import org.joda.time.Duration;
-import org.junit.Ignore;
-import org.junit.Rule;
-import org.junit.Test;
-
-/**
- * Contains all the examples from documentation page. Not all of them contains asserts, some do, but
- * the rest is often here just to confirm that they compile. Once something break or changes, the
- * documentation needs to change too.
- */
-public class DocumentationExamplesTest {
-  private List<String> textLineByLine =
-      Arrays.asList(
-          "Lorem ipsum dolor sit amet, consectetur adipiscing elit. ",
-          "Vestibulum volutpat pellentesque risus at sodales.",
-          "Interdum et malesuada fames ac ante ipsum primis in faucibus.",
-          "Donec sit amet arcu nec tellus sodales ultricies.",
-          "Quisque ipsum fermentum nisl at libero accumsan consectetur.",
-          "Praesent lobortis ex eget ex rhoncus, quis malesuada risus tristique.",
-          "Aliquam risus at orci, porttitor eu turpis et, porttitor semper ligula.");
-
-  @Rule public final TestPipeline pipeline = TestPipeline.create();
-
-  @Ignore("We do not want to actually write output files from this test.")
-  @Test
-  public void wordCountExample() {
-    PipelineOptions options = PipelineUtils.getDirectPipelineOptions();
-
-    Pipeline pipeline = Pipeline.create(options);
-
-    // Transform to euphoria's flow.
-    BeamFlow flow = BeamFlow.of(pipeline);
-
-    // Source of data loaded from Beam IO.
-    PCollection<String> input =
-        pipeline
-            .apply(Create.of(textLineByLine))
-            .setTypeDescriptor(TypeDescriptor.of(String.class));
-    // Transform PCollection to euphoria's Dataset.
-    Dataset<String> lines = flow.wrapped(input);
-
-    // FlatMap processes one input element at a time and allows user code to emit
-    // zero, one, or more output elements. From input lines we will get data set of words.
-    Dataset<String> words =
-        FlatMap.named("TOKENIZER")
-            .of(lines)
-            .using(
-                (String line, Collector<String> context) -> {
-                  for (String word : Splitter.onPattern("\\s+").split(line)) {
-                    context.collect(word);
-                  }
-                })
-            .output();
-
-    // Now we can count input words - the operator ensures that all values for the same
-    // key (word in this case) end up being processed together. Then it counts number of appearances
-    // of the same key in 'words' dataset and emits it to output.
-    Dataset<KV<String, Long>> counted = CountByKey.named("COUNT").of(words).keyBy(w -> w).output();
-
-    // Format output.
-    Dataset<String> output =
-        MapElements.named("FORMAT")
-            .of(counted)
-            .using(p -> p.getKey() + ": " + p.getValue())
-            .output();
-
-    // Transform Dataset back to PCollection. It can be done in any step of this flow.
-    PCollection<String> outputCollection = flow.unwrapped(output);
-
-    // Now we can again use Beam transformation. In this case we save words and their count
-    // into the text file.
-    outputCollection.apply(TextIO.write().to("counted_words"));
-
-    pipeline.run();
-  }
-
-  @Test
-  public void inputsAndOutputsSection() {
-    BeamFlow flow = BeamFlow.of(pipeline);
-
-    PCollection<String> input =
-        pipeline
-            .apply(Create.of("mouse", "rat", "elephant", "cat", "X", "duck"))
-            .setTypeDescriptor(TypeDescriptor.of(String.class));
-
-    Dataset<String> dataset = flow.wrapped(input);
-
-    pipeline.run();
-  }
-
-  @Test
-  public void addOperatorSection() {
-    BeamFlow flow = BeamFlow.of(pipeline);
-    Dataset<Integer> input = flow.createInput(ListDataSource.bounded(asList(1, 2, 4, 3)));
-
-    Dataset<String> mappedElements =
-        MapElements.named("Int2Str").of(input).using(String::valueOf).output();
-
-    PAssert.that(flow.unwrapped(mappedElements)).containsInAnyOrder("1", "2", "4", "3");
-
-    pipeline.run();
-  }
-
-  @Test
-  public void metricsAndAccumulatorsSection() {
-    Pipeline pipeline = Pipeline.create(PipelineUtils.getDirectPipelineOptions());
-
-    // Transform to euphoria's flow.
-    BeamFlow flow = BeamFlow.of(pipeline);
-
-    Dataset<String> dataset = Util.createMockDataset(flow, 1);
-
-    Dataset<String> flatMapped =
-        FlatMap.named("FlatMap1")
-            .of(dataset)
-            .using(
-                (String value, Collector<String> context) -> {
-                  context.getCounter("my-counter").increment();
-                  context.collect(value);
-                })
-            .output();
-
-    Dataset<String> mapped =
-        MapElements.named("MapThem")
-            .of(dataset)
-            .using(
-                (value, context) -> {
-                  // use simple counter
-                  context.getCounter("my-counter").increment();
-
-                  return value.toLowerCase();
-                })
-            .output();
-  }
-
-  @Test
-  public void codersAndTypesSection() {
-    Pipeline pipeline = Pipeline.create(PipelineUtils.getDirectPipelineOptions());
-
-    // Transform to euphoria's flow.
-    BeamFlow flow = BeamFlow.of(pipeline);
-
-    KryoCoder<AnotherElementType> beamCoder = KryoCoder.withoutClassRegistration();
-    KryoCoder<ParametrizedTestDataType<String>> typeParametrizedCoder =
-        KryoCoder.withoutClassRegistration();
-
-    RegisterCoders.to(flow)
-        .setKryoClassRegistrar(
-            (kryo) -> {
-              kryo.register(KryoSerializedElementType.class); //other may follow
-            })
-        .registerCoder(AnotherElementType.class, beamCoder)
-        .registerCoder(
-            new TypeDescriptor<ParametrizedTestDataType<String>>() {}, typeParametrizedCoder)
-        .done();
-
-    Dataset<Integer> input = Util.createMockDataset(flow, 1);
-
-    MapElements.named("Int2Str")
-        .of(input)
-        .using(String::valueOf, TypeDescriptors.strings())
-        .output();
-  }
-
-  @Test
-  public void windowingSection() {
-
-    BeamFlow flow = BeamFlow.of(pipeline);
-
-    PCollection<Integer> inputPcoll =
-        pipeline.apply(Create.of(1, 2, 3, 4)).setTypeDescriptor(TypeDescriptors.integers());
-
-    Dataset<Integer> input = flow.wrapped(inputPcoll);
-
-    Dataset<KV<Integer, Long>> countedElements =
-        CountByKey.of(input)
-            .keyBy(e -> e)
-            .windowBy(FixedWindows.of(Duration.standardSeconds(1)))
-            .triggeredBy(DefaultTrigger.of())
-            .discardingFiredPanes()
-            .output();
-
-    pipeline.run();
-  }
-
-  private static class KryoSerializedElementType {}
-
-  private static class AnotherElementType {}
-
-  private static class ParametrizedTestDataType<T> {}
-
-  @Test
-  public void countByKeyOperator() {
-    // Transform to euphoria's flow.
-    BeamFlow flow = BeamFlow.of(pipeline);
-
-    Dataset<Integer> input = flow.createInput(ListDataSource.bounded(asList(1, 2, 4, 1, 1, 3)));
-
-    // suppose input: [1, 2, 4, 1, 1, 3]
-    Dataset<KV<Integer, Long>> output = CountByKey.of(input).keyBy(e -> e).output();
-    // Output will contain:  [KV(1, 3), KV(2, 1), KV(3, 1), (4, 1)]
-
-    PAssert.that(flow.unwrapped(output))
-        .containsInAnyOrder(asList(KV.of(1, 3L), KV.of(2, 1L), KV.of(3, 1L), KV.of(4, 1L)));
-
-    pipeline.run();
-  }
-
-  @Test
-  public void distinctOperator() {
-
-    // Transform to euphoria's flow.
-    BeamFlow flow = BeamFlow.of(pipeline);
-
-    Dataset<Integer> input = flow.createInput(ListDataSource.bounded(asList(1, 2, 3, 3, 2, 1)));
-
-    // suppose input: [1, 2, 3, 3, 2, 1]
-    Distinct.named("unique-integers-only").of(input).output();
-    // Output will contain:  1, 2, 3
-
-    Dataset<KV<Integer, Long>> keyValueInput =
-        flow.createInput(
-            ListDataSource.bounded(
-                asList(
-                    KV.of(1, 100L),
-                    KV.of(3, 100_000L),
-                    KV.of(42, 10L),
-                    KV.of(1, 0L),
-                    KV.of(3, 0L))));
-
-    // suppose input: [KV(1, 100L), KV(3, 100_000L), KV(42, 10L), KV(1, 0L), KV(3, 0L)]
-    Dataset<Integer> uniqueKeys =
-        Distinct.named("unique-keys-only").of(keyValueInput).mapped(KV::getKey).output();
-    // Output will contain:  1, 3, 42
-
-    PAssert.that(flow.unwrapped(uniqueKeys)).containsInAnyOrder(1, 3, 42);
-
-    pipeline.run();
-  }
-
-  @Test
-  public void batchJoinOperator() {
-
-    // Transform to euphoria's flow.
-    BeamFlow flow = BeamFlow.of(pipeline);
-
-    Dataset<Integer> left = flow.createInput(ListDataSource.bounded(asList(1, 2, 3, 0, 4, 3, 1)));
-    Dataset<String> right =
-        flow.createInput(
-            ListDataSource.bounded(asList("mouse", "rat", "elephant", "cat", "X", "duck")));
-
-    // suppose that left contains: [1, 2, 3, 0, 4, 3, 1]
-    // suppose that right contains: ["mouse", "rat", "elephant", "cat", "X", "duck"]
-    Dataset<KV<Integer, String>> joined =
-        Join.named("join-length-to-words")
-            .of(left, right)
-            .by(le -> le, String::length) // key extractors
-            .using((Integer l, String r, Collector<String> c) -> c.collect(l + "+" + r))
-            .output();
-
-    // joined will contain: [ KV(1, "1+X"), KV(3, "3+cat"), KV(3, "3+rat"), KV(4, "4+duck"),
-    // KV(3, "3+cat"), KV(3, "3+rat"), KV(1, "1+X")]
-
-    PCollection<KV<Integer, String>> outputPCollection = flow.unwrapped(joined);
-    PAssert.that(outputPCollection)
-        .containsInAnyOrder(
-            asList(
-                KV.of(1, "1+X"),
-                KV.of(3, "3+cat"),
-                KV.of(3, "3+rat"),
-                KV.of(4, "4+duck"),
-                KV.of(3, "3+cat"),
-                KV.of(3, "3+rat"),
-                KV.of(1, "1+X")));
-
-    pipeline.run();
-  }
-
-  @Test
-  public void batchLeftJoinOperator() {
-
-    // Transform to euphoria's flow.
-    BeamFlow flow = BeamFlow.of(pipeline);
-
-    Dataset<Integer> left = flow.createInput(ListDataSource.bounded(asList(1, 2, 3, 0, 4, 3, 1)));
-    Dataset<String> right =
-        flow.createInput(
-            ListDataSource.bounded(asList("mouse", "rat", "elephant", "cat", "X", "duck")));
-
-    // suppose that left contains: [1, 2, 3, 0, 4, 3, 1]
-    // suppose that right contains: ["mouse", "rat", "elephant", "cat", "X", "duck"]
-    Dataset<KV<Integer, String>> joined =
-        LeftJoin.named("left-join-length-to-words")
-            .of(left, right)
-            .by(le -> le, String::length) // key extractors
-            .using(
-                (Integer l, Optional<String> r, Collector<String> c) ->
-                    c.collect(l + "+" + r.orElse(null)))
-            .output();
-
-    // joined will contain: [KV(1, "1+X"), KV(2, "2+null"), KV(3, "3+cat"),
-    // KV(3, "3+rat"), KV(0, "0+null"), KV(4, "4+duck"), KV(3, "3+cat"),
-    // KV(3, "3+rat"), KV(1, "1+X")]
-
-    PCollection<KV<Integer, String>> outputPCollection = flow.unwrapped(joined);
-    PAssert.that(outputPCollection)
-        .containsInAnyOrder(
-            asList(
-                KV.of(1, "1+X"),
-                KV.of(2, "2+null"),
-                KV.of(3, "3+cat"),
-                KV.of(3, "3+rat"),
-                KV.of(0, "0+null"),
-                KV.of(4, "4+duck"),
-                KV.of(3, "3+cat"),
-                KV.of(3, "3+rat"),
-                KV.of(1, "1+X")));
-
-    pipeline.run();
-  }
-
-  @Test
-  public void batchRightJoinFullOperator() {
-
-    // Transform to euphoria's flow.
-    BeamFlow flow = BeamFlow.of(pipeline);
-
-    Dataset<Integer> left = flow.createInput(ListDataSource.bounded(asList(1, 2, 3, 0, 4, 3, 1)));
-    Dataset<String> right =
-        flow.createInput(
-            ListDataSource.bounded(asList("mouse", "rat", "elephant", "cat", "X", "duck")));
-
-    // suppose that left contains: [1, 2, 3, 0, 4, 3, 1]
-    // suppose that right contains: ["mouse", "rat", "elephant", "cat", "X", "duck"]
-    Dataset<KV<Integer, String>> joined =
-        RightJoin.named("right-join-length-to-words")
-            .of(left, right)
-            .by(le -> le, String::length) // key extractors
-            .using(
-                (Optional<Integer> l, String r, Collector<String> c) ->
-                    c.collect(l.orElse(null) + "+" + r))
-            .output();
-
-    // joined will contain: [ KV(1, "1+X"), KV(3, "3+cat"), KV(3, "3+rat"),
-    // KV(4, "4+duck"), KV(3, "3+cat"), KV(3, "3+rat"), KV(1, "1+X"),
-    // KV(8, "null+elephant"), KV(5, "null+mouse")]
-
-    PCollection<KV<Integer, String>> outputPCollection = flow.unwrapped(joined);
-    PAssert.that(outputPCollection)
-        .containsInAnyOrder(
-            asList(
-                KV.of(1, "1+X"),
-                KV.of(3, "3+cat"),
-                KV.of(3, "3+rat"),
-                KV.of(4, "4+duck"),
-                KV.of(3, "3+cat"),
-                KV.of(3, "3+rat"),
-                KV.of(1, "1+X"),
-                KV.of(8, "null+elephant"),
-                KV.of(5, "null+mouse")));
-
-    pipeline.run();
-  }
-
-  @Test
-  public void batchFullJoinOperator() {
-
-    BeamFlow flow = BeamFlow.of(pipeline);
-
-    Dataset<Integer> left = flow.createInput(ListDataSource.bounded(asList(1, 2, 3, 0, 4, 3, 1)));
-    Dataset<String> right =
-        flow.createInput(
-            ListDataSource.bounded(asList("mouse", "rat", "elephant", "cat", "X", "duck")));
-
-    // suppose that left contains: [1, 2, 3, 0, 4, 3, 1]
-    // suppose that right contains: ["mouse", "rat", "elephant", "cat", "X", "duck"]
-    Dataset<KV<Integer, String>> joined =
-        FullJoin.named("join-length-to-words")
-            .of(left, right)
-            .by(le -> le, String::length) // key extractors
-            .using(
-                (Optional<Integer> l, Optional<String> r, Collector<String> c) ->
-                    c.collect(l.orElse(null) + "+" + r.orElse(null)))
-            .output();
-
-    // joined will contain: [ KV(1, "1+X"), KV(2, "2+null"), KV(3, "3+cat"), KV(3, "3+rat"),
-    // KV(0, "0+null"), KV(4, "4+duck"), KV(3, "3+cat"), KV(3, "3+rat"),KV(1, "1+X"),
-    //  KV(1, "null+elephant"), KV(5, "null+mouse")];
-
-    PCollection<KV<Integer, String>> outputPCollection = flow.unwrapped(joined);
-    PAssert.that(outputPCollection)
-        .containsInAnyOrder(
-            asList(
-                KV.of(1, "1+X"),
-                KV.of(2, "2+null"),
-                KV.of(3, "3+cat"),
-                KV.of(3, "3+rat"),
-                KV.of(0, "0+null"),
-                KV.of(4, "4+duck"),
-                KV.of(3, "3+cat"),
-                KV.of(3, "3+rat"),
-                KV.of(1, "1+X"),
-                KV.of(8, "null+elephant"),
-                KV.of(5, "null+mouse")));
-
-    pipeline.run();
-  }
-
-  @Test
-  public void mapElementsOperator() {
-
-    BeamFlow flow = BeamFlow.of(pipeline);
-    Dataset<Integer> input = flow.createInput(ListDataSource.bounded(asList(0, 1, 2, 3, 4, 5)));
-
-    // suppose inputs contains: [ 0, 1, 2, 3, 4, 5]
-    Dataset<String> strings = MapElements.named("int2str").of(input).using(i -> "#" + i).output();
-    // strings will contain: [ "#0", "#1", "#2", "#3", "#4", "#5"]
-
-    PAssert.that(flow.unwrapped(strings)).containsInAnyOrder("#0", "#1", "#2", "#3", "#4", "#5");
-
-    pipeline.run();
-  }
-
-  @Test
-  public void flatMapOperator() {
-    BeamFlow flow = BeamFlow.of(pipeline);
-
-    Dataset<String> words =
-        flow.createInput(ListDataSource.bounded(asList("Brown", "fox", ".", "")));
-
-    // suppose words contain: ["Brown", "fox", ".", ""]
-    Dataset<String> letters =
-        FlatMap.named("str2char")
-            .of(words)
-            .using(
-                (String s, Collector<String> collector) -> {
-                  for (int i = 0; i < s.length(); i++) {
-                    char c = s.charAt(i);
-                    collector.collect(String.valueOf(c));
-                  }
-                })
-            .output();
-    // characters will contain: ["B", "r", "o", "w", "n",  "f", "o", "x", "."]
-
-    PAssert.that(flow.unwrapped(letters))
-        .containsInAnyOrder("B", "r", "o", "w", "n", "f", "o", "x", ".");
-    pipeline.run();
-  }
-
-  @Test
-  public void flatMapWithTimeExtractorOperator() {
-    BeamFlow flow = BeamFlow.of(pipeline);
-
-    Dataset<SomeEventObject> events =
-        flow.createInput(
-            ListDataSource.bounded(
-                asList(
-                    new SomeEventObject(0),
-                    new SomeEventObject(1),
-                    new SomeEventObject(2),
-                    new SomeEventObject(3),
-                    new SomeEventObject(4))));
-
-    // suppose events contain events of SomeEventObject, its 'getEventTimeInMillis()' methods returns time-stamp
-    Dataset<SomeEventObject> timeStampedEvents =
-        FlatMap.named("extract-event-time")
-            .of(events)
-            .using((SomeEventObject e, Collector<SomeEventObject> c) -> c.collect(e))
-            .eventTimeBy(SomeEventObject::getEventTimeInMillis)
-            .output();
-    //Euphoria will now know event time for each event
-
-    //        PAssert.that(flow.unwrapped(timeStampedEvents))
-    //            .inWindow(new IntervalWindow(new Instant(0), new Instant(5)));
-
-    pipeline.run();
-  }
-
-  @Test
-  public void filterOperator() {
-    BeamFlow flow = BeamFlow.of(pipeline);
-
-    Dataset<Integer> nums =
-        flow.createInput(ListDataSource.bounded(asList(0, 1, 2, 3, 4, 5, 6, 7, 8, 9)));
-
-    // suppose nums contains: [0,  1, 2, 3, 4, 5, 6, 7, 8, 9]
-    Dataset<Integer> divisibleBythree =
-        Filter.named("divisibleByFive").of(nums).by(e -> e % 3 == 0).output();
-    //divisibleBythree will contain: [ 0, 3, 6, 9]
-
-    PAssert.that(flow.unwrapped(divisibleBythree)).containsInAnyOrder(0, 3, 6, 9);
-    pipeline.run();
-  }
-
-  @Test
-  public void reduceByKeyTestOperator1() {
-    BeamFlow flow = BeamFlow.of(pipeline);
-
-    Dataset<String> animals =
-        flow.createInput(
-            ListDataSource.bounded(asList("mouse", "rat", "elephant", "cat", "X", "duck")));
-
-    //suppose animals contains : [ "mouse", "rat", "elephant", "cat", "X", "duck"]
-    Dataset<KV<Integer, Long>> countOfAnimalNamesByLength =
-        ReduceByKey.named("to-letters-couts")
-            .of(animals)
-            .keyBy(String::length) // length of animal name will be used as groupping key
-            // we need to count each animal name once, so why not to optimize each string to 1
-            .valueBy(e -> 1)
-            .reduceBy(Stream::count)
-            .output();
-    // countOfAnimalNamesByLength wil contain [ KV.of(1, 1L), KV.of(3, 2L), KV.of(4, 1L), KV.of(5, 1L), KV.of(8, 1L) ]
-
-    PAssert.that(flow.unwrapped(countOfAnimalNamesByLength))
-        .containsInAnyOrder(
-            asList(KV.of(1, 1L), KV.of(3, 2L), KV.of(4, 1L), KV.of(5, 1L), KV.of(8, 1L)));
-
-    pipeline.run();
-  }
-
-  @Test
-  public void reduceByKeyTestOperatorCombinable() {
-    BeamFlow flow = BeamFlow.of(pipeline);
-
-    Dataset<String> animals =
-        flow.createInput(
-            ListDataSource.bounded(asList("mouse", "rat", "elephant", "cat", "X", "duck")));
-
-    //suppose animals contains : [ "mouse", "rat", "elephant", "cat", "X", "duck"]
-    Dataset<KV<Integer, Long>> countOfAnimalNamesByLenght =
-        ReduceByKey.named("to-letters-couts")
-            .of(animals)
-            .keyBy(String::length) // length of animal name will be used as grouping key
-            // we need to count each animal name once, so why not to optimize each string to 1
-            .valueBy(e -> 1L)
-            .combineBy(s -> s.mapToLong(l -> l).sum())
-            .output();
-    // countOfAnimalNamesByLength wil contain [ KV.of(1, 1L), KV.of(3, 2L), KV.of(4, 1L), KV.of(5, 1L), KV.of(8, 1L) ]
-
-    PAssert.that(flow.unwrapped(countOfAnimalNamesByLenght))
-        .containsInAnyOrder(
-            asList(KV.of(1, 1L), KV.of(3, 2L), KV.of(4, 1L), KV.of(5, 1L), KV.of(8, 1L)));
-
-    pipeline.run();
-  }
-
-  @Test
-  public void reduceByKeyTestOperatorContext() {
-    BeamFlow flow = BeamFlow.of(pipeline);
-
-    Dataset<String> animals =
-        flow.createInput(
-            ListDataSource.bounded(asList("mouse", "rat", "elephant", "cat", "X", "duck")));
-
-    //suppose animals contains : [ "mouse", "rat", "elephant", "cat", "X", "duck"]
-    Dataset<KV<Integer, Long>> countOfAnimalNamesByLenght =
-        ReduceByKey.named("to-letters-couts")
-            .of(animals)
-            .keyBy(String::length) // length of animal name will e used as grouping key
-            // we need to count each animal name once, so why not to optimize each string to 1
-            .valueBy(e -> 1)
-            .reduceBy(
-                (Stream<Integer> s, Collector<Long> collector) -> {
-                  collector.collect(s.count());
-                  collector.asContext().getCounter("num-of-keys").increment();
-                })
-            .output();
-    // countOfAnimalNamesByLength wil contain [ KV.of(1, 1L), KV.of(3, 2L), KV.of(4, 1L), KV.of(5, 1L), KV.of(8, 1L) ]
-
-    PAssert.that(flow.unwrapped(countOfAnimalNamesByLenght))
-        .containsInAnyOrder(
-            asList(KV.of(1, 1L), KV.of(3, 2L), KV.of(4, 1L), KV.of(5, 1L), KV.of(8, 1L)));
-
-    pipeline.run();
-  }
-
-  /**
-   * Note that this one is not mentioned in documentation due to high number of RBK examples and
-   * rather lower explanation value. Please consider to include it in future
-   */
-  @Test
-  public void reduceByKeyTestOperatorContextManyOutputs() {
-    BeamFlow flow = BeamFlow.of(pipeline);
-
-    Dataset<String> animals =
-        flow.createInput(
-            ListDataSource.bounded(asList("mouse", "rat", "elephant", "cat", "X", "duck")));
-
-    Dataset<KV<Integer, Long>> countOfAnimalNamesByLenght =
-        ReduceByKey.named("to-letters-couts")
-            .of(animals)
-            .keyBy(String::length) // length of animal name will e used as grouping key
-            // we need to count each animal name once, so why not to optimize each string to 1
-            .valueBy(e -> 1)
-            .reduceBy(
-                (Stream<Integer> s, Collector<Long> collector) -> {
-                  long count = s.count();
-                  collector.collect(count);
-                  collector.collect(2L * count);
-                })
-            .output();
-
-    PAssert.that(flow.unwrapped(countOfAnimalNamesByLenght))
-        .containsInAnyOrder(
-            asList(
-                KV.of(1, 1L),
-                KV.of(3, 2L),
-                KV.of(4, 1L),
-                KV.of(5, 1L),
-                KV.of(8, 1L),
-                KV.of(1, 2L),
-                KV.of(3, 4L),
-                KV.of(4, 2L),
-                KV.of(5, 2L),
-                KV.of(8, 2L)));
-
-    pipeline.run();
-  }
-
-  @Test
-  public void reduceByKeyTestOperatorFold() {
-    BeamFlow flow = BeamFlow.of(pipeline);
-
-    Dataset<String> animals =
-        flow.createInput(
-            ListDataSource.bounded(asList("mouse", "rat", "elephant", "cat", "X", "duck")));
-
-    //suppose animals contains : [ "mouse", "rat", "elephant", "cat", "X", "duck"]
-    Dataset<KV<Integer, Long>> countOfAnimalNamesByLenght =
-        ReduceByKey.named("to-letters-couts")
-            .of(animals)
-            .keyBy(String::length) // length of animal name will be used as grouping key
-            // we need to count each animal name once, so why not to optimize each string to 1
-            .valueBy(e -> 1L)
-            .combineBy(Fold.of((l1, l2) -> l1 + l2))
-            .output();
-    // countOfAnimalNamesByLength will contain [ KV.of(1, 1L), KV.of(3, 2L), KV.of(4, 1L), KV.of(5, 1L), KV.of(8, 1L) ]
-
-    PAssert.that(flow.unwrapped(countOfAnimalNamesByLenght))
-        .containsInAnyOrder(
-            asList(KV.of(1, 1L), KV.of(3, 2L), KV.of(4, 1L), KV.of(5, 1L), KV.of(8, 1L)));
-
-    pipeline.run();
-  }
-
-  @Test
-  public void testSumByKeyOperator() {
-    BeamFlow flow = BeamFlow.of(pipeline);
-    Dataset<Integer> input =
-        flow.createInput(ListDataSource.bounded(asList(1, 2, 3, 4, 5, 6, 7, 8, 9)));
-
-    //suppose input contains: [ 1, 2, 3, 4, 5, 6, 7, 8, 9 ]
-    Dataset<KV<Integer, Long>> output =
-        SumByKey.named("sum-odd-and-even")
-            .of(input)
-            .keyBy(e -> e % 2)
-            .valueBy(e -> (long) e)
-            .output();
-    // output will contain: [ KV.of(0, 20L), KV.of(1, 25L)]
-
-    PAssert.that(flow.unwrapped(output)).containsInAnyOrder(asList(KV.of(0, 20L), KV.of(1, 25L)));
-    pipeline.run();
-  }
-
-  @Test
-  public void testUnionOperator() {
-    BeamFlow flow = BeamFlow.of(pipeline);
-
-    Dataset<String> cats =
-        flow.createInput(ListDataSource.bounded(asList("cheetah", "cat", "lynx", "jaguar")));
-
-    Dataset<String> rodents =
-        flow.createInput(
-            ListDataSource.bounded(asList("squirrel", "mouse", "rat", "lemming", "beaver")));
-
-    //suppose cats contains: [ "cheetah", "cat", "lynx", "jaguar" ]
-    //suppose rodents conains: [ "squirrel", "mouse", "rat", "lemming", "beaver" ]
-    Dataset<String> animals = Union.named("to-animals").of(cats, rodents).output();
-
-    // animal will contain: "cheetah", "cat", "lynx", "jaguar", "squirrel", "mouse", "rat", "lemming", "beaver"
-    PAssert.that(flow.unwrapped(animals))
-        .containsInAnyOrder(
-            "cheetah", "cat", "lynx", "jaguar", "squirrel", "mouse", "rat", "lemming", "beaver");
-
-    pipeline.run();
-  }
-
-  @Test
-  public void testAssignEventTimeOperator() {
-    BeamFlow flow = BeamFlow.of(pipeline);
-
-    Dataset<SomeEventObject> events =
-        flow.createInput(
-            ListDataSource.bounded(
-                asList(
-                    new SomeEventObject(0),
-                    new SomeEventObject(1),
-                    new SomeEventObject(2),
-                    new SomeEventObject(3),
-                    new SomeEventObject(4))));
-
-    // suppose events contain events of SomeEventObject, its 'getEventTimeInMillis()' methods returns time-stamp
-    Dataset<SomeEventObject> timeStampedEvents =
-        AssignEventTime.named("extract-event-time")
-            .of(events)
-            .using(SomeEventObject::getEventTimeInMillis)
-            .output();
-    //Euphoria will now know event time for each event
-
-    //    PAssert.that(flow.unwrapped(timeStampedEvents))
-    //        .inWindow(new IntervalWindow(new Instant(0), new Instant(5)));
-
-    pipeline.run();
-  }
-
-  private static class SomeEventObject implements Serializable {
-
-    private long timestamp;
-
-    SomeEventObject(long timestamp) {
-      this.timestamp = timestamp;
-    }
-
-    long getEventTimeInMillis() {
-      return timestamp;
-    }
-  }
-
-  @Test
-  public void testEuphoriaPTransformExample() {
-
-    PCollection<String> inputs =
-        pipeline.apply(
-            "Create", Create.of("a", "b", "c", "A", "a", "C", "x").withCoder(StringUtf8Coder.of()));
-
-    //suppose inputs PCollection contains: [ "a", "b", "c", "A", "a", "C", "x"]
-    PCollection<KV<String, Long>> lettersWithCounts =
-        inputs.apply(
-            "count-uppercase-letters-in-Euphoria",
-            EuphoriaPTransform.of(
-                (Dataset<String> input) -> {
-                  Dataset<String> upperCase =
-                      MapElements.of(input)
-                          .using((UnaryFunction<String, String>) String::toUpperCase)
-                          .output();
-
-                  return CountByKey.of(upperCase).keyBy(e -> e).output();
-                }));
-    //now the 'lettersWithCounts' will contain [ KV("A", 3L), KV("B", 1L), KV("C", 2L), KV("X", 1L) ]
-
-    PAssert.that(lettersWithCounts)
-        .containsInAnyOrder(asList(KV.of("A", 3L), KV.of("B", 1L), KV.of("C", 2L), KV.of("X", 1L)));
-
-    pipeline.run();
-  }
-
-  @Test
-  public void testReduceWithWindowOperator() {
-
-    BeamFlow flow = BeamFlow.of(pipeline);
-
-    Dataset<Integer> input =
-        flow.createInput(ListDataSource.bounded(asList(1, 2, 3, 4, 5, 6, 7, 8)));
-
-    //suppose input contains [ 1, 2, 3, 4, 5, 6, 7, 8 ]
-    //lets assign time-stamp to each input element
-    Dataset<Integer> withEventTime = AssignEventTime.of(input).using(i -> 1000L * i).output();
-
-    Dataset<Integer> output =
-        ReduceWindow.of(withEventTime)
-            .combineBy(Fold.of((i1, i2) -> i1 + i2))
-            .windowBy(FixedWindows.of(Duration.millis(5000)))
-            .triggeredBy(DefaultTrigger.of())
-            .discardingFiredPanes()
-            .output();
-    //output will contain: [ 10, 26 ]
-
-    PAssert.that(flow.unwrapped(output)).containsInAnyOrder(10, 26);
-
-    pipeline.run();
-  }
-
-  @Test
-  public void testTopPerKeyOperator() {
-    BeamFlow flow = BeamFlow.of(pipeline);
-
-    Dataset<String> animals =
-        flow.createInput(
-            ListDataSource.bounded(
-                asList(
-                    "mouse",
-                    "elk",
-                    "rat",
-                    "mule",
-                    "elephant",
-                    "dinosaur",
-                    "cat",
-                    "duck",
-                    "caterpillar")));
-
-    // suppose 'animals contain: [ "mouse", "elk", "rat", "mule", "elephant", "dinosaur", "cat", "duck", "caterpillar" ]
-    Dataset<Triple<Character, String, Integer>> longestNamesByLetter =
-        TopPerKey.named("longest-animal-names")
-            .of(animals)
-            .keyBy(name -> name.charAt(0)) // first character is the key
-            .valueBy(UnaryFunction.identity()) // value type is the same as input element type
-            .scoreBy(
-                String
-                    ::length) // length defines score, note that Integer implements Comparable<Integer>
-            .output();
-    //longestNamesByLetter wil contain: [ ('m', "mouse", 5), ('r', "rat", 3), ('e', "elephant", 8), ('d', "dinosaur", 8), ('c', "caterpillar", 11) ]
-
-    PAssert.that(flow.unwrapped(longestNamesByLetter))
-        .containsInAnyOrder(
-            Triple.of('m', "mouse", 5),
-            Triple.of('r', "rat", 3),
-            Triple.of('e', "elephant", 8),
-            Triple.of('d', "dinosaur", 8),
-            Triple.of('c', "caterpillar", 11));
-
-    pipeline.run();
-  }
-}
->>>>>>> beff0b78
+//
+//  @Test
+//  public void testTopPerKeyOperator() {
+//    BeamFlow flow = BeamFlow.of(pipeline);
+//
+//    Dataset<String> animals =
+//        flow.createInput(
+//            ListDataSource.bounded(
+//                asList(
+//                    "mouse",
+//                    "elk",
+//                    "rat",
+//                    "mule",
+//                    "elephant",
+//                    "dinosaur",
+//                    "cat",
+//                    "duck",
+//                    "caterpillar")));
+//
+//    // suppose 'animals contain: [ "mouse", "elk", "rat", "mule", "elephant", "dinosaur", "cat", "duck", "caterpillar" ]
+//    Dataset<Triple<Character, String, Integer>> longestNamesByLetter =
+//        TopPerKey.named("longest-animal-names")
+//            .of(animals)
+//            .keyBy(name -> name.charAt(0)) // first character is the key
+//            .valueBy(UnaryFunction.identity()) // value type is the same as input element type
+//            .scoreBy(
+//                String
+//                    ::length) // length defines score, note that Integer implements Comparable<Integer>
+//            .output();
+//    //longestNamesByLetter wil contain: [ ('m', "mouse", 5), ('r', "rat", 3), ('e', "elephant", 8), ('d', "dinosaur", 8), ('c', "caterpillar", 11) ]
+//
+//    PAssert.that(flow.unwrapped(longestNamesByLetter))
+//        .containsInAnyOrder(
+//            Triple.of('m', "mouse", 5),
+//            Triple.of('r', "rat", 3),
+//            Triple.of('e', "elephant", 8),
+//            Triple.of('d', "dinosaur", 8),
+//            Triple.of('c', "caterpillar", 11));
+//
+//    pipeline.run();
+//  }
+//}