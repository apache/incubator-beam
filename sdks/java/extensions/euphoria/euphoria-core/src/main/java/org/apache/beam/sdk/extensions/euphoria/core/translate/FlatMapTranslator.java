--- conflicted
+++ resolved
@@ -18,17 +18,13 @@
 package org.apache.beam.sdk.extensions.euphoria.core.translate;
 
 import javax.annotation.Nullable;
-import org.apache.beam.sdk.coders.Coder;
 import org.apache.beam.sdk.extensions.euphoria.core.client.accumulators.AccumulatorProvider;
 import org.apache.beam.sdk.extensions.euphoria.core.client.functional.ExtractEventTime;
 import org.apache.beam.sdk.extensions.euphoria.core.client.functional.UnaryFunctor;
 import org.apache.beam.sdk.extensions.euphoria.core.client.operator.FlatMap;
-<<<<<<< HEAD
 import org.apache.beam.sdk.extensions.euphoria.core.client.type.TypeAwares;
-=======
 import org.apache.beam.sdk.extensions.euphoria.core.translate.collector.AdaptableCollector;
 import org.apache.beam.sdk.extensions.euphoria.core.translate.collector.CollectorAdapter;
->>>>>>> beff0b78
 import org.apache.beam.sdk.transforms.DoFn;
 import org.apache.beam.sdk.transforms.ParDo;
 import org.apache.beam.sdk.values.PCollection;
@@ -54,26 +50,10 @@
             operator.getName(),
             operator.getFunctor(),
             accumulators,
-<<<<<<< HEAD
             operator.getEventTimeExtractor().orElse(null));
     return OperatorTranslators.getSingleInput(inputs)
         .apply(operator.getName(), ParDo.of(mapper))
         .setTypeDescriptor(TypeAwares.orObjects(operator.getOutputType()));
-=======
-            operator.getEventTimeExtractor());
-
-    Coder<OutputT> outputCoder = context.getOutputCoder(operator);
-    return context
-        .getInput(operator)
-        .apply(operator.getName(), ParDo.of(mapper))
-        .setCoder(outputCoder);
-  }
-
-  @Override
-  @SuppressWarnings("unchecked")
-  public PCollection<?> translate(FlatMap operator, TranslationContext context) {
-    return doTranslate(operator, context);
->>>>>>> beff0b78
   }
 
   private static class Mapper<InputT, OutputT> extends DoFn<InputT, OutputT> {
