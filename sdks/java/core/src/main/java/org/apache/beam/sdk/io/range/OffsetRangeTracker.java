--- conflicted
+++ resolved
@@ -266,11 +266,8 @@
   OffsetRangeTracker copy() {
     synchronized (this) {
       OffsetRangeTracker res = new OffsetRangeTracker();
-<<<<<<< HEAD
-=======
       // This synchronized is not really necessary, because there's no concurrent access to "res",
       // however it is necessary to prevent findbugs from complaining about unsynchronized access.
->>>>>>> f398e5ad
       synchronized (res) {
         res.startOffset = this.startOffset;
         res.stopOffset = this.stopOffset;
