/*
 * Licensed to the Apache Software Foundation (ASF) under one
 * or more contributor license agreements.  See the NOTICE file
 * distributed with this work for additional information
 * regarding copyright ownership.  The ASF licenses this file
 * to you under the Apache License, Version 2.0 (the
 * "License"); you may not use this file except in compliance
 * with the License.  You may obtain a copy of the License at
 *
 *     http://www.apache.org/licenses/LICENSE-2.0
 *
 * Unless required by applicable law or agreed to in writing, software
 * distributed under the License is distributed on an "AS IS" BASIS,
 * WITHOUT WARRANTIES OR CONDITIONS OF ANY KIND, either express or implied.
 * See the License for the specific language governing permissions and
 * limitations under the License.
 */
package org.apache.beam.sdk.transforms;

import static org.apache.beam.vendor.guava.v26_0_jre.com.google.common.base.Preconditions.checkNotNull;
import static org.apache.beam.vendor.guava.v26_0_jre.com.google.common.base.Preconditions.checkState;

import java.util.ArrayList;
import java.util.Arrays;
import java.util.Collections;
import java.util.HashMap;
import java.util.List;
import java.util.Map;
import java.util.stream.Collectors;
import javax.annotation.CheckForNull;
import javax.annotation.Nullable;
import org.apache.beam.sdk.options.PipelineOptions;
import org.apache.beam.sdk.options.PipelineOptionsFactory;
import org.apache.beam.sdk.state.State;
import org.apache.beam.sdk.state.TimeDomain;
import org.apache.beam.sdk.testing.TestPipeline;
import org.apache.beam.sdk.transforms.DoFn.FinishBundleContext;
import org.apache.beam.sdk.transforms.DoFn.MultiOutputReceiver;
import org.apache.beam.sdk.transforms.DoFn.OutputReceiver;
import org.apache.beam.sdk.transforms.DoFn.StartBundleContext;
import org.apache.beam.sdk.transforms.Materializations.MultimapView;
import org.apache.beam.sdk.transforms.reflect.DoFnInvoker;
import org.apache.beam.sdk.transforms.reflect.DoFnInvoker.BaseArgumentProvider;
import org.apache.beam.sdk.transforms.reflect.DoFnInvokers;
import org.apache.beam.sdk.transforms.reflect.DoFnSignature;
import org.apache.beam.sdk.transforms.reflect.DoFnSignatures;
import org.apache.beam.sdk.transforms.splittabledofn.RestrictionTracker;
import org.apache.beam.sdk.transforms.windowing.BoundedWindow;
import org.apache.beam.sdk.transforms.windowing.GlobalWindow;
import org.apache.beam.sdk.transforms.windowing.PaneInfo;
import org.apache.beam.sdk.util.SerializableUtils;
import org.apache.beam.sdk.util.UserCodeException;
import org.apache.beam.sdk.values.PCollectionView;
import org.apache.beam.sdk.values.TimestampedValue;
import org.apache.beam.sdk.values.TupleTag;
import org.apache.beam.sdk.values.ValueInSingleWindow;
import org.apache.beam.vendor.guava.v26_0_jre.com.google.common.base.MoreObjects;
import org.apache.beam.vendor.guava.v26_0_jre.com.google.common.collect.ImmutableList;
import org.joda.time.Instant;
import org.slf4j.Logger;
import org.slf4j.LoggerFactory;

/** @deprecated Use {@link TestPipeline} with the {@code DirectRunner}. */
@Deprecated
public class DoFnTester<InputT, OutputT> implements AutoCloseable {

  private static final Logger LOG = LoggerFactory.getLogger(DoFnTester.class);

  /** @deprecated Use {@link TestPipeline} with the {@code DirectRunner}. */
  @SuppressWarnings("unchecked")
  @Deprecated
  public static <InputT, OutputT> DoFnTester<InputT, OutputT> of(DoFn<InputT, OutputT> fn) {
    checkNotNull(fn, "fn can't be null");
    LOG.warn(
        "Your tests use DoFnTester, which may not exercise DoFns correctly. "
            + "Please use TestPipeline instead.");
    return new DoFnTester<>(fn);
  }

  /** @deprecated Use {@link TestPipeline} with the {@code DirectRunner}. */
  @Deprecated
  public void setSideInputs(Map<PCollectionView<?>, Map<BoundedWindow, ?>> sideInputs) {
    checkState(
        state == State.UNINITIALIZED,
        "Can't add side inputs: DoFnTester is already initialized, in state %s",
        state);
    this.sideInputs = sideInputs;
  }

  /** @deprecated Use {@link TestPipeline} with the {@code DirectRunner}. */
  @Deprecated
  public <T> void setSideInput(PCollectionView<T> sideInput, BoundedWindow window, T value) {
    checkState(
        state == State.UNINITIALIZED,
        "Can't add side inputs: DoFnTester is already initialized, in state %s",
        state);
    Map<BoundedWindow, T> windowValues = (Map<BoundedWindow, T>) sideInputs.get(sideInput);
    if (windowValues == null) {
      windowValues = new HashMap<>();
      sideInputs.put(sideInput, windowValues);
    }
    windowValues.put(window, value);
  }

  /** @deprecated Use {@link TestPipeline} with the {@code DirectRunner}. */
  @Deprecated
  public PipelineOptions getPipelineOptions() {
    return options;
  }

  /** @deprecated Use {@link TestPipeline} with the {@code DirectRunner}. */
  @Deprecated
  public enum CloningBehavior {
    /**
     * Clone the {@link DoFn} and call {@link DoFn.Setup} every time a bundle starts; call {@link
     * DoFn.Teardown} every time a bundle finishes.
     */
    CLONE_PER_BUNDLE,
    /**
     * Clone the {@link DoFn} and call {@link DoFn.Setup} on the first access; call {@link
     * DoFn.Teardown} only explicitly.
     */
    CLONE_ONCE,
    /**
     * Do not clone the {@link DoFn}; call {@link DoFn.Setup} on the first access; call {@link
     * DoFn.Teardown} only explicitly.
     */
    DO_NOT_CLONE
  }

  /** @deprecated Use {@link TestPipeline} with the {@code DirectRunner}. */
  @Deprecated
  public void setCloningBehavior(CloningBehavior newValue) {
    checkState(state == State.UNINITIALIZED, "Wrong state: %s", state);
    this.cloningBehavior = newValue;
  }

  /** @deprecated Use {@link TestPipeline} with the {@code DirectRunner}. */
  @Deprecated
  public CloningBehavior getCloningBehavior() {
    return cloningBehavior;
  }

  /** @deprecated Use {@link TestPipeline} with the {@code DirectRunner}. */
  @Deprecated
  public List<OutputT> processBundle(Iterable<? extends InputT> inputElements) throws Exception {
    startBundle();
    for (InputT inputElement : inputElements) {
      processElement(inputElement);
    }
    finishBundle();
    return takeOutputElements();
  }

  /** @deprecated Use {@link TestPipeline} with the {@code DirectRunner}. */
  @Deprecated
  @SafeVarargs
  public final List<OutputT> processBundle(InputT... inputElements) throws Exception {
    return processBundle(Arrays.asList(inputElements));
  }

  /** @deprecated Use {@link TestPipeline} with the {@code DirectRunner}. */
  @Deprecated
  public void startBundle() throws Exception {
    checkState(
        state == State.UNINITIALIZED || state == State.BUNDLE_FINISHED,
        "Wrong state during startBundle: %s",
        state);
    if (state == State.UNINITIALIZED) {
      initializeState();
    }
    try {
      fnInvoker.invokeStartBundle(new TestStartBundleContext());
    } catch (UserCodeException e) {
      unwrapUserCodeException(e);
    }
    state = State.BUNDLE_STARTED;
  }

  private static void unwrapUserCodeException(UserCodeException e) throws Exception {
    if (e.getCause() instanceof Exception) {
      throw (Exception) e.getCause();
    } else if (e.getCause() instanceof Error) {
      throw (Error) e.getCause();
    } else {
      throw e;
    }
  }

  /** @deprecated Use {@link TestPipeline} with the {@code DirectRunner}. */
  @Deprecated
  public void processElement(InputT element) throws Exception {
    processTimestampedElement(TimestampedValue.atMinimumTimestamp(element));
  }

  /** @deprecated Use {@link TestPipeline} with the {@code DirectRunner}. */
  @Deprecated
  public void processTimestampedElement(TimestampedValue<InputT> element) throws Exception {
    checkNotNull(element, "Timestamped element cannot be null");
    processWindowedElement(element.getValue(), element.getTimestamp(), GlobalWindow.INSTANCE);
  }

  /** @deprecated Use {@link TestPipeline} with the {@code DirectRunner}. */
  @Deprecated
  public void processWindowedElement(InputT element, Instant timestamp, final BoundedWindow window)
      throws Exception {
    if (state != State.BUNDLE_STARTED) {
      startBundle();
    }
    try {
      final DoFn<InputT, OutputT>.ProcessContext processContext =
          createProcessContext(
              ValueInSingleWindow.of(element, timestamp, window, PaneInfo.NO_FIRING));
      fnInvoker.invokeProcessElement(
          new DoFnInvoker.BaseArgumentProvider<InputT, OutputT>() {

            @Override
            public String getErrorContext() {
              return "DoFnTester";
            }

            @Override
            public BoundedWindow window() {
              return window;
            }

            @Override
            public PaneInfo paneInfo(DoFn<InputT, OutputT> doFn) {
              return processContext.pane();
            }

            @Override
            public PipelineOptions pipelineOptions() {
              return getPipelineOptions();
            }

            @Override
            public DoFn<InputT, OutputT>.StartBundleContext startBundleContext(
                DoFn<InputT, OutputT> doFn) {
              throw new UnsupportedOperationException(
                  "Not expected to access DoFn.StartBundleContext from @ProcessElement");
            }

            @Override
            public DoFn<InputT, OutputT>.FinishBundleContext finishBundleContext(
                DoFn<InputT, OutputT> doFn) {
              throw new UnsupportedOperationException(
                  "Not expected to access DoFn.FinishBundleContext from @ProcessElement");
            }

            @Override
            public DoFn<InputT, OutputT>.ProcessContext processContext(DoFn<InputT, OutputT> doFn) {
              return processContext;
            }

            @Override
            public InputT element(DoFn<InputT, OutputT> doFn) {
              return processContext.element();
            }

            @Override
<<<<<<< HEAD
            public Object key() {
              throw new UnsupportedOperationException(
                  "Cannot access key as parameter outside of @OnTimer method.");
            }

            @Override
            public InputT sideInput(String sideInputTag) {
              throw new UnsupportedOperationException("SideInputs are not supported by DoFnTester");
            }

            @Override
            public InputT schemaElement(int index) {
              throw new UnsupportedOperationException("Schemas are not supported by DoFnTester");
            }

            @Override
=======
>>>>>>> bdd1726f
            public Instant timestamp(DoFn<InputT, OutputT> doFn) {
              return processContext.timestamp();
            }

            @Override
            public String timerId(DoFn<InputT, OutputT> doFn) {
              throw new UnsupportedOperationException(
                  "Cannot access timerId as parameter outside of @OnTimer method.");
            }

            @Override
            public TimeDomain timeDomain(DoFn<InputT, OutputT> doFn) {
              throw new UnsupportedOperationException(
                  "Not expected to access TimeDomain from @ProcessElement");
            }

            @Override
            public OutputReceiver<OutputT> outputReceiver(DoFn<InputT, OutputT> doFn) {
              return DoFnOutputReceivers.windowedReceiver(processContext, null);
            }

            @Override
            public MultiOutputReceiver taggedOutputReceiver(DoFn<InputT, OutputT> doFn) {
              return DoFnOutputReceivers.windowedMultiReceiver(processContext, null);
            }

            @Override
            public Object restriction() {
              throw new UnsupportedOperationException(
                  "Not expected to access Restriction from a regular DoFn in DoFnTester");
            }

            @Override
            public RestrictionTracker<?, ?> restrictionTracker() {
              throw new UnsupportedOperationException(
                  "Not expected to access RestrictionTracker from a regular DoFn in DoFnTester");
            }
          });
    } catch (UserCodeException e) {
      unwrapUserCodeException(e);
    }
  }

  /** @deprecated Use {@link TestPipeline} with the {@code DirectRunner}. */
  @Deprecated
  public void finishBundle() throws Exception {
    checkState(
        state == State.BUNDLE_STARTED,
        "Must be inside bundle to call finishBundle, but was: %s",
        state);
    try {
      fnInvoker.invokeFinishBundle(new TestFinishBundleContext());
    } catch (UserCodeException e) {
      unwrapUserCodeException(e);
    }
    if (cloningBehavior == CloningBehavior.CLONE_PER_BUNDLE) {
      fnInvoker.invokeTeardown();
      fn = null;
      fnInvoker = null;
      state = State.UNINITIALIZED;
    } else {
      state = State.BUNDLE_FINISHED;
    }
  }

  /** @deprecated Use {@link TestPipeline} with the {@code DirectRunner}. */
  @Deprecated
  public List<OutputT> peekOutputElements() {
    return peekOutputElementsWithTimestamp().stream()
        .map(TimestampedValue::getValue)
        .collect(Collectors.toList());
  }

  /** @deprecated Use {@link TestPipeline} with the {@code DirectRunner}. */
  @Deprecated
  public List<TimestampedValue<OutputT>> peekOutputElementsWithTimestamp() {
    // TODO: Should we return an unmodifiable list?
    return getImmutableOutput(mainOutputTag).stream()
        .map(input -> TimestampedValue.of(input.getValue(), input.getTimestamp()))
        .collect(Collectors.toList());
  }

  /** @deprecated Use {@link TestPipeline} with the {@code DirectRunner}. */
  @Deprecated
  public List<TimestampedValue<OutputT>> peekOutputElementsInWindow(BoundedWindow window) {
    return peekOutputElementsInWindow(mainOutputTag, window);
  }

  /** @deprecated Use {@link TestPipeline} with the {@code DirectRunner}. */
  @Deprecated
  public List<TimestampedValue<OutputT>> peekOutputElementsInWindow(
      TupleTag<OutputT> tag, BoundedWindow window) {
    ImmutableList.Builder<TimestampedValue<OutputT>> valuesBuilder = ImmutableList.builder();
    for (ValueInSingleWindow<OutputT> value : getImmutableOutput(tag)) {
      if (value.getWindow().equals(window)) {
        valuesBuilder.add(TimestampedValue.of(value.getValue(), value.getTimestamp()));
      }
    }
    return valuesBuilder.build();
  }

  /** @deprecated Use {@link TestPipeline} with the {@code DirectRunner}. */
  @Deprecated
  public void clearOutputElements() {
    getMutableOutput(mainOutputTag).clear();
  }

  /** @deprecated Use {@link TestPipeline} with the {@code DirectRunner}. */
  @Deprecated
  public List<OutputT> takeOutputElements() {
    List<OutputT> resultElems = new ArrayList<>(peekOutputElements());
    clearOutputElements();
    return resultElems;
  }

  /** @deprecated Use {@link TestPipeline} with the {@code DirectRunner}. */
  @Deprecated
  public List<TimestampedValue<OutputT>> takeOutputElementsWithTimestamp() {
    List<TimestampedValue<OutputT>> resultElems =
        new ArrayList<>(peekOutputElementsWithTimestamp());
    clearOutputElements();
    return resultElems;
  }

  /** @deprecated Use {@link TestPipeline} with the {@code DirectRunner}. */
  @Deprecated
  public <T> List<T> peekOutputElements(TupleTag<T> tag) {
    // TODO: Should we return an unmodifiable list?
    return getImmutableOutput(tag).stream()
        .map(ValueInSingleWindow::getValue)
        .collect(Collectors.toList());
  }

  /** @deprecated Use {@link TestPipeline} with the {@code DirectRunner}. */
  @Deprecated
  public <T> void clearOutputElements(TupleTag<T> tag) {
    getMutableOutput(tag).clear();
  }

  /** @deprecated Use {@link TestPipeline} with the {@code DirectRunner}. */
  @Deprecated
  public <T> List<T> takeOutputElements(TupleTag<T> tag) {
    List<T> resultElems = new ArrayList<>(peekOutputElements(tag));
    clearOutputElements(tag);
    return resultElems;
  }

  private <T> List<ValueInSingleWindow<T>> getImmutableOutput(TupleTag<T> tag) {
    @SuppressWarnings({"unchecked", "rawtypes"})
    List<ValueInSingleWindow<T>> elems = (List) getOutputs().get(tag);
    return ImmutableList.copyOf(MoreObjects.firstNonNull(elems, Collections.emptyList()));
  }

  /** @deprecated Use {@link TestPipeline} with the {@code DirectRunner}. */
  @Deprecated
  @SuppressWarnings({"unchecked", "rawtypes"})
  public <T> List<ValueInSingleWindow<T>> getMutableOutput(TupleTag<T> tag) {
    List<ValueInSingleWindow<T>> outputList = (List) getOutputs().get(tag);
    if (outputList == null) {
      outputList = new ArrayList<>();
      getOutputs().put(tag, (List) outputList);
    }
    return outputList;
  }

  /** @deprecated Use {@link TestPipeline} with the {@code DirectRunner}. */
  @Deprecated
  public TupleTag<OutputT> getMainOutputTag() {
    return mainOutputTag;
  }

  private class TestStartBundleContext extends BaseArgumentProvider<InputT, OutputT> {
    @Override
    public StartBundleContext startBundleContext(DoFn doFn) {
      return fn.new StartBundleContext() {
        @Override
        public PipelineOptions getPipelineOptions() {
          return options;
        }
      };
    }

    @Override
    public PipelineOptions pipelineOptions() {
      return options;
    }

    @Override
    public String getErrorContext() {
      return "DoFnTester/StartBundle";
    }
  }

  private class TestFinishBundleContext extends BaseArgumentProvider<InputT, OutputT> {
    @Override
    public FinishBundleContext finishBundleContext(DoFn doFn) {
      return fn.new FinishBundleContext() {
        @Override
        public PipelineOptions getPipelineOptions() {
          return options;
        }

        @Override
        public void output(OutputT output, Instant timestamp, BoundedWindow window) {
          output(mainOutputTag, output, timestamp, window);
        }

        @Override
        public <T> void output(TupleTag<T> tag, T output, Instant timestamp, BoundedWindow window) {
          getMutableOutput(tag)
              .add(ValueInSingleWindow.of(output, timestamp, window, PaneInfo.NO_FIRING));
        }
      };
    }

    @Override
    public PipelineOptions pipelineOptions() {
      return options;
    }

    @Override
    public String getErrorContext() {
      return "DoFnTester/FinishBundle";
    }
  }

  /** @deprecated Use {@link TestPipeline} with the {@code DirectRunner}. */
  @Deprecated
  public DoFn<InputT, OutputT>.ProcessContext createProcessContext(
      ValueInSingleWindow<InputT> element) {
    return new TestProcessContext(element);
  }

  private class TestProcessContext extends DoFn<InputT, OutputT>.ProcessContext {
    private final ValueInSingleWindow<InputT> element;

    private TestProcessContext(ValueInSingleWindow<InputT> element) {
      fn.super();
      this.element = element;
    }

    @Override
    public InputT element() {
      return element.getValue();
    }

    @Override
    public <T> T sideInput(PCollectionView<T> view) {
      Map<BoundedWindow, ?> viewValues = sideInputs.get(view);
      if (viewValues != null) {
        BoundedWindow sideInputWindow =
            view.getWindowMappingFn().getSideInputWindow(element.getWindow());
        @SuppressWarnings("unchecked")
        T windowValue = (T) viewValues.get(sideInputWindow);
        if (windowValue != null) {
          return windowValue;
        }
      }
      // Fallback to returning the default materialization if no data was supplied.
      // This is really to support singleton views with default values.

      // TODO: Update this to supply a materialization dependent on actual URN of materialization.
      // Currently the SDK only supports the multimap materialization and it expects a
      // mapping function.
      checkState(
          Materializations.MULTIMAP_MATERIALIZATION_URN.equals(
              view.getViewFn().getMaterialization().getUrn()),
          "Only materializations of type %s supported, received %s",
          Materializations.MULTIMAP_MATERIALIZATION_URN,
          view.getViewFn().getMaterialization().getUrn());
      return ((ViewFn<Materializations.MultimapView, T>) view.getViewFn())
          .apply(
              new MultimapView() {
                @Override
                public Iterable get() {
                  return Collections.emptyList();
                }

                @Override
                public Iterable get(@Nullable Object o) {
                  return Collections.emptyList();
                }
              });
    }

    @Override
    public Instant timestamp() {
      return element.getTimestamp();
    }

    @Override
    public PaneInfo pane() {
      return element.getPane();
    }

    @Override
    public void updateWatermark(Instant watermark) {
      throw new UnsupportedOperationException();
    }

    @Override
    public PipelineOptions getPipelineOptions() {
      return options;
    }

    @Override
    public void output(OutputT output) {
      output(mainOutputTag, output);
    }

    @Override
    public void outputWithTimestamp(OutputT output, Instant timestamp) {
      outputWithTimestamp(mainOutputTag, output, timestamp);
    }

    @Override
    public <T> void output(TupleTag<T> tag, T output) {
      outputWithTimestamp(tag, output, element.getTimestamp());
    }

    @Override
    public <T> void outputWithTimestamp(TupleTag<T> tag, T output, Instant timestamp) {
      getMutableOutput(tag)
          .add(ValueInSingleWindow.of(output, timestamp, element.getWindow(), element.getPane()));
    }
  }

  /** @deprecated Use {@link TestPipeline} with the {@code DirectRunner}. */
  @Deprecated
  @Override
  public void close() throws Exception {
    if (state == State.BUNDLE_STARTED) {
      finishBundle();
    }
    if (state == State.BUNDLE_FINISHED) {
      fnInvoker.invokeTeardown();
      fn = null;
      fnInvoker = null;
    }
    state = State.TORN_DOWN;
  }

  /////////////////////////////////////////////////////////////////////////////

  /** The possible states of processing a {@link DoFn}. */
  private enum State {
    UNINITIALIZED,
    BUNDLE_STARTED,
    BUNDLE_FINISHED,
    TORN_DOWN
  }

  private final PipelineOptions options = PipelineOptionsFactory.create();

  /** The original {@link DoFn} under test. */
  private final DoFn<InputT, OutputT> origFn;

  /**
   * Whether to clone the original {@link DoFn} or just use it as-is.
   *
   * <p>Worker-side {@link DoFn DoFns} may not be serializable, and are not required to be.
   */
  private CloningBehavior cloningBehavior = CloningBehavior.CLONE_ONCE;

  /** The side input values to provide to the {@link DoFn} under test. */
  private Map<PCollectionView<?>, Map<BoundedWindow, ?>> sideInputs = new HashMap<>();

  /** The output tags used by the {@link DoFn} under test. */
  private TupleTag<OutputT> mainOutputTag = new TupleTag<>();

  /** The original DoFn under test, if started. */
  @Nullable private DoFn<InputT, OutputT> fn;

  @Nullable private DoFnInvoker<InputT, OutputT> fnInvoker;

  /** The outputs from the {@link DoFn} under test. Access via {@link #getOutputs()}. */
  @CheckForNull private Map<TupleTag<?>, List<ValueInSingleWindow<?>>> outputs;

  /** The state of processing of the {@link DoFn} under test. */
  private State state = State.UNINITIALIZED;

  private DoFnTester(DoFn<InputT, OutputT> origFn) {
    this.origFn = origFn;
    DoFnSignature signature = DoFnSignatures.signatureForDoFn(origFn);
    for (DoFnSignature.Parameter param : signature.processElement().extraParameters()) {
      param.match(
          new DoFnSignature.Parameter.Cases.WithDefault<Void>() {
            @Override
            @Nullable
            public Void dispatch(DoFnSignature.Parameter.ProcessContextParameter p) {
              // ProcessContext parameter is obviously supported.
              return null;
            }

            @Override
            @Nullable
            public Void dispatch(DoFnSignature.Parameter.WindowParameter p) {
              // We also support the BoundedWindow parameter.
              return null;
            }

            @Override
            @Nullable
            public Void dispatch(DoFnSignature.Parameter.ElementParameter p) {
              return null;
            }

            @Override
            @Nullable
            public Void dispatch(DoFnSignature.Parameter.TimestampParameter p) {
              return null;
            }

            @Override
            @Nullable
            public Void dispatch(DoFnSignature.Parameter.TimeDomainParameter p) {
              return null;
            }

            @Override
            @Nullable
            public Void dispatch(DoFnSignature.Parameter.OutputReceiverParameter p) {
              return null;
            }

            @Override
            @Nullable
            public Void dispatch(DoFnSignature.Parameter.TaggedOutputReceiverParameter p) {
              return null;
            }

            @Override
            @Nullable
            public Void dispatch(DoFnSignature.Parameter.PaneInfoParameter p) {
              return null;
            }

            @Override
            public Void dispatch(DoFnSignature.Parameter.TimerIdParameter p) {
              return null;
            }

            @Override
            protected Void dispatchDefault(DoFnSignature.Parameter p) {
              throw new UnsupportedOperationException(
                  "Parameter " + p + " not supported by DoFnTester");
            }
          });
    }
  }

  @SuppressWarnings("unchecked")
  private void initializeState() throws Exception {
    checkState(state == State.UNINITIALIZED, "Already initialized");
    checkState(fn == null, "Uninitialized but fn != null");
    if (cloningBehavior.equals(CloningBehavior.DO_NOT_CLONE)) {
      fn = origFn;
    } else {
      fn =
          (DoFn<InputT, OutputT>)
              SerializableUtils.deserializeFromByteArray(
                  SerializableUtils.serializeToByteArray(origFn), origFn.toString());
    }
    fnInvoker = DoFnInvokers.invokerFor(fn);
    fnInvoker.invokeSetup();
  }

  private Map getOutputs() {
    if (outputs == null) {
      outputs = new HashMap<>();
    }
    return outputs;
  }
}<|MERGE_RESOLUTION|>--- conflicted
+++ resolved
@@ -259,25 +259,12 @@
             }
 
             @Override
-<<<<<<< HEAD
             public Object key() {
               throw new UnsupportedOperationException(
-                  "Cannot access key as parameter outside of @OnTimer method.");
-            }
-
-            @Override
-            public InputT sideInput(String sideInputTag) {
-              throw new UnsupportedOperationException("SideInputs are not supported by DoFnTester");
-            }
-
-            @Override
-            public InputT schemaElement(int index) {
-              throw new UnsupportedOperationException("Schemas are not supported by DoFnTester");
-            }
-
-            @Override
-=======
->>>>>>> bdd1726f
+                      "Cannot access key as parameter outside of @OnTimer method.");
+            }
+
+            @Override
             public Instant timestamp(DoFn<InputT, OutputT> doFn) {
               return processContext.timestamp();
             }
