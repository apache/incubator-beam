/*
 * Licensed to the Apache Software Foundation (ASF) under one
 * or more contributor license agreements.  See the NOTICE file
 * distributed with this work for additional information
 * regarding copyright ownership.  The ASF licenses this file
 * to you under the Apache License, Version 2.0 (the
 * "License"); you may not use this file except in compliance
 * with the License.  You may obtain a copy of the License at
 *
 *     http://www.apache.org/licenses/LICENSE-2.0
 *
 * Unless required by applicable law or agreed to in writing, software
 * distributed under the License is distributed on an "AS IS" BASIS,
 * WITHOUT WARRANTIES OR CONDITIONS OF ANY KIND, either express or implied.
 * See the License for the specific language governing permissions and
 * limitations under the License.
 */
package org.apache.beam.sdk.io.jdbc;

import static org.hamcrest.MatcherAssert.assertThat;
import static org.hamcrest.Matchers.containsString;
import static org.hamcrest.Matchers.instanceOf;
import static org.hamcrest.Matchers.not;
import static org.junit.Assert.assertEquals;
import static org.junit.Assert.assertFalse;
import static org.junit.Assert.assertSame;
import static org.junit.Assert.assertThrows;
import static org.junit.Assert.assertTrue;
import static org.mockito.ArgumentMatchers.anyString;
import static org.mockito.Matchers.any;
import static org.mockito.Mockito.mock;
import static org.mockito.Mockito.times;
import static org.mockito.Mockito.verify;
import static org.mockito.Mockito.when;

import java.io.Serializable;
import java.math.BigDecimal;
import java.nio.charset.Charset;
import java.sql.Array;
import java.sql.Connection;
import java.sql.Date;
import java.sql.JDBCType;
import java.sql.PreparedStatement;
import java.sql.ResultSet;
import java.sql.SQLException;
import java.sql.Statement;
import java.sql.Time;
import java.sql.Timestamp;
import java.util.ArrayList;
import java.util.Arrays;
import java.util.Calendar;
import java.util.Collections;
import java.util.List;
import java.util.TimeZone;
import java.util.logging.LogRecord;
import javax.sql.DataSource;
import org.apache.beam.sdk.Pipeline.PipelineExecutionException;
import org.apache.beam.sdk.coders.KvCoder;
import org.apache.beam.sdk.coders.SerializableCoder;
import org.apache.beam.sdk.coders.StringUtf8Coder;
import org.apache.beam.sdk.coders.VarIntCoder;
import org.apache.beam.sdk.io.common.DatabaseTestHelper;
import org.apache.beam.sdk.io.common.TestRow;
import org.apache.beam.sdk.io.jdbc.JdbcIO.DataSourceConfiguration;
import org.apache.beam.sdk.io.jdbc.JdbcIO.PoolableDataSourceProvider;
import org.apache.beam.sdk.schemas.Schema;
import org.apache.beam.sdk.schemas.transforms.Select;
import org.apache.beam.sdk.testing.ExpectedLogs;
import org.apache.beam.sdk.testing.PAssert;
import org.apache.beam.sdk.testing.TestPipeline;
import org.apache.beam.sdk.transforms.Count;
import org.apache.beam.sdk.transforms.Create;
import org.apache.beam.sdk.transforms.SerializableFunction;
import org.apache.beam.sdk.transforms.Wait;
import org.apache.beam.sdk.util.SerializableUtils;
import org.apache.beam.sdk.values.KV;
import org.apache.beam.sdk.values.PCollection;
import org.apache.beam.sdk.values.Row;
import org.apache.beam.vendor.guava.v26_0_jre.com.google.common.collect.ImmutableList;
import org.apache.commons.dbcp2.PoolingDataSource;
import org.hamcrest.Description;
import org.hamcrest.TypeSafeMatcher;
import org.joda.time.DateTime;
import org.joda.time.Duration;
import org.joda.time.LocalDate;
import org.joda.time.chrono.ISOChronology;
import org.junit.BeforeClass;
import org.junit.Rule;
import org.junit.Test;
import org.junit.rules.ExpectedException;
import org.junit.runner.RunWith;
import org.junit.runners.JUnit4;
import org.slf4j.Logger;
import org.slf4j.LoggerFactory;

/** Test on the JdbcIO. */
@RunWith(JUnit4.class)
public class JdbcIOTest implements Serializable {
  private static final Logger LOG = LoggerFactory.getLogger(JdbcIOTest.class);
  private static final DataSourceConfiguration DATA_SOURCE_CONFIGURATION =
      DataSourceConfiguration.create(
          "org.apache.derby.jdbc.EmbeddedDriver", "jdbc:derby:memory:testDB;create=true");
  private static final DataSource DATA_SOURCE = DATA_SOURCE_CONFIGURATION.buildDatasource();
  private static final int EXPECTED_ROW_COUNT = 1000;
  private static final String READ_TABLE_NAME = DatabaseTestHelper.getTestTableName("UT_READ");

  @Rule public final transient TestPipeline pipeline = TestPipeline.create();

  @Rule public final transient ExpectedLogs expectedLogs = ExpectedLogs.none(JdbcIO.class);

  @Rule public transient ExpectedException thrown = ExpectedException.none();

  @BeforeClass
  public static void beforeClass() throws Exception {
    // by default, derby uses a lock timeout of 60 seconds. In order to speed up the test
    // and detect the lock faster, we decrease this timeout
    System.setProperty("derby.locks.waitTimeout", "2");
    System.setProperty("derby.stream.error.file", "build/derby.log");

    DatabaseTestHelper.createTable(DATA_SOURCE, READ_TABLE_NAME);
    addInitialData(DATA_SOURCE, READ_TABLE_NAME);
  }

  @Test
  public void testDataSourceConfigurationDataSourceWithoutPool() {
    assertThat(
        DATA_SOURCE_CONFIGURATION.buildDatasource(), not(instanceOf(PoolingDataSource.class)));
  }

  @Test
  public void testDataSourceConfigurationDataSourceWithPool() {
    assertTrue(
        JdbcIO.PoolableDataSourceProvider.of(DATA_SOURCE_CONFIGURATION).apply(null)
            instanceof PoolingDataSource);
  }

  @Test
  public void testDataSourceConfigurationDriverAndUrl() throws Exception {
    try (Connection conn = DATA_SOURCE_CONFIGURATION.buildDatasource().getConnection()) {
      assertTrue(conn.isValid(0));
    }
  }

  @Test
  public void testDataSourceConfigurationUsernameAndPassword() throws Exception {
    String username = "sa";
    String password = "sa";
    JdbcIO.DataSourceConfiguration config =
        DATA_SOURCE_CONFIGURATION.withUsername(username).withPassword(password);
    try (Connection conn = config.buildDatasource().getConnection()) {
      assertTrue(conn.isValid(0));
    }
  }

  @Test
  public void testDataSourceConfigurationNullPassword() throws Exception {
    String username = "sa";
    String password = null;
    JdbcIO.DataSourceConfiguration config =
        DATA_SOURCE_CONFIGURATION.withUsername(username).withPassword(password);
    try (Connection conn = config.buildDatasource().getConnection()) {
      assertTrue(conn.isValid(0));
    }
  }

  @Test
  public void testDataSourceConfigurationNullUsernameAndPassword() throws Exception {
    String username = null;
    String password = null;
    JdbcIO.DataSourceConfiguration config =
        DATA_SOURCE_CONFIGURATION.withUsername(username).withPassword(password);
    try (Connection conn = config.buildDatasource().getConnection()) {
      assertTrue(conn.isValid(0));
    }
  }

  @Test
  public void testSetConnectionInitSqlFailWithDerbyDB() {
    String username = "sa";
    String password = "sa";
    JdbcIO.DataSourceConfiguration config =
        DATA_SOURCE_CONFIGURATION
            .withUsername(username)
            .withPassword(password)
            .withConnectionInitSqls(ImmutableList.of("SET innodb_lock_wait_timeout = 5"));

    assertThrows(
        "innodb_lock_wait_timeout",
        SQLException.class,
        () -> config.buildDatasource().getConnection());
  }

  /** Create test data that is consistent with that generated by TestRow. */
  private static void addInitialData(DataSource dataSource, String tableName) throws SQLException {
    try (Connection connection = dataSource.getConnection()) {
      connection.setAutoCommit(false);
      try (PreparedStatement preparedStatement =
          connection.prepareStatement(String.format("insert into %s values (?,?)", tableName))) {
        for (int i = 0; i < EXPECTED_ROW_COUNT; i++) {
          preparedStatement.clearParameters();
          preparedStatement.setInt(1, i);
          preparedStatement.setString(2, TestRow.getNameForSeed(i));
          preparedStatement.executeUpdate();
        }
      }
      connection.commit();
    }
  }

  @Test
  public void testRead() {
    PCollection<TestRow> rows =
        pipeline.apply(
            JdbcIO.<TestRow>read()
                .withFetchSize(12)
                .withDataSourceConfiguration(DATA_SOURCE_CONFIGURATION)
                .withQuery("select name,id from " + READ_TABLE_NAME)
                .withRowMapper(new JdbcTestHelper.CreateTestRowOfNameAndId())
                .withCoder(SerializableCoder.of(TestRow.class)));

    PAssert.thatSingleton(rows.apply("Count All", Count.globally()))
        .isEqualTo((long) EXPECTED_ROW_COUNT);

    Iterable<TestRow> expectedValues = TestRow.getExpectedValues(0, EXPECTED_ROW_COUNT);
    PAssert.that(rows).containsInAnyOrder(expectedValues);

    pipeline.run();
  }

  @Test
  public void testReadWithSingleStringParameter() {
    PCollection<TestRow> rows =
        pipeline.apply(
            JdbcIO.<TestRow>read()
                .withDataSourceConfiguration(DATA_SOURCE_CONFIGURATION)
                .withQuery(String.format("select name,id from %s where name = ?", READ_TABLE_NAME))
                .withStatementPreparator(
                    preparedStatement -> preparedStatement.setString(1, TestRow.getNameForSeed(1)))
                .withRowMapper(new JdbcTestHelper.CreateTestRowOfNameAndId())
                .withCoder(SerializableCoder.of(TestRow.class)));

    PAssert.thatSingleton(rows.apply("Count All", Count.globally())).isEqualTo(1L);

    Iterable<TestRow> expectedValues = Collections.singletonList(TestRow.fromSeed(1));
    PAssert.that(rows).containsInAnyOrder(expectedValues);

    pipeline.run();
  }

  @Test
  public void testReadRowsWithDataSourceConfiguration() {
    PCollection<Row> rows =
        pipeline.apply(
            JdbcIO.readRows()
                .withDataSourceConfiguration(DATA_SOURCE_CONFIGURATION)
                .withQuery(String.format("select name,id from %s where name = ?", READ_TABLE_NAME))
                .withStatementPreparator(
                    preparedStatement ->
                        preparedStatement.setString(1, TestRow.getNameForSeed(1))));

    Schema expectedSchema =
        Schema.of(
            Schema.Field.of("NAME", LogicalTypes.variableLengthString(JDBCType.VARCHAR, 500))
                .withNullable(true),
            Schema.Field.of("ID", Schema.FieldType.INT32).withNullable(true));

    assertEquals(expectedSchema, rows.getSchema());

    PCollection<Row> output = rows.apply(Select.fieldNames("NAME", "ID"));
    PAssert.that(output)
        .containsInAnyOrder(
            ImmutableList.of(Row.withSchema(expectedSchema).addValues("Testval1", 1).build()));

    pipeline.run();
  }

  @Test
  public void testReadRowsWithoutStatementPreparator() {
    SerializableFunction<Void, DataSource> dataSourceProvider = ignored -> DATA_SOURCE;
    String name = TestRow.getNameForSeed(1);
    PCollection<Row> rows =
        pipeline.apply(
            JdbcIO.readRows()
                .withDataSourceProviderFn(dataSourceProvider)
                .withQuery(
                    String.format(
                        "select name,id from %s where name = '%s'", READ_TABLE_NAME, name)));

    Schema expectedSchema =
        Schema.of(
            Schema.Field.of("NAME", LogicalTypes.variableLengthString(JDBCType.VARCHAR, 500))
                .withNullable(true),
            Schema.Field.of("ID", Schema.FieldType.INT32).withNullable(true));

    assertEquals(expectedSchema, rows.getSchema());

    PCollection<Row> output = rows.apply(Select.fieldNames("NAME", "ID"));
    PAssert.that(output)
        .containsInAnyOrder(
            ImmutableList.of(Row.withSchema(expectedSchema).addValues(name, 1).build()));

    pipeline.run();
  }

  @Test
  public void testReadWithSchema() {
    SerializableFunction<Void, DataSource> dataSourceProvider = ignored -> DATA_SOURCE;
    JdbcIO.RowMapper<RowWithSchema> rowMapper =
        rs -> new RowWithSchema(rs.getString("NAME"), rs.getInt("ID"));
    pipeline.getSchemaRegistry().registerJavaBean(RowWithSchema.class);

    PCollection<RowWithSchema> rows =
        pipeline.apply(
            JdbcIO.<RowWithSchema>read()
                .withDataSourceProviderFn(dataSourceProvider)
                .withQuery(String.format("select name,id from %s where name = ?", READ_TABLE_NAME))
                .withRowMapper(rowMapper)
                .withCoder(SerializableCoder.of(RowWithSchema.class))
                .withStatementPreparator(
                    preparedStatement ->
                        preparedStatement.setString(1, TestRow.getNameForSeed(1))));

    Schema expectedSchema =
        Schema.of(
            Schema.Field.of("name", Schema.FieldType.STRING),
            Schema.Field.of("id", Schema.FieldType.INT32));

    assertEquals(expectedSchema, rows.getSchema());

    PCollection<Row> output = rows.apply(Select.fieldNames("name", "id"));
    PAssert.that(output)
        .containsInAnyOrder(
            ImmutableList.of(Row.withSchema(expectedSchema).addValues("Testval1", 1).build()));

    pipeline.run();
  }

  @Test
  public void testWrite() throws Exception {
    String tableName = DatabaseTestHelper.getTestTableName("UT_WRITE");
    DatabaseTestHelper.createTable(DATA_SOURCE, tableName);
    try {
      ArrayList<KV<Integer, String>> data = getDataToWrite(EXPECTED_ROW_COUNT);
      pipeline.apply(Create.of(data)).apply(getJdbcWrite(tableName));

      pipeline.run();

      assertRowCount(tableName, EXPECTED_ROW_COUNT);
    } finally {
      DatabaseTestHelper.deleteTable(DATA_SOURCE, tableName);
    }
  }

  @Test
  public void testWriteWithResultsAndWaitOn() throws Exception {
    String firstTableName = DatabaseTestHelper.getTestTableName("UT_WRITE");
    String secondTableName = DatabaseTestHelper.getTestTableName("UT_WRITE_AFTER_WAIT");
    DatabaseTestHelper.createTable(DATA_SOURCE, firstTableName);
    DatabaseTestHelper.createTable(DATA_SOURCE, secondTableName);
    try {
      ArrayList<KV<Integer, String>> data = getDataToWrite(EXPECTED_ROW_COUNT);

      PCollection<KV<Integer, String>> dataCollection = pipeline.apply(Create.of(data));
      PCollection<Void> rowsWritten =
          dataCollection.apply(getJdbcWrite(firstTableName).withResults());
      dataCollection.apply(Wait.on(rowsWritten)).apply(getJdbcWrite(secondTableName));

      pipeline.run();

      assertRowCount(firstTableName, EXPECTED_ROW_COUNT);
      assertRowCount(secondTableName, EXPECTED_ROW_COUNT);
    } finally {
      DatabaseTestHelper.deleteTable(DATA_SOURCE, firstTableName);
    }
  }

  private static JdbcIO.Write<KV<Integer, String>> getJdbcWrite(String tableName) {
    return JdbcIO.<KV<Integer, String>>write()
        .withDataSourceConfiguration(DATA_SOURCE_CONFIGURATION)
        .withStatement(String.format("insert into %s values(?, ?)", tableName))
        .withBatchSize(10L)
        .withPreparedStatementSetter(
            (element, statement) -> {
              statement.setInt(1, element.getKey());
              statement.setString(2, element.getValue());
            });
  }

  private static ArrayList<KV<Integer, String>> getDataToWrite(long rowsToAdd) {
    ArrayList<KV<Integer, String>> data = new ArrayList<>();
    for (int i = 0; i < rowsToAdd; i++) {
      KV<Integer, String> kv = KV.of(i, "Test");
      data.add(kv);
    }
    return data;
  }

  private static void assertRowCount(String tableName, int expectedRowCount) throws SQLException {
    try (Connection connection = DATA_SOURCE.getConnection()) {
      try (Statement statement = connection.createStatement()) {
        try (ResultSet resultSet = statement.executeQuery("select count(*) from " + tableName)) {
          resultSet.next();
          int count = resultSet.getInt(1);
          assertEquals(expectedRowCount, count);
        }
      }
    }
  }

  @Test
  public void testWriteWithBackoff() throws Exception {
    String tableName = DatabaseTestHelper.getTestTableName("UT_WRITE_BACKOFF");
    DatabaseTestHelper.createTable(DATA_SOURCE, tableName);

    // lock table
    Connection connection = DATA_SOURCE.getConnection();
    Statement lockStatement = connection.createStatement();
    lockStatement.execute("ALTER TABLE " + tableName + " LOCKSIZE TABLE");
    lockStatement.execute("LOCK TABLE " + tableName + " IN EXCLUSIVE MODE");

    // start a first transaction
    connection.setAutoCommit(false);
    PreparedStatement insertStatement =
        connection.prepareStatement("insert into " + tableName + " values(?, ?)");
    insertStatement.setInt(1, 1);
    insertStatement.setString(2, "TEST");
    insertStatement.execute();

    // try to write to this table
    pipeline
        .apply(Create.of(Collections.singletonList(KV.of(1, "TEST"))))
        .apply(
            JdbcIO.<KV<Integer, String>>write()
                .withDataSourceConfiguration(DATA_SOURCE_CONFIGURATION)
                .withStatement(String.format("insert into %s values(?, ?)", tableName))
                .withRetryStrategy(
                    (JdbcIO.RetryStrategy)
                        e -> {
                          return "40XL1"
                              .equals(e.getSQLState()); // we fake a deadlock with a lock here
                        })
                .withPreparedStatementSetter(
                    (element, statement) -> {
                      statement.setInt(1, element.getKey());
                      statement.setString(2, element.getValue());
                    }));

    // starting a thread to perform the commit later, while the pipeline is running into the backoff
    Thread commitThread =
        new Thread(
            () -> {
              try {
                Thread.sleep(10000);
                connection.commit();
              } catch (Exception e) {
                // nothing to do
              }
            });
    commitThread.start();
    pipeline.run();
    commitThread.join();

    // we verify that the backoff has been called thanks to the log message
    expectedLogs.verifyWarn("Deadlock detected, retrying");

    assertRowCount(tableName, 2);
  }

  @Test
  public void testWriteWithoutPreparedStatement() throws Exception {
    final int rowsToAdd = 10;

    Schema.Builder schemaBuilder = Schema.builder();
    schemaBuilder.addField(Schema.Field.of("column_boolean", Schema.FieldType.BOOLEAN));
    schemaBuilder.addField(Schema.Field.of("column_string", Schema.FieldType.STRING));
    schemaBuilder.addField(Schema.Field.of("column_int", Schema.FieldType.INT32));
    schemaBuilder.addField(Schema.Field.of("column_long", Schema.FieldType.INT64));
    schemaBuilder.addField(Schema.Field.of("column_float", Schema.FieldType.FLOAT));
    schemaBuilder.addField(Schema.Field.of("column_double", Schema.FieldType.DOUBLE));
    schemaBuilder.addField(Schema.Field.of("column_bigdecimal", Schema.FieldType.DECIMAL));
    schemaBuilder.addField(Schema.Field.of("column_date", LogicalTypes.JDBC_DATE_TYPE));
    schemaBuilder.addField(Schema.Field.of("column_time", LogicalTypes.JDBC_TIME_TYPE));
    schemaBuilder.addField(
        Schema.Field.of("column_timestamptz", LogicalTypes.JDBC_TIMESTAMP_WITH_TIMEZONE_TYPE));
    schemaBuilder.addField(Schema.Field.of("column_timestamp", Schema.FieldType.DATETIME));
    schemaBuilder.addField(Schema.Field.of("column_short", Schema.FieldType.INT16));
    Schema schema = schemaBuilder.build();

    String tableName = DatabaseTestHelper.getTestTableName("UT_WRITE_PS");
    StringBuilder stmt = new StringBuilder("CREATE TABLE ");
    stmt.append(tableName);
    stmt.append(" (");
    stmt.append("column_boolean       BOOLEAN,"); // boolean
    stmt.append("column_string        VARCHAR(254),"); // String
    stmt.append("column_int           INTEGER,"); // int
    stmt.append("column_long          BIGINT,"); // long
    stmt.append("column_float         REAL,"); // float
    stmt.append("column_double        DOUBLE PRECISION,"); // double
    stmt.append("column_bigdecimal    DECIMAL(13,0),"); // BigDecimal
    stmt.append("column_date          DATE,"); // Date
    stmt.append("column_time          TIME,"); // Time
    stmt.append("column_timestamptz   TIMESTAMP,"); // Timestamp
    stmt.append("column_timestamp     TIMESTAMP,"); // Timestamp
    stmt.append("column_short         SMALLINT"); // short
    stmt.append(" )");
    DatabaseTestHelper.createTableWithStatement(DATA_SOURCE, stmt.toString());
    try {
      ArrayList<Row> data = getRowsToWrite(rowsToAdd, schema);
      pipeline
          .apply(Create.of(data))
          .setRowSchema(schema)
          .apply(
              JdbcIO.<Row>write()
                  .withDataSourceConfiguration(DATA_SOURCE_CONFIGURATION)
                  .withBatchSize(10L)
                  .withTable(tableName));
      pipeline.run();
      assertRowCount(tableName, rowsToAdd);
    } finally {
      DatabaseTestHelper.deleteTable(DATA_SOURCE, tableName);
    }
  }

  @Test
  public void testWriteWithoutPreparedStatementWithReadRows() throws Exception {
    SerializableFunction<Void, DataSource> dataSourceProvider = ignored -> DATA_SOURCE;
    PCollection<Row> rows =
        pipeline.apply(
            JdbcIO.readRows()
                .withDataSourceProviderFn(dataSourceProvider)
                .withQuery(String.format("select name,id from %s where name = ?", READ_TABLE_NAME))
                .withStatementPreparator(
                    preparedStatement ->
                        preparedStatement.setString(1, TestRow.getNameForSeed(1))));

    String writeTableName = DatabaseTestHelper.getTestTableName("UT_WRITE_PS_WITH_READ_ROWS");
    DatabaseTestHelper.createTableForRowWithSchema(DATA_SOURCE, writeTableName);
    try {
      rows.apply(
          JdbcIO.<Row>write()
              .withDataSourceConfiguration(DATA_SOURCE_CONFIGURATION)
              .withBatchSize(10L)
              .withTable(writeTableName));
      pipeline.run();
    } finally {
      DatabaseTestHelper.deleteTable(DATA_SOURCE, writeTableName);
    }
  }

  @Test
  public void testWriteWithoutPsWithNonNullableTableField() throws Exception {
    final int rowsToAdd = 10;

    Schema.Builder schemaBuilder = Schema.builder();
    schemaBuilder.addField(Schema.Field.of("column_boolean", Schema.FieldType.BOOLEAN));
    schemaBuilder.addField(Schema.Field.of("column_string", Schema.FieldType.STRING));
    Schema schema = schemaBuilder.build();

    String tableName = DatabaseTestHelper.getTestTableName("UT_WRITE");
    StringBuilder stmt = new StringBuilder("CREATE TABLE ");
    stmt.append(tableName);
    stmt.append(" (");
    stmt.append("column_boolean       BOOLEAN,");
    stmt.append("column_int           INTEGER NOT NULL");
    stmt.append(" )");
    DatabaseTestHelper.createTableWithStatement(DATA_SOURCE, stmt.toString());
    try {
      ArrayList<Row> data = getRowsToWrite(rowsToAdd, schema);
      pipeline
          .apply(Create.of(data))
          .setRowSchema(schema)
          .apply(
              JdbcIO.<Row>write()
                  .withDataSourceConfiguration(DATA_SOURCE_CONFIGURATION)
                  .withBatchSize(10L)
                  .withTable(tableName));
      pipeline.run();
    } finally {
      DatabaseTestHelper.deleteTable(DATA_SOURCE, tableName);
      thrown.expect(RuntimeException.class);
    }
  }

  @Test
  public void testWriteWithoutPreparedStatementAndNonRowType() throws Exception {
    final int rowsToAdd = 10;

    String tableName = DatabaseTestHelper.getTestTableName("UT_WRITE_PS_NON_ROW");
    DatabaseTestHelper.createTableForRowWithSchema(DATA_SOURCE, tableName);
    try {
      List<RowWithSchema> data = getRowsWithSchemaToWrite(rowsToAdd);

      pipeline
          .apply(Create.of(data))
          .apply(
              JdbcIO.<RowWithSchema>write()
                  .withDataSourceConfiguration(DATA_SOURCE_CONFIGURATION)
                  .withBatchSize(10L)
                  .withTable(tableName));
      pipeline.run();
      assertRowCount(tableName, rowsToAdd);
    } finally {
      DatabaseTestHelper.deleteTable(DATA_SOURCE, tableName);
    }
  }

  @Test
  public void testGetPreparedStatementSetCaller() throws Exception {

    Schema schema =
        Schema.builder()
            .addField("bigint_col", Schema.FieldType.INT64)
            .addField("binary_col", Schema.FieldType.BYTES)
            .addField("bit_col", Schema.FieldType.BOOLEAN)
            .addField("char_col", Schema.FieldType.STRING)
            .addField("decimal_col", Schema.FieldType.DECIMAL)
            .addField("double_col", Schema.FieldType.DOUBLE)
            .addField("float_col", Schema.FieldType.FLOAT)
            .addField("integer_col", Schema.FieldType.INT32)
            .addField("datetime_col", Schema.FieldType.DATETIME)
            .addField("int16_col", Schema.FieldType.INT16)
            .addField("byte_col", Schema.FieldType.BYTE)
            .build();
    Row row =
        Row.withSchema(schema)
            .addValues(
                42L,
                "binary".getBytes(Charset.forName("UTF-8")),
                true,
                "char",
                BigDecimal.valueOf(25L),
                20.5D,
                15.5F,
                10,
                new DateTime(),
                (short) 5,
                Byte.parseByte("1", 2))
            .build();

    PreparedStatement psMocked = mock(PreparedStatement.class);

    JdbcUtil.getPreparedStatementSetCaller(Schema.FieldType.INT64)
        .set(row, psMocked, 0, SchemaUtil.FieldWithIndex.of(schema.getField(0), 0));
    JdbcUtil.getPreparedStatementSetCaller(Schema.FieldType.BYTES)
        .set(row, psMocked, 1, SchemaUtil.FieldWithIndex.of(schema.getField(1), 1));
    JdbcUtil.getPreparedStatementSetCaller(Schema.FieldType.BOOLEAN)
        .set(row, psMocked, 2, SchemaUtil.FieldWithIndex.of(schema.getField(2), 2));
    JdbcUtil.getPreparedStatementSetCaller(Schema.FieldType.STRING)
        .set(row, psMocked, 3, SchemaUtil.FieldWithIndex.of(schema.getField(3), 3));
    JdbcUtil.getPreparedStatementSetCaller(Schema.FieldType.DECIMAL)
        .set(row, psMocked, 4, SchemaUtil.FieldWithIndex.of(schema.getField(4), 4));
    JdbcUtil.getPreparedStatementSetCaller(Schema.FieldType.DOUBLE)
        .set(row, psMocked, 5, SchemaUtil.FieldWithIndex.of(schema.getField(5), 5));
    JdbcUtil.getPreparedStatementSetCaller(Schema.FieldType.FLOAT)
        .set(row, psMocked, 6, SchemaUtil.FieldWithIndex.of(schema.getField(6), 6));
    JdbcUtil.getPreparedStatementSetCaller(Schema.FieldType.INT32)
        .set(row, psMocked, 7, SchemaUtil.FieldWithIndex.of(schema.getField(7), 7));
    JdbcUtil.getPreparedStatementSetCaller(Schema.FieldType.DATETIME)
        .set(row, psMocked, 8, SchemaUtil.FieldWithIndex.of(schema.getField(8), 8));
    JdbcUtil.getPreparedStatementSetCaller(Schema.FieldType.INT16)
        .set(row, psMocked, 9, SchemaUtil.FieldWithIndex.of(schema.getField(9), 9));
    JdbcUtil.getPreparedStatementSetCaller(Schema.FieldType.BYTE)
        .set(row, psMocked, 10, SchemaUtil.FieldWithIndex.of(schema.getField(10), 10));

    verify(psMocked, times(1)).setLong(1, 42L);
    verify(psMocked, times(1)).setBytes(2, "binary".getBytes(Charset.forName("UTF-8")));
    verify(psMocked, times(1)).setBoolean(3, true);
    verify(psMocked, times(1)).setString(4, "char");
    verify(psMocked, times(1)).setBigDecimal(5, BigDecimal.valueOf(25L));
    verify(psMocked, times(1)).setDouble(6, 20.5D);
    verify(psMocked, times(1)).setFloat(7, 15.5F);
    verify(psMocked, times(1)).setInt(8, 10);
    verify(psMocked, times(1))
        .setTimestamp(9, new Timestamp(row.getDateTime("datetime_col").getMillis()));
    verify(psMocked, times(1)).setInt(10, (short) 5);
    verify(psMocked, times(1)).setByte(11, Byte.parseByte("1", 2));
  }

  @Test
  public void testGetPreparedStatementSetCallerForLogicalTypes() throws Exception {
    Schema schema =
        Schema.builder()
            .addField("logical_date_col", LogicalTypes.JDBC_DATE_TYPE)
            .addField("logical_time_col", LogicalTypes.JDBC_TIME_TYPE)
            .addField("logical_time_with_tz_col", LogicalTypes.JDBC_TIMESTAMP_WITH_TIMEZONE_TYPE)
            .build();

    long epochMilli = 1558719710000L;
    DateTime dateTime = new DateTime(epochMilli, ISOChronology.getInstanceUTC());
    DateTime time =
        new DateTime(
            34567000L /* value must be less than num millis in one day */,
            ISOChronology.getInstanceUTC());

    Row row =
        Row.withSchema(schema).addValues(dateTime.withTimeAtStartOfDay(), time, dateTime).build();

    PreparedStatement psMocked = mock(PreparedStatement.class);

    JdbcUtil.getPreparedStatementSetCaller(LogicalTypes.JDBC_DATE_TYPE)
        .set(row, psMocked, 0, SchemaUtil.FieldWithIndex.of(schema.getField(0), 0));
    JdbcUtil.getPreparedStatementSetCaller(LogicalTypes.JDBC_TIME_TYPE)
        .set(row, psMocked, 1, SchemaUtil.FieldWithIndex.of(schema.getField(1), 1));
    JdbcUtil.getPreparedStatementSetCaller(LogicalTypes.JDBC_TIMESTAMP_WITH_TIMEZONE_TYPE)
        .set(row, psMocked, 2, SchemaUtil.FieldWithIndex.of(schema.getField(2), 2));

    verify(psMocked, times(1)).setDate(1, new Date(row.getDateTime(0).getMillis()));
    verify(psMocked, times(1)).setTime(2, new Time(row.getDateTime(1).getMillis()));

    Calendar cal = Calendar.getInstance(TimeZone.getTimeZone("UTC"));
    cal.setTimeInMillis(epochMilli);

    verify(psMocked, times(1)).setTimestamp(3, new Timestamp(cal.getTime().getTime()), cal);
  }

  @Test
  public void testGetPreparedStatementSetCallerForArray() throws Exception {

    Schema schema =
        Schema.builder()
            .addField("string_array_col", Schema.FieldType.array(Schema.FieldType.STRING))
            .build();

    List<String> stringList = Arrays.asList("string 1", "string 2");

    Row row = Row.withSchema(schema).addValues(stringList).build();

    PreparedStatement psMocked = mock(PreparedStatement.class);
    Connection connectionMocked = mock(Connection.class);
    Array arrayMocked = mock(Array.class);

    when(psMocked.getConnection()).thenReturn(connectionMocked);
    when(connectionMocked.createArrayOf(anyString(), any())).thenReturn(arrayMocked);

    JdbcUtil.getPreparedStatementSetCaller(Schema.FieldType.array(Schema.FieldType.STRING))
        .set(row, psMocked, 0, SchemaUtil.FieldWithIndex.of(schema.getField(0), 0));

    verify(psMocked, times(1)).setArray(1, arrayMocked);
  }

  private static ArrayList<Row> getRowsToWrite(long rowsToAdd, Schema schema) {

    ArrayList<Row> data = new ArrayList<>();
    for (int i = 0; i < rowsToAdd; i++) {
      List<Object> fields = new ArrayList<>();

      Row row =
          schema.getFields().stream()
              .map(field -> dummyFieldValue(field.getType()))
              .collect(Row.toRow(schema));
      data.add(row);
    }
    return data;
  }

  private static ArrayList<RowWithSchema> getRowsWithSchemaToWrite(long rowsToAdd) {

    ArrayList<RowWithSchema> data = new ArrayList<>();
    for (int i = 0; i < rowsToAdd; i++) {
      data.add(new RowWithSchema("Test", i));
    }
    return data;
  }

  private static Object dummyFieldValue(Schema.FieldType fieldType) {
    long epochMilli = 1558719710000L;
    if (fieldType.equals(Schema.FieldType.STRING)) {
      return "string value";
    } else if (fieldType.equals(Schema.FieldType.INT32)) {
      return 100;
    } else if (fieldType.equals(Schema.FieldType.DOUBLE)) {
      return 20.5D;
    } else if (fieldType.equals(Schema.FieldType.BOOLEAN)) {
      return Boolean.TRUE;
    } else if (fieldType.equals(Schema.FieldType.INT16)) {
      return Short.MAX_VALUE;
    } else if (fieldType.equals(Schema.FieldType.INT64)) {
      return Long.MAX_VALUE;
    } else if (fieldType.equals(Schema.FieldType.FLOAT)) {
      return 15.5F;
    } else if (fieldType.equals(Schema.FieldType.DECIMAL)) {
      return BigDecimal.ONE;
    } else if (fieldType.equals(LogicalTypes.JDBC_DATE_TYPE)) {
      return new DateTime(epochMilli, ISOChronology.getInstanceUTC()).withTimeAtStartOfDay();
    } else if (fieldType.equals(LogicalTypes.JDBC_TIME_TYPE)) {
      return new DateTime(epochMilli, ISOChronology.getInstanceUTC()).withDate(new LocalDate(0L));
    } else if (fieldType.equals(LogicalTypes.JDBC_TIMESTAMP_WITH_TIMEZONE_TYPE)) {
      return new DateTime(epochMilli, ISOChronology.getInstanceUTC());
    } else if (fieldType.equals(Schema.FieldType.DATETIME)) {
      return new DateTime(epochMilli, ISOChronology.getInstanceUTC());
    } else {
      return null;
    }
  }

  @Test
  public void testWriteWithEmptyPCollection() {
    pipeline
        .apply(Create.empty(KvCoder.of(VarIntCoder.of(), StringUtf8Coder.of())))
        .apply(
            JdbcIO.<KV<Integer, String>>write()
                .withDataSourceConfiguration(DATA_SOURCE_CONFIGURATION)
                .withStatement("insert into BEAM values(?, ?)")
                .withPreparedStatementSetter(
                    (element, statement) -> {
                      statement.setInt(1, element.getKey());
                      statement.setString(2, element.getValue());
                    }));

    pipeline.run();
  }

  @Test
  public void testSerializationAndCachingOfPoolingDataSourceProvider() {
    SerializableFunction<Void, DataSource> provider =
        PoolableDataSourceProvider.of(DATA_SOURCE_CONFIGURATION);
    SerializableFunction<Void, DataSource> deserializedProvider =
        SerializableUtils.ensureSerializable(provider);

    // Assert that that same instance is being returned even when there are multiple provider
    // instances with the same configuration. Also check that the deserialized provider was
    // able to produce an instance.
    assertSame(provider.apply(null), deserializedProvider.apply(null));
  }

  @Test
  public void testCustomFluentBackOffConfiguration() throws Exception {
    String tableName = DatabaseTestHelper.getTestTableName("UT_FLUENT_BACKOFF");
    DatabaseTestHelper.createTable(DATA_SOURCE, tableName);

    // lock table
    Connection connection = DATA_SOURCE.getConnection();
    Statement lockStatement = connection.createStatement();
    lockStatement.execute("ALTER TABLE " + tableName + " LOCKSIZE TABLE");
    lockStatement.execute("LOCK TABLE " + tableName + " IN EXCLUSIVE MODE");

    // start a first transaction
    connection.setAutoCommit(false);
    PreparedStatement insertStatement =
        connection.prepareStatement("insert into " + tableName + " values(?, ?)");
    insertStatement.setInt(1, 1);
    insertStatement.setString(2, "TEST");
    insertStatement.execute();

    pipeline
        .apply(Create.of(Collections.singletonList(KV.of(1, "TEST"))))
        .apply(
            JdbcIO.<KV<Integer, String>>write()
                .withDataSourceConfiguration(DATA_SOURCE_CONFIGURATION)
                .withStatement(String.format("insert into %s values(?, ?)", tableName))
                .withRetryStrategy(
                    (JdbcIO.RetryStrategy)
                        e -> {
                          return "40XL1"
                              .equals(e.getSQLState()); // we fake a deadlock with a lock here
                        })
                .withRetryConfiguration(
                    JdbcIO.RetryConfiguration.create(2, null, Duration.standardSeconds(1)))
                .withPreparedStatementSetter(
                    (element, statement) -> {
                      statement.setInt(1, element.getKey());
                      statement.setString(2, element.getValue());
                    }));

    PipelineExecutionException exception =
        assertThrows(
            PipelineExecutionException.class,
            () -> {
              pipeline.run().waitUntilFinish();
            });

    // Finally commit the original connection, now that the pipeline has failed due to deadlock.
    connection.commit();

    assertThat(
        exception.getMessage(),
        containsString(
            "java.sql.BatchUpdateException: A lock could not be obtained within the time requested"));

    // Verify that pipeline retried the write twice, but encountered a deadlock every time.
    expectedLogs.verifyLogRecords(
        new TypeSafeMatcher<Iterable<LogRecord>>() {
          @Override
          public void describeTo(Description description) {}

          @Override
          protected boolean matchesSafely(Iterable<LogRecord> logRecords) {
            int count = 0;
            for (LogRecord logRecord : logRecords) {
              if (logRecord.getMessage().contains("Deadlock detected, retrying")) {
                count += 1;
              }
            }
            // Max retries will be 2 + the original deadlock error.
            return count == 3;
          }
        });

    // Since the pipeline was unable to write, only the row from insertStatement was written.
    assertRowCount(tableName, 1);
  }

  @Test
<<<<<<< HEAD
  public void testWriteRows() throws Exception {
    String tableName = DatabaseTestHelper.getTestTableName("UT_WRITE_ROWS");
    DatabaseTestHelper.createTable(DATA_SOURCE, tableName);
    Schema schema = Schema.builder().addInt32Field("id").addStringField("name").build();
    try {
      ArrayList<Row> data = getRowsToWrite(EXPECTED_ROW_COUNT, schema);
      pipeline
          .apply(Create.of(data))
          .apply(
              JdbcIO.writeRows()
                  .withDataSourceConfiguration(DATA_SOURCE_CONFIGURATION)
                  .withStatement(String.format("insert into %s values(?, ?)", tableName))
                  .withBatchSize(10L)
                  .withPreparedStatementSetter(
                      (element, statement) -> {
                        statement.setInt(1, element.getInt32("id"));
                        statement.setString(2, element.getString("name"));
                      }));

      pipeline.run();

      assertRowCount(tableName, EXPECTED_ROW_COUNT);
    } finally {
      DatabaseTestHelper.deleteTable(DATA_SOURCE, tableName);
    }
  }

  @Test
  public void testWriteRowsWithoutPreparedStatement() throws Exception {
    final int rowsToAdd = 10;

    Schema.Builder schemaBuilder = Schema.builder();
    schemaBuilder.addField(Schema.Field.of("column_boolean", Schema.FieldType.BOOLEAN));
    schemaBuilder.addField(Schema.Field.of("column_string", Schema.FieldType.STRING));
    schemaBuilder.addField(Schema.Field.of("column_int", Schema.FieldType.INT32));
    schemaBuilder.addField(Schema.Field.of("column_long", Schema.FieldType.INT64));
    schemaBuilder.addField(Schema.Field.of("column_float", Schema.FieldType.FLOAT));
    schemaBuilder.addField(Schema.Field.of("column_double", Schema.FieldType.DOUBLE));
    schemaBuilder.addField(Schema.Field.of("column_bigdecimal", Schema.FieldType.DECIMAL));
    schemaBuilder.addField(Schema.Field.of("column_date", LogicalTypes.JDBC_DATE_TYPE));
    schemaBuilder.addField(Schema.Field.of("column_time", LogicalTypes.JDBC_TIME_TYPE));
    schemaBuilder.addField(
        Schema.Field.of("column_timestamptz", LogicalTypes.JDBC_TIMESTAMP_WITH_TIMEZONE_TYPE));
    schemaBuilder.addField(Schema.Field.of("column_timestamp", Schema.FieldType.DATETIME));
    schemaBuilder.addField(Schema.Field.of("column_short", Schema.FieldType.INT16));
    Schema schema = schemaBuilder.build();

    String tableName = DatabaseTestHelper.getTestTableName("UT_WRITE_ROWS_PS");
    StringBuilder stmt = new StringBuilder("CREATE TABLE ");
    stmt.append(tableName);
    stmt.append(" (");
    stmt.append("column_boolean       BOOLEAN,"); // boolean
    stmt.append("column_string        VARCHAR(254),"); // String
    stmt.append("column_int           INTEGER,"); // int
    stmt.append("column_long          BIGINT,"); // long
    stmt.append("column_float         REAL,"); // float
    stmt.append("column_double        DOUBLE PRECISION,"); // double
    stmt.append("column_bigdecimal    DECIMAL(13,0),"); // BigDecimal
    stmt.append("column_date          DATE,"); // Date
    stmt.append("column_time          TIME,"); // Time
    stmt.append("column_timestamptz   TIMESTAMP,"); // Timestamp
    stmt.append("column_timestamp     TIMESTAMP,"); // Timestamp
    stmt.append("column_short         SMALLINT"); // short
    stmt.append(" )");
    DatabaseTestHelper.createTableWithStatement(DATA_SOURCE, stmt.toString());
    try {
      ArrayList<Row> data = getRowsToWrite(rowsToAdd, schema);
      pipeline
          .apply(Create.of(data))
          .apply(
              JdbcIO.writeRows()
                  .withDataSourceConfiguration(DATA_SOURCE_CONFIGURATION)
                  .withBatchSize(10L)
                  .withTable(tableName));
      pipeline.run();
      assertRowCount(tableName, rowsToAdd);
    } finally {
      DatabaseTestHelper.deleteTable(DATA_SOURCE, tableName);
    }
  }

  @Test
  public void testWriteRowsResultsAndWaitOn() throws Exception {
    String firstTableName = DatabaseTestHelper.getTestTableName("UT_WRITE_ROWS_PS");
    String secondTableName = DatabaseTestHelper.getTestTableName("UT_WRITE_ROWS_PS_AFTER_WAIT");
    DatabaseTestHelper.createTable(DATA_SOURCE, firstTableName);
    DatabaseTestHelper.createTable(DATA_SOURCE, secondTableName);

    Schema.Builder schemaBuilder = Schema.builder();
    schemaBuilder.addField(Schema.Field.of("id", Schema.FieldType.INT32));
    schemaBuilder.addField(Schema.Field.of("name", Schema.FieldType.STRING));
    Schema schema = schemaBuilder.build();
    try {
      ArrayList<Row> data = getRowsToWrite(EXPECTED_ROW_COUNT, schema);

      PCollection<Row> dataCollection = pipeline.apply(Create.of(data));
      PCollection<Void> rowsWritten =
          dataCollection.apply(
              JdbcIO.writeRows()
                  .withDataSourceConfiguration(DATA_SOURCE_CONFIGURATION)
                  .withBatchSize(10L)
                  .withTable(firstTableName)
                  .withResults());
      dataCollection
          .apply(Wait.on(rowsWritten))
          .apply(
              JdbcIO.writeRows()
                  .withDataSourceConfiguration(DATA_SOURCE_CONFIGURATION)
                  .withBatchSize(10L)
                  .withTable(secondTableName));

      pipeline.run();

      assertRowCount(firstTableName, EXPECTED_ROW_COUNT);
      assertRowCount(secondTableName, EXPECTED_ROW_COUNT);
    } finally {
      DatabaseTestHelper.deleteTable(DATA_SOURCE, firstTableName);
    }
=======
  public void testDefaultRetryStrategy() {
    final JdbcIO.RetryStrategy strategy = new JdbcIO.DefaultRetryStrategy();
    assertTrue(strategy.apply(new SQLException("SQL deadlock", "40001")));
    assertTrue(strategy.apply(new SQLException("PostgreSQL deadlock", "40P01")));
    assertFalse(strategy.apply(new SQLException("Other code", "40X01")));
>>>>>>> 92386d78
  }
}<|MERGE_RESOLUTION|>--- conflicted
+++ resolved
@@ -901,7 +901,14 @@
   }
 
   @Test
-<<<<<<< HEAD
+  public void testDefaultRetryStrategy() {
+    final JdbcIO.RetryStrategy strategy = new JdbcIO.DefaultRetryStrategy();
+    assertTrue(strategy.apply(new SQLException("SQL deadlock", "40001")));
+    assertTrue(strategy.apply(new SQLException("PostgreSQL deadlock", "40P01")));
+    assertFalse(strategy.apply(new SQLException("Other code", "40X01")));
+  }
+
+  @Test
   public void testWriteRows() throws Exception {
     String tableName = DatabaseTestHelper.getTestTableName("UT_WRITE_ROWS");
     DatabaseTestHelper.createTable(DATA_SOURCE, tableName);
@@ -1020,12 +1027,5 @@
     } finally {
       DatabaseTestHelper.deleteTable(DATA_SOURCE, firstTableName);
     }
-=======
-  public void testDefaultRetryStrategy() {
-    final JdbcIO.RetryStrategy strategy = new JdbcIO.DefaultRetryStrategy();
-    assertTrue(strategy.apply(new SQLException("SQL deadlock", "40001")));
-    assertTrue(strategy.apply(new SQLException("PostgreSQL deadlock", "40P01")));
-    assertFalse(strategy.apply(new SQLException("Other code", "40X01")));
->>>>>>> 92386d78
   }
 }