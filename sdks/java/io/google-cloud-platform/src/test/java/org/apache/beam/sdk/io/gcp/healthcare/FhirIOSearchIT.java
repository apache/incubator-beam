--- conflicted
+++ resolved
@@ -70,13 +70,8 @@
       "FHIR_store_search_it_" + System.currentTimeMillis() + "_" + (new SecureRandom().nextInt(32));
   private String fhirStoreId;
   private static final int MAX_NUM_OF_SEARCHES = 50;
-<<<<<<< HEAD
   private List<FhirSearchParameter<String>> input = new ArrayList<>();
   private List<FhirSearchParameter<List<Integer>>> genericParametersInput = new ArrayList<>();
-=======
-  private List<SearchParameter<String>> input = new ArrayList<>();
-  private List<SearchParameter<List<Integer>>> genericParametersInput = new ArrayList<>();
->>>>>>> e2eb70e1
 
   public String version;
 
@@ -111,13 +106,8 @@
     for (JsonElement resource : fhirResources) {
       String resourceType =
           resource.getAsJsonObject().getAsJsonObject("resource").get("resourceType").getAsString();
-<<<<<<< HEAD
       input.add(new FhirSearchParameter<>(resourceType, searchParameters));
       genericParametersInput.add(new FhirSearchParameter<>(resourceType, genericSearchParameters));
-=======
-      input.add(new SearchParameter<>(resourceType, searchParameters));
-      genericParametersInput.add(new SearchParameter<>(resourceType, genericSearchParameters));
->>>>>>> e2eb70e1
       searches++;
       if (searches > MAX_NUM_OF_SEARCHES) {
         break;
@@ -138,16 +128,9 @@
     pipeline.getOptions().as(DirectOptions.class).setBlockOnRun(false);
 
     // Search using the resource type of each written resource and empty search parameters.
-<<<<<<< HEAD
     PCollection<FhirSearchParameter<String>> searchConfigs =
         pipeline.apply(
             Create.of(input).withCoder(FhirSearchParameterCoder.of(StringUtf8Coder.of())));
-=======
-    PCollection<SearchParameter<String>> searchConfigs =
-        pipeline.apply(
-            Create.of(input)
-                .withCoder(SearchParameterCoder.of(StringUtf8Coder.of())));
->>>>>>> e2eb70e1
     FhirIO.Search.Result result =
         searchConfigs.apply(
             FhirIO.searchResources(healthcareDataset + "/fhirStores/" + fhirStoreId));
@@ -192,17 +175,10 @@
     pipeline.getOptions().as(DirectOptions.class).setBlockOnRun(false);
 
     // Search using the resource type of each written resource and empty search parameters.
-<<<<<<< HEAD
     PCollection<FhirSearchParameter<List<Integer>>> searchConfigs =
         pipeline.apply(
             Create.of(genericParametersInput)
                 .withCoder(FhirSearchParameterCoder.of(ListCoder.of(VarIntCoder.of()))));
-=======
-    PCollection<SearchParameter<List<Integer>>> searchConfigs =
-        pipeline.apply(
-            Create.of(genericParametersInput)
-                .withCoder(SearchParameterCoder.of(ListCoder.of(VarIntCoder.of()))));
->>>>>>> e2eb70e1
     FhirIO.Search.Result result =
         searchConfigs.apply(
             (FhirIO.Search<List<Integer>>)
