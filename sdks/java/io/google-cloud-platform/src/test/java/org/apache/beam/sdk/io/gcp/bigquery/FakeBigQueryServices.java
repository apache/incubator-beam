/*
 * Licensed to the Apache Software Foundation (ASF) under one
 * or more contributor license agreements.  See the NOTICE file
 * distributed with this work for additional information
 * regarding copyright ownership.  The ASF licenses this file
 * to you under the Apache License, Version 2.0 (the
 * "License"); you may not use this file except in compliance
 * with the License.  You may obtain a copy of the License at
 *
 *     http://www.apache.org/licenses/LICENSE-2.0
 *
 * Unless required by applicable law or agreed to in writing, software
 * distributed under the License is distributed on an "AS IS" BASIS,
 * WITHOUT WARRANTIES OR CONDITIONS OF ANY KIND, either express or implied.
 * See the License for the specific language governing permissions and
 * limitations under the License.
 */
package org.apache.beam.sdk.io.gcp.bigquery;

<<<<<<< HEAD

=======
>>>>>>> 9c1c230f
import com.google.api.client.util.Base64;
import com.google.api.services.bigquery.model.TableRow;
import java.io.ByteArrayInputStream;
import java.io.ByteArrayOutputStream;
import java.io.IOException;
import java.util.List;
import org.apache.beam.sdk.coders.Coder.Context;
import org.apache.beam.sdk.coders.ListCoder;


/**
 * A fake implementation of BigQuery's query service..
 */
class FakeBigQueryServices implements BigQueryServices {
  private JobService jobService;
  private FakeDatasetService datasetService;

  FakeBigQueryServices withJobService(JobService jobService) {
    this.jobService = jobService;
    return this;
  }

  FakeBigQueryServices withDatasetService(FakeDatasetService datasetService) {
    this.datasetService = datasetService;
    return this;
  }

  @Override
  public JobService getJobService(BigQueryOptions bqOptions) {
    return jobService;
  }

  @Override
  public DatasetService getDatasetService(BigQueryOptions bqOptions) {
    return datasetService;
  }

  static List<TableRow> rowsFromEncodedQuery(String query) throws IOException {
    ListCoder<TableRow> listCoder = ListCoder.of(TableRowJsonCoder.of());
    ByteArrayInputStream input = new ByteArrayInputStream(Base64.decodeBase64(query));
    List<TableRow> rows = listCoder.decode(input, Context.OUTER);
    for (TableRow row : rows) {
      convertNumbers(row);
    }
    return rows;
  }

  static String encodeQuery(List<TableRow> rows) throws IOException {
    ListCoder<TableRow> listCoder = ListCoder.of(TableRowJsonCoder.of());
    ByteArrayOutputStream output = new ByteArrayOutputStream();
    listCoder.encode(rows, output, Context.OUTER);
    return Base64.encodeBase64String(output.toByteArray());
  }

<<<<<<< HEAD
=======

>>>>>>> 9c1c230f
  // Longs tend to get converted back to Integers due to JSON serialization. Convert them back.
  static TableRow convertNumbers(TableRow tableRow) {
    for (TableRow.Entry entry : tableRow.entrySet()) {
      if (entry.getValue() instanceof Integer) {
        entry.setValue(new Long((Integer) entry.getValue()));
      }
    }
    return tableRow;
  }
}<|MERGE_RESOLUTION|>--- conflicted
+++ resolved
@@ -17,10 +17,6 @@
  */
 package org.apache.beam.sdk.io.gcp.bigquery;
 
-<<<<<<< HEAD
-
-=======
->>>>>>> 9c1c230f
 import com.google.api.client.util.Base64;
 import com.google.api.services.bigquery.model.TableRow;
 import java.io.ByteArrayInputStream;
@@ -75,10 +71,6 @@
     return Base64.encodeBase64String(output.toByteArray());
   }
 
-<<<<<<< HEAD
-=======
-
->>>>>>> 9c1c230f
   // Longs tend to get converted back to Integers due to JSON serialization. Convert them back.
   static TableRow convertNumbers(TableRow tableRow) {
     for (TableRow.Entry entry : tableRow.entrySet()) {
