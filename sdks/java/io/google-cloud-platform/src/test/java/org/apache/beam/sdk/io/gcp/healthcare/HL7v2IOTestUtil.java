/*
 * Licensed to the Apache Software Foundation (ASF) under one
 * or more contributor license agreements.  See the NOTICE file
 * distributed with this work for additional information
 * regarding copyright ownership.  The ASF licenses this file
 * to you under the Apache License, Version 2.0 (the
 * "License"); you may not use this file except in compliance
 * with the License.  You may obtain a copy of the License at
 *
 *     http://www.apache.org/licenses/LICENSE-2.0
 *
 * Unless required by applicable law or agreed to in writing, software
 * distributed under the License is distributed on an "AS IS" BASIS,
 * WITHOUT WARRANTIES OR CONDITIONS OF ANY KIND, either express or implied.
 * See the License for the specific language governing permissions and
 * limitations under the License.
 */
package org.apache.beam.sdk.io.gcp.healthcare;

import com.google.api.client.util.Base64;
import com.google.api.client.util.Sleeper;
import com.google.api.services.healthcare.v1beta1.model.Message;
import java.io.IOException;
import java.util.Arrays;
import java.util.List;
import java.util.concurrent.TimeoutException;
import java.util.stream.Collectors;
import org.apache.beam.sdk.io.gcp.healthcare.HttpHealthcareApiClient.HL7v2MessagePages;
import org.apache.beam.sdk.transforms.Create;
import org.apache.beam.sdk.transforms.DoFn;
import org.apache.beam.sdk.transforms.PTransform;
import org.apache.beam.sdk.transforms.ParDo;
import org.apache.beam.sdk.values.PBegin;
import org.apache.beam.sdk.values.PCollection;
import org.joda.time.Duration;
import org.joda.time.Instant;

class HL7v2IOTestUtil {
  public static final long HL7V2_INDEXING_TIMEOUT_MINUTES = 10L;
  /** Google Cloud Healthcare Dataset in Apache Beam integration test project. */
  public static final String HEALTHCARE_DATASET_TEMPLATE =
      "projects/%s/locations/us-central1/datasets/apache-beam-integration-testing";

  // Could generate more messages at scale using a tool like
  // https://synthetichealth.github.io/synthea/ if necessary chose not to avoid the dependency.
  static final List<String> MESSAGES_DATA =
      Arrays.asList(
          // ADT Message.
          "MSH|^~\\&|CERNER|RAL|STREAMS|RAL|20190309132444||ADT^A01|827|T|2.3|||AL||44|ASCII\r"
              + "EVN|A01|20190309132444|||C184726198^Connell^Alistair^^^Dr.^^^DRNBR^PRSNL^^^ORGDR|\r"
              + "PID|1|456656825^^^SIMULATOR MRN^MRN|456656825^^^SIMULATOR MRN^MRN~1495641465^^^NHSNBR^NHSNMBR||Doe^Jane^Glynis^^Miss^^CURRENT||19940703010000|2|||73 Alto Road^^London^^HG63 4SN^GBR^HOME||075 6368 2928^HOME|||||||||A^White - British^||||||||\r"
              + "PD1|||YIEWSLEY FAMILY PRACTICE^^6010|||||\r"
              + "PV1|1|INPATIENT|Orthopaedic^Bay A^Bed 11^Simulated Hospital^^BED^Orthopaedic ward^1|28b|||C184726198^Connell^Alistair^^^Dr.^^^DRNBR^PRSNL^^^ORGDR|||180|||||||||12611791848783219197^^^^visitid||||||||||||||||||||||ARRIVED|||20190309132444||\r"
              + "AL1|0|allergy|Z88.0^Personal history of allergy to penicillin^ZAL|SEVERE|Shortness of breath|\r"
              + "AL1|1|allergy|T63.441A^Toxic effect of venom of bees^ZAL|MODERATE|Vomiting|\r"
              + "AL1|2|allergy|Z91.013^Personal history of allergy to sea food^ZAL|SEVERE|Swollen face|\r"
              + "AL1|3|allergy|Z91.040^Latex allergy^ZAL|MODERATE|Raised, itchy, red rash|",
          // Another ADT Message
          "MSH|^~\\&|hl7Integration|hl7Integration|||20190309132544||ADT^A08|||2.5|\r"
              + "EVN|A01|20130617154644||foo\r"
              + "PID|1|465 306 5961||407623|Wood^Patrick^^^MR||19700101|1|||High Street^^Oxford^^Ox1 4DP~George St^^Oxford^^Ox1 5AP|||||||\r"
              + "NK1|1|Wood^John^^^MR|Father||999-9999\r"
              + "NK1|2|Jones^Georgie^^^MSS|MOTHER||999-9999\r"
              + "PV1|1||Location||||||||||||||||261938_6_201306171546|||||||||||||||||||||||||20130617134644|||||||||",

          // Not an ADT message.
          "MSH|^~\\&|ULTRA|TML|OLIS|OLIS|201905011130||ORU^R01|20169838-v25|T|2.5\r"
              + "PID|||7005728^^^TML^MR||TEST^RACHEL^DIAMOND||19310313|F|||200 ANYWHERE ST^^TORONTO^ON^M6G 2T9||(416)888-8888||||||1014071185^KR\r"
              + "PV1|1||OLIS||||OLIST^BLAKE^DONALD^THOR^^^^^921379^^^^OLIST\r"
              + "ORC|RE||T09-100442-RET-0^^OLIS_Site_ID^ISO|||||||||OLIST^BLAKE^DONALD^THOR^^^^L^921379\r"
              + "OBR|0||T09-100442-RET-0^^OLIS_Site_ID^ISO|RET^RETICULOCYTE COUNT^HL79901 literal|||200905011106|||||||200905011106||OLIST^BLAKE^DONALD^THOR^^^^L^921379||7870279|7870279|T09-100442|MOHLTC|200905011130||B7|F||1^^^200905011106^^R\r"
              + "OBX|1|ST|||Test Value");

  static final List<HL7v2Message> MESSAGES =
      MESSAGES_DATA.stream()
          .map(String::getBytes)
          .map(Base64::encodeBase64String)
          .map(
              (String data) -> {
                Message msg = new Message();
                msg.setData(data);
                return HL7v2Message.fromModel(msg);
              })
          .collect(Collectors.toList());

  static final long NUM_ADT = 2;
  /** Clear all messages from the HL7v2 store. */
  static void deleteAllHL7v2Messages(HealthcareApiClient client, String hl7v2Store)
      throws IOException {
<<<<<<< HEAD
    for (List<HL7v2Message> page : new HL7v2MessagePages(client, hl7v2Store)) {
=======
    for (List<HL7v2Message> page : new HL7v2MessagePages(client, hl7v2Store, null, null)) {
>>>>>>> ef2136b6
      for (String msgId : page.stream().map(HL7v2Message::getName).collect(Collectors.toList())) {
        client.deleteHL7v2Message(msgId);
      }
    }
  }

  /** Utiliy for waiting on HL7v2 Store indexing to be complete see BEAM-9779. */
  public static void waitForHL7v2Indexing(
      HealthcareApiClient client, String hl7v2Store, long expectedNumMessages, Duration timeout)
      throws InterruptedException, TimeoutException {

    Instant start = Instant.now();
    long sleepMs = 50;
    long numListedMessages = 0;
    while (new Duration(start, Instant.now()).isShorterThan(timeout)) {
      numListedMessages = 0;
      // count messages in HL7v2 Store.
      for (List<HL7v2Message> page :
<<<<<<< HEAD
          new HttpHealthcareApiClient.HL7v2MessagePages(client, hl7v2Store)) {
=======
          new HttpHealthcareApiClient.HL7v2MessagePages(client, hl7v2Store, null, null)) {
>>>>>>> ef2136b6
        numListedMessages += page.size();
      }
      if (numListedMessages == expectedNumMessages) {
        return;
      }
      // exponential backoff.
      sleepMs *= 2;
      // exit if next sleep will violate timeout
      if (new Duration(start, Instant.now()).plus(sleepMs).isShorterThan(timeout)) {
        Sleeper.DEFAULT.sleep(sleepMs);
      } else {
        throw new TimeoutException(
            String.format(
                "Timed out waiting for %s to reach %s messages. last list request returned %s messages.",
                hl7v2Store, expectedNumMessages, numListedMessages));
      }
    }
  }

  /** Populate the test messages into the HL7v2 store. */
  static void writeHL7v2Messages(HealthcareApiClient client, String hl7v2Store)
      throws IOException, InterruptedException, TimeoutException {
    for (HL7v2Message msg : MESSAGES) {
      client.createHL7v2Message(hl7v2Store, msg.toModel());
    }
    // [BEAM-9779] HL7v2 indexing is asyncronous. Block until indexing completes to stabilize this
    // IT.
    HL7v2IOTestUtil.waitForHL7v2Indexing(
        client,
        hl7v2Store,
        MESSAGES.size(),
        Duration.standardMinutes(HL7V2_INDEXING_TIMEOUT_MINUTES));
  }

  /**
   * List HL7v2 message IDs. This is just convenient for integration testing the unbounded
   * HL7v2IO.Read without the dependency on PubSub Notification channel.
   */
  static class ListHL7v2MessageIDs extends PTransform<PBegin, PCollection<String>> {

    private final List<String> hl7v2Stores;
    private final String filter;

    /**
     * Instantiates a new List HL7v2 message IDs with filter.
     *
     * @param hl7v2Stores the HL7v2 stores
     * @param filter the filter
     */
    ListHL7v2MessageIDs(List<String> hl7v2Stores, String filter) {
      this.hl7v2Stores = hl7v2Stores;
      this.filter = filter;
    }

    /**
     * Instantiates a new List HL7v2 message IDs without filter.
     *
     * @param hl7v2Stores the HL7v2 stores
     */
    ListHL7v2MessageIDs(List<String> hl7v2Stores) {
      this.hl7v2Stores = hl7v2Stores;
      this.filter = null;
    }

    @Override
    public PCollection<String> expand(PBegin input) {
      return input
          .apply(Create.of(this.hl7v2Stores))
          .apply(ParDo.of(new ListHL7v2MessageIDsFn(this.filter)));
    }
  }

  /** The type List HL7v2 fn. */
  static class ListHL7v2MessageIDsFn extends DoFn<String, String> {

    private final String filter;
    private transient HealthcareApiClient client;

    /**
     * Instantiates a new List HL7v2 fn.
     *
     * @param filter the filter
     */
    ListHL7v2MessageIDsFn(String filter) {
      this.filter = filter;
    }

    /**
     * Init client.
     *
     * @throws IOException the io exception
     */
    @Setup
    public void initClient() throws IOException {
      this.client = new HttpHealthcareApiClient();
    }

    /**
     * List messages.
     *
     * @param context the context
     * @throws IOException the io exception
     */
    @ProcessElement
    public void listMessages(ProcessContext context) throws IOException {
      String hl7v2Store = context.element();
      // Output all elements of all pages.
      HttpHealthcareApiClient.HL7v2MessagePages pages =
<<<<<<< HEAD
          new HttpHealthcareApiClient.HL7v2MessagePages(client, hl7v2Store, this.filter);
=======
          new HttpHealthcareApiClient.HL7v2MessagePages(
              client, hl7v2Store, null, null, this.filter, "sendTime");
>>>>>>> ef2136b6
      for (List<HL7v2Message> page : pages) {
        page.stream().map(HL7v2Message::getName).forEach(context::output);
      }
    }
  }

  static Message testMessage(String name) {
    Message msg = new Message();
    msg.setName(name);
    return msg;
  }
}<|MERGE_RESOLUTION|>--- conflicted
+++ resolved
@@ -87,11 +87,7 @@
   /** Clear all messages from the HL7v2 store. */
   static void deleteAllHL7v2Messages(HealthcareApiClient client, String hl7v2Store)
       throws IOException {
-<<<<<<< HEAD
-    for (List<HL7v2Message> page : new HL7v2MessagePages(client, hl7v2Store)) {
-=======
     for (List<HL7v2Message> page : new HL7v2MessagePages(client, hl7v2Store, null, null)) {
->>>>>>> ef2136b6
       for (String msgId : page.stream().map(HL7v2Message::getName).collect(Collectors.toList())) {
         client.deleteHL7v2Message(msgId);
       }
@@ -110,11 +106,7 @@
       numListedMessages = 0;
       // count messages in HL7v2 Store.
       for (List<HL7v2Message> page :
-<<<<<<< HEAD
-          new HttpHealthcareApiClient.HL7v2MessagePages(client, hl7v2Store)) {
-=======
           new HttpHealthcareApiClient.HL7v2MessagePages(client, hl7v2Store, null, null)) {
->>>>>>> ef2136b6
         numListedMessages += page.size();
       }
       if (numListedMessages == expectedNumMessages) {
@@ -223,12 +215,8 @@
       String hl7v2Store = context.element();
       // Output all elements of all pages.
       HttpHealthcareApiClient.HL7v2MessagePages pages =
-<<<<<<< HEAD
-          new HttpHealthcareApiClient.HL7v2MessagePages(client, hl7v2Store, this.filter);
-=======
           new HttpHealthcareApiClient.HL7v2MessagePages(
               client, hl7v2Store, null, null, this.filter, "sendTime");
->>>>>>> ef2136b6
       for (List<HL7v2Message> page : pages) {
         page.stream().map(HL7v2Message::getName).forEach(context::output);
       }
