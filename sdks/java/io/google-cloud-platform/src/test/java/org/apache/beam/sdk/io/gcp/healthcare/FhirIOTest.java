/*
 * Licensed to the Apache Software Foundation (ASF) under one
 * or more contributor license agreements.  See the NOTICE file
 * distributed with this work for additional information
 * regarding copyright ownership.  The ASF licenses this file
 * to you under the Apache License, Version 2.0 (the
 * "License"); you may not use this file except in compliance
 * with the License.  You may obtain a copy of the License at
 *
 *     http://www.apache.org/licenses/LICENSE-2.0
 *
 * Unless required by applicable law or agreed to in writing, software
 * distributed under the License is distributed on an "AS IS" BASIS,
 * WITHOUT WARRANTIES OR CONDITIONS OF ANY KIND, either express or implied.
 * See the License for the specific language governing permissions and
 * limitations under the License.
 */
package org.apache.beam.sdk.io.gcp.healthcare;

import com.google.gson.JsonArray;
import java.util.ArrayList;
import java.util.Arrays;
import java.util.Collections;
import java.util.HashMap;
import java.util.List;
import org.apache.beam.sdk.coders.ListCoder;
import org.apache.beam.sdk.coders.StringUtf8Coder;
import org.apache.beam.sdk.testing.PAssert;
import org.apache.beam.sdk.testing.TestPipeline;
import org.apache.beam.sdk.transforms.Count;
import org.apache.beam.sdk.transforms.Create;
import org.apache.beam.sdk.transforms.MapElements;
import org.apache.beam.sdk.values.KV;
import org.apache.beam.sdk.values.PCollection;
import org.apache.beam.sdk.values.TypeDescriptors;
import org.junit.Assert;
import org.junit.Rule;
import org.junit.Test;
import org.junit.runner.RunWith;
import org.junit.runners.JUnit4;

@RunWith(JUnit4.class)
public class FhirIOTest {
  @Rule public final transient TestPipeline pipeline = TestPipeline.create();

  @Test
  public void test_FhirIO_failedReads() {
    List<String> badMessageIDs = Arrays.asList("foo", "bar");
    FhirIO.Read.Result readResult =
        pipeline.apply(Create.of(badMessageIDs)).apply(FhirIO.readResources());

    PCollection<HealthcareIOError<String>> failed = readResult.getFailedReads();

    PCollection<String> resources = readResult.getResources();

    PCollection<String> failedMsgIds =
        failed.apply(
            MapElements.into(TypeDescriptors.strings()).via(HealthcareIOError::getDataResource));

    PAssert.that(failedMsgIds).containsInAnyOrder(badMessageIDs);
    PAssert.that(resources).empty();
    pipeline.run();
  }

  @Test
  public void test_FhirIO_failedSearches() {
<<<<<<< HEAD
    List<FhirSearchParameter<String>> input =
        Arrays.asList(new FhirSearchParameter<>("resource-type-1", null));
    FhirIO.Search.Result searchResult =
        pipeline
            .apply(Create.of(input).withCoder(FhirSearchParameterCoder.of(StringUtf8Coder.of())))
=======
    List<SearchParameter<String>> input = new ArrayList<>();
    input.add(new SearchParameter<String>("resource-type-1", new HashMap<>()));
    FhirIO.Search.Result searchResult =
        pipeline
            .apply(Create.of(input).withCoder(SearchParameterCoder.of(StringUtf8Coder.of())))
>>>>>>> e2eb70e1
            .apply(FhirIO.searchResources("bad-store"));

    PCollection<HealthcareIOError<String>> failed = searchResult.getFailedSearches();

    PCollection<JsonArray> resources = searchResult.getResources();

    PCollection<String> failedMsgIds =
        failed.apply(
            MapElements.into(TypeDescriptors.strings()).via(HealthcareIOError::getDataResource));

    PAssert.that(failedMsgIds).containsInAnyOrder(Arrays.asList("bad-store"));
    PAssert.that(resources).empty();
    pipeline.run();
  }

  @Test
  public void test_FhirIO_failedSearchesWithGenericParameters() {
<<<<<<< HEAD
    List<FhirSearchParameter<List<String>>> input =
        Arrays.asList(new FhirSearchParameter<>("resource-type-1", null));
=======
    List<SearchParameter<List<String>>> input = new ArrayList<>();
    input.add(new SearchParameter<List<String>>("resource-type-1", new HashMap<>()));
>>>>>>> e2eb70e1
    FhirIO.Search.Result searchResult =
        pipeline
            .apply(
                Create.of(input)
<<<<<<< HEAD
                    .withCoder(FhirSearchParameterCoder.of(ListCoder.of(StringUtf8Coder.of()))))
=======
                    .withCoder(SearchParameterCoder.of(ListCoder.of(StringUtf8Coder.of()))))
>>>>>>> e2eb70e1
            .apply(
                (FhirIO.Search<List<String>>)
                    FhirIO.searchResourcesWithGenericParameters("bad-store"));

    PCollection<HealthcareIOError<String>> failed = searchResult.getFailedSearches();

    PCollection<JsonArray> resources = searchResult.getResources();

    PCollection<String> failedMsgIds =
        failed.apply(
            MapElements.into(TypeDescriptors.strings()).via(HealthcareIOError::getDataResource));

    PAssert.that(failedMsgIds).containsInAnyOrder(Arrays.asList("bad-store"));
    PAssert.that(resources).empty();
    pipeline.run();
  }

  @Test
  public void test_FhirIO_failedWrites() {
    String badBundle = "bad";
    List<String> emptyMessages = Collections.singletonList(badBundle);

    PCollection<String> fhirBundles = pipeline.apply(Create.of(emptyMessages));

    FhirIO.Write.Result writeResult =
        fhirBundles.apply(
            FhirIO.Write.executeBundles(
                "projects/foo/locations/us-central1/datasets/bar/hl7V2Stores/baz"));

    PCollection<HealthcareIOError<String>> failedInserts = writeResult.getFailedBodies();

    PAssert.thatSingleton(failedInserts)
        .satisfies(
            (HealthcareIOError<String> err) -> {
              Assert.assertEquals("bad", err.getDataResource());
              return null;
            });
    PCollection<Long> numFailedInserts = failedInserts.apply(Count.globally());

    PAssert.thatSingleton(numFailedInserts).isEqualTo(1L);

    pipeline.run();
  }

  private static final long NUM_ELEMENTS = 11;

  private static ArrayList<KV<String, String>> createTestData() {
    String[] scientists = {
      "Einstein",
      "Darwin",
      "Copernicus",
      "Pasteur",
      "Curie",
      "Faraday",
      "Newton",
      "Bohr",
      "Galilei",
      "Maxwell"
    };
    ArrayList<KV<String, String>> data = new ArrayList<>();
    for (int i = 0; i < NUM_ELEMENTS; i++) {
      int index = i % scientists.length;
      KV<String, String> element = KV.of("key", scientists[index]);
      data.add(element);
    }
    return data;
  }
}<|MERGE_RESOLUTION|>--- conflicted
+++ resolved
@@ -64,19 +64,11 @@
 
   @Test
   public void test_FhirIO_failedSearches() {
-<<<<<<< HEAD
     List<FhirSearchParameter<String>> input =
         Arrays.asList(new FhirSearchParameter<>("resource-type-1", null));
     FhirIO.Search.Result searchResult =
         pipeline
             .apply(Create.of(input).withCoder(FhirSearchParameterCoder.of(StringUtf8Coder.of())))
-=======
-    List<SearchParameter<String>> input = new ArrayList<>();
-    input.add(new SearchParameter<String>("resource-type-1", new HashMap<>()));
-    FhirIO.Search.Result searchResult =
-        pipeline
-            .apply(Create.of(input).withCoder(SearchParameterCoder.of(StringUtf8Coder.of())))
->>>>>>> e2eb70e1
             .apply(FhirIO.searchResources("bad-store"));
 
     PCollection<HealthcareIOError<String>> failed = searchResult.getFailedSearches();
@@ -94,22 +86,13 @@
 
   @Test
   public void test_FhirIO_failedSearchesWithGenericParameters() {
-<<<<<<< HEAD
     List<FhirSearchParameter<List<String>>> input =
         Arrays.asList(new FhirSearchParameter<>("resource-type-1", null));
-=======
-    List<SearchParameter<List<String>>> input = new ArrayList<>();
-    input.add(new SearchParameter<List<String>>("resource-type-1", new HashMap<>()));
->>>>>>> e2eb70e1
     FhirIO.Search.Result searchResult =
         pipeline
             .apply(
                 Create.of(input)
-<<<<<<< HEAD
                     .withCoder(FhirSearchParameterCoder.of(ListCoder.of(StringUtf8Coder.of()))))
-=======
-                    .withCoder(SearchParameterCoder.of(ListCoder.of(StringUtf8Coder.of()))))
->>>>>>> e2eb70e1
             .apply(
                 (FhirIO.Search<List<String>>)
                     FhirIO.searchResourcesWithGenericParameters("bad-store"));
