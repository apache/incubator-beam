--- conflicted
+++ resolved
@@ -44,26 +44,16 @@
         && schematizedData.endsWith("}}")) {
       jsonData =
           schematizedData.substring(schematizedDataPrefix.length(), schematizedData.length() - 1);
-<<<<<<< HEAD
-      try {
-        mapper.readTree(jsonData);
-      } catch (IOException e) {
-        throw new IllegalArgumentException(
-            String.format("Could not validate inner schematizedData JSON: %s", e.getMessage()));
-      }
-      return jsonData;
-=======
->>>>>>> 766e6fd6
     } else {
       jsonData = schematizedData;
     }
     try {
       mapper.readTree(jsonData);
-    } catch (JsonProcessingException e) {
+      return jsonData;
+    } catch (IOException e) {
       throw new IllegalArgumentException(
           String.format("Could not validate inner schematizedData JSON: %s", e.getMessage()));
     }
-    return jsonData;
   }
 
   @Override
