--- conflicted
+++ resolved
@@ -35,7 +35,6 @@
 import com.google.common.collect.Lists;
 import java.io.IOException;
 import java.io.Serializable;
-import java.util.Iterator;
 import java.util.List;
 import javax.annotation.Nullable;
 
@@ -119,11 +118,6 @@
   }
 
   @Override
-  public BoundedReader<TableRow> createReader(PipelineOptions options) throws IOException {
-    throw new UnsupportedOperationException("BigQuery source must be split before being read");
-  }
-
-  @Override
   public BoundedReader<T> createReader(PipelineOptions options) throws IOException {
     throw new UnsupportedOperationException("BigQuery source must be split before being read");
   }
@@ -188,16 +182,10 @@
     return BigQueryIO.getExtractFilePaths(extractDestinationDir, extractJob);
   }
 
-<<<<<<< HEAD
   List<BoundedSource<T>> createSources(List<ResourceId> files, TableSchema tableSchema)
       throws IOException, InterruptedException {
-=======
-  List<BoundedSource<TableRow>> createSources(List<ResourceId> files, TableSchema schema)
-      throws IOException, InterruptedException {
-    final String jsonSchema = BigQueryIO.JSON_FACTORY.toString(schema);
->>>>>>> 7e3f591b
-
     final String jsonSchema = BigQueryIO.JSON_FACTORY.toString(tableSchema);
+
     SerializableFunction<GenericRecord, T> fnWrapper =
         new SerializableFunction<GenericRecord, T>() {
           private Supplier<TableSchema> schema = Suppliers.memoize(
