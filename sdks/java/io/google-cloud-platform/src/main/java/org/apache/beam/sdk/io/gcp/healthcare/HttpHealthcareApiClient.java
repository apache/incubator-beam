--- conflicted
+++ resolved
@@ -528,10 +528,7 @@
               .map(HL7v2Message::fromModel)
               .collect(Collectors.toList());
 
-<<<<<<< HEAD
-=======
           return msgs.stream().map(HL7v2Message::fromModel);
->>>>>>> de53fc3a
         } catch (IOException e) {
           this.pageToken = null;
           throw new NoSuchElementException(
