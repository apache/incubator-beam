/*
 * Licensed to the Apache Software Foundation (ASF) under one
 * or more contributor license agreements.  See the NOTICE file
 * distributed with this work for additional information
 * regarding copyright ownership.  The ASF licenses this file
 * to you under the Apache License, Version 2.0 (the
 * "License"); you may not use this file except in compliance
 * with the License.  You may obtain a copy of the License at
 *
 *     http://www.apache.org/licenses/LICENSE-2.0
 *
 * Unless required by applicable law or agreed to in writing, software
 * distributed under the License is distributed on an "AS IS" BASIS,
 * WITHOUT WARRANTIES OR CONDITIONS OF ANY KIND, either express or implied.
 * See the License for the specific language governing permissions and
 * limitations under the License.
 */
package org.apache.beam.sdk.io.gcp.healthcare;

import com.google.api.client.http.HttpHeaders;
import com.google.api.client.http.HttpRequest;
import com.google.api.client.http.HttpRequestInitializer;
import com.google.api.client.http.javanet.NetHttpTransport;
import com.google.api.client.json.JsonFactory;
import com.google.api.client.json.jackson2.JacksonFactory;
import com.google.api.services.healthcare.v1beta1.CloudHealthcare;
import com.google.api.services.healthcare.v1beta1.CloudHealthcare.Projects.Locations.Datasets.Hl7V2Stores.Messages;
import com.google.api.services.healthcare.v1beta1.CloudHealthcareScopes;
import com.google.api.services.healthcare.v1beta1.model.CreateMessageRequest;
import com.google.api.services.healthcare.v1beta1.model.Empty;
import com.google.api.services.healthcare.v1beta1.model.FhirStore;
import com.google.api.services.healthcare.v1beta1.model.GoogleCloudHealthcareV1beta1FhirRestGcsSource;
import com.google.api.services.healthcare.v1beta1.model.Hl7V2Store;
import com.google.api.services.healthcare.v1beta1.model.HttpBody;
import com.google.api.services.healthcare.v1beta1.model.ImportResourcesRequest;
import com.google.api.services.healthcare.v1beta1.model.IngestMessageRequest;
import com.google.api.services.healthcare.v1beta1.model.IngestMessageResponse;
import com.google.api.services.healthcare.v1beta1.model.ListMessagesResponse;
import com.google.api.services.healthcare.v1beta1.model.Message;
import com.google.api.services.healthcare.v1beta1.model.NotificationConfig;
import com.google.api.services.healthcare.v1beta1.model.Operation;
import com.google.api.services.storage.StorageScopes;
import com.google.auth.oauth2.GoogleCredentials;
import java.io.IOException;
import java.io.Serializable;
import java.net.URI;
import java.net.URISyntaxException;
import java.text.ParseException;
import java.util.ArrayList;
import java.util.Iterator;
import java.util.List;
import java.util.Map;
import java.util.NoSuchElementException;
import java.util.stream.Collectors;
import javax.annotation.Nullable;
import org.apache.beam.sdk.extensions.gcp.util.RetryHttpRequestInitializer;
import org.apache.beam.sdk.util.ReleaseInfo;
import org.apache.beam.vendor.guava.v26_0_jre.com.google.common.base.Strings;
<<<<<<< HEAD
import org.apache.http.HttpEntity;
import org.apache.http.HttpResponse;
import org.apache.http.client.HttpClient;
import org.apache.http.client.methods.HttpUriRequest;
import org.apache.http.client.methods.RequestBuilder;
import org.apache.http.client.utils.URIBuilder;
import org.apache.http.entity.ContentType;
import org.apache.http.entity.StringEntity;
import org.apache.http.impl.client.DefaultHttpRequestRetryHandler;
import org.apache.http.impl.client.HttpClients;
import org.apache.http.util.EntityUtils;
=======
import org.joda.time.Instant;
>>>>>>> ef2136b6
import org.slf4j.Logger;
import org.slf4j.LoggerFactory;

/**
 * A client that talks to the Cloud Healthcare API through HTTP requests. This client is created
 * mainly to encapsulate the unserializable dependencies, since most generated classes are not
 * serializable in the HTTP client.
 */
public class HttpHealthcareApiClient implements HealthcareApiClient, Serializable {
  private static final String USER_AGENT =
      String.format(
          "apache-beam-io-google-cloud-platform-healthcare/%s",
          ReleaseInfo.getReleaseInfo().getSdkVersion());
  private static final String FHIRSTORE_HEADER_CONTENT_TYPE = "application/fhir+json";
  private static final String FHIRSTORE_HEADER_ACCEPT = "application/fhir+json; charset=utf-8";
  private static final String FHIRSTORE_HEADER_ACCEPT_CHARSET = "utf-8";
  private static final Logger LOG = LoggerFactory.getLogger(HttpHealthcareApiClient.class);
  private transient CloudHealthcare client;
<<<<<<< HEAD
  private transient HttpClient httpClient;
  private transient GoogleCredentials credentials;

=======
  private static final Logger LOG = LoggerFactory.getLogger(HttpHealthcareApiClient.class);
>>>>>>> ef2136b6
  /**
   * Instantiates a new Http healthcare api client.
   *
   * @throws IOException the io exception
   */
  public HttpHealthcareApiClient() throws IOException {
    initClient();
  }

  /**
   * Instantiates a new Http healthcare api client.
   *
   * @param client the client
   * @throws IOException the io exception
   */
  public HttpHealthcareApiClient(CloudHealthcare client) throws IOException {
    this.client = client;
    this.httpClient = HttpClients.createDefault();
    initClient();
  }

  public JsonFactory getJsonFactory() {
    return this.client.getJsonFactory();
  }

  @Override
  public Hl7V2Store createHL7v2Store(String dataset, String name) throws IOException {
    Hl7V2Store store = new Hl7V2Store();
    return client
        .projects()
        .locations()
        .datasets()
        .hl7V2Stores()
        .create(dataset, store)
        .setHl7V2StoreId(name)
        .execute();
  }

  @Override
  public FhirStore createFhirStore(String dataset, String name, String version) throws IOException {
    return createFhirStore(dataset, name, version, null);
  }

  @Override
  public FhirStore createFhirStore(
      String dataset, String name, String version, @Nullable String pubsubTopic)
      throws IOException {
    FhirStore store = new FhirStore();

    store.setVersion(version);
    store.setDisableReferentialIntegrity(true);
    store.setEnableUpdateCreate(true);
    if (pubsubTopic != null) {
      NotificationConfig notificationConfig = new NotificationConfig();
      notificationConfig.setPubsubTopic(pubsubTopic);
      store.setNotificationConfig(notificationConfig);
    }
    return client
        .projects()
        .locations()
        .datasets()
        .fhirStores()
        .create(dataset, store)
        .setFhirStoreId(name)
        .execute();
  }

  @Override
  public Empty deleteHL7v2Store(String name) throws IOException {
    return client.projects().locations().datasets().hl7V2Stores().delete(name).execute();
  }

  @Override
<<<<<<< HEAD
  public Empty deleteFhirStore(String name) throws IOException {
    return client.projects().locations().datasets().fhirStores().delete(name).execute();
=======
  public Instant getEarliestHL7v2SendTime(String hl7v2Store, @Nullable String filter)
      throws IOException {
    ListMessagesResponse response =
        client
            .projects()
            .locations()
            .datasets()
            .hl7V2Stores()
            .messages()
            .list(hl7v2Store)
            .setFilter(filter)
            .set("view", "full") // needed to retrieve the value for sendtime
            .setOrderBy("sendTime") // default order is ascending
            // https://cloud.google.com/apis/design/design_patterns#sorting_order
            .setPageSize(1) // Only interested in the earliest sendTime
            .execute();
    if (response.isEmpty()) {
      throw new IllegalArgumentException(
          String.format(
              "Could not find earliest send time. The filter %s  matched no results on "
                  + "HL7v2 Store: %s",
              filter, hl7v2Store));
    }
    String sendTime = response.getHl7V2Messages().get(0).getSendTime();
    if (Strings.isNullOrEmpty(sendTime)) {
      LOG.warn(
          String.format(
              "Earliest message in %s has null or empty sendTime defaulting to Epoch.",
              hl7v2Store));
      return Instant.ofEpochMilli(0);
    }
    // sendTime is conveniently RFC3339 UTC "Zulu"
    // https://cloud.google.com/healthcare/docs/reference/rest/v1beta1/projects.locations.datasets.hl7V2Stores.messages#Message
    return Instant.parse(sendTime);
  }

  @Override
  public Instant getLatestHL7v2SendTime(String hl7v2Store, @Nullable String filter)
      throws IOException {
    ListMessagesResponse response =
        client
            .projects()
            .locations()
            .datasets()
            .hl7V2Stores()
            .messages()
            .list(hl7v2Store)
            .setFilter(filter)
            .set("view", "full") // needed to retrieve the value for sendTime
            .setOrderBy("sendTime desc")
            // https://cloud.google.com/apis/design/design_patterns#sorting_order
            .setPageSize(1) // Only interested in the earliest sendTime
            .execute();
    if (response.isEmpty()) {
      throw new IllegalArgumentException(
          String.format(
              "Could not find latest send time. The filter %s  matched no results on "
                  + "HL7v2 Store: %s",
              filter, hl7v2Store));
    }
    String sendTime = response.getHl7V2Messages().get(0).getSendTime();
    if (Strings.isNullOrEmpty(sendTime)) {
      LOG.warn(
          String.format(
              "Latest message in %s has null or empty sendTime defaulting to now.", hl7v2Store));
      return Instant.now();
    }
    // sendTime is conveniently RFC3339 UTC "Zulu"
    // https://cloud.google.com/healthcare/docs/reference/rest/v1beta1/projects.locations.datasets.hl7V2Stores.messages#Message
    return Instant.parse(sendTime);
  }

  @Override
  public ListMessagesResponse makeSendTimeBoundHL7v2ListRequest(
      String hl7v2Store,
      Instant start,
      @Nullable Instant end,
      @Nullable String otherFilter,
      @Nullable String orderBy,
      @Nullable String pageToken)
      throws IOException {
    String filter;
    String sendTimeFilter = "";
    if (start != null) {
      sendTimeFilter += String.format("sendTime >= \"%s\"", start.toString());
      if (end != null) {
        sendTimeFilter += String.format(" AND sendTime < \"%s\"", end.toString());
      }
    }

    // TODO(jaketf) does this cause issues if other filter has predicate on sendTime?
    if (otherFilter != null && !Strings.isNullOrEmpty(sendTimeFilter)) {
      filter = sendTimeFilter + " AND " + otherFilter;
    } else {
      filter = sendTimeFilter;
    }
    return makeHL7v2ListRequest(hl7v2Store, filter, orderBy, pageToken);
>>>>>>> ef2136b6
  }

  @Override
  public ListMessagesResponse makeHL7v2ListRequest(
      String hl7v2Store,
      @Nullable String filter,
      @Nullable String orderBy,
      @Nullable String pageToken)
      throws IOException {

    Messages.List baseRequest =
        client
            .projects()
            .locations()
            .datasets()
            .hl7V2Stores()
            .messages()
            .list(hl7v2Store)
            .set("view", "full")
            .setFilter(filter)
            .setPageSize(1000)
            .setPageToken(pageToken);
    if (orderBy == null) {
      return baseRequest.execute();
    } else {
      return baseRequest.setOrderBy(orderBy).execute();
    }
  }

  /**
   * Gets HL7v2 message.
   *
   * @param msgName the msg name
   * @return the message
   * @throws IOException the io exception
   * @throws ParseException the parse exception
   */
  @Override
  public Message getHL7v2Message(String msgName) throws IOException {
    Message msg =
        client.projects().locations().datasets().hl7V2Stores().messages().get(msgName).execute();
    if (msg == null) {
      throw new IOException(String.format("Couldn't find message: %s.", msgName));
    }
    return msg;
  }

  @Override
  public Empty deleteHL7v2Message(String msgName) throws IOException {
    return client
        .projects()
        .locations()
        .datasets()
        .hl7V2Stores()
        .messages()
        .delete(msgName)
        .execute();
  }

  /**
   * Gets HL7v2 store.
   *
   * @param storeName the store name
   * @return the HL7v2 store
   * @throws IOException the io exception
   */
  @Override
  public Hl7V2Store getHL7v2Store(String storeName) throws IOException {
    return client.projects().locations().datasets().hl7V2Stores().get(storeName).execute();
  }

  @Override
  public IngestMessageResponse ingestHL7v2Message(String hl7v2Store, Message msg)
      throws IOException {
    IngestMessageRequest ingestMessageRequest = new IngestMessageRequest();
    ingestMessageRequest.setMessage(msg);
    return client
        .projects()
        .locations()
        .datasets()
        .hl7V2Stores()
        .messages()
        .ingest(hl7v2Store, ingestMessageRequest)
        .execute();
  }

  @Override
  public Message createHL7v2Message(String hl7v2Store, Message msg) throws IOException {
    CreateMessageRequest createMessageRequest = new CreateMessageRequest();
    createMessageRequest.setMessage(msg);
    return client
        .projects()
        .locations()
        .datasets()
        .hl7V2Stores()
        .messages()
        .create(hl7v2Store, createMessageRequest)
        .execute();
  }

  @Override
  public Operation importFhirResource(
      String fhirStore, String gcsSourcePath, @Nullable String contentStructure)
      throws IOException {
    GoogleCloudHealthcareV1beta1FhirRestGcsSource gcsSrc =
        new GoogleCloudHealthcareV1beta1FhirRestGcsSource();

    gcsSrc.setUri(gcsSourcePath);
    ImportResourcesRequest importRequest = new ImportResourcesRequest();
    importRequest.setGcsSource(gcsSrc).setContentStructure(contentStructure);
    return client
        .projects()
        .locations()
        .datasets()
        .fhirStores()
        .healthcareImport(fhirStore, importRequest)
        .execute();
  }

  @Override
  public Operation pollOperation(Operation operation, Long sleepMs)
      throws InterruptedException, IOException {
    LOG.debug(String.format("started opertation %s. polling until complete.", operation.getName()));
    while (operation.getDone() == null || !operation.getDone()) {
      // Update the status of the operation with another request.
      Thread.sleep(sleepMs); // Pause between requests.
      operation =
          client.projects().locations().datasets().operations().get(operation.getName()).execute();
    }
    return operation;
  }

  @Override
  public HttpBody executeFhirBundle(String fhirStore, String bundle)
      throws IOException, HealthcareHttpException {
    if (httpClient == null || client == null) {
      initClient();
    }

    credentials.refreshIfExpired();
    StringEntity requestEntity = new StringEntity(bundle, ContentType.APPLICATION_JSON);
    URI uri;
    try {
      uri =
          new URIBuilder(client.getRootUrl() + "v1beta1/" + fhirStore + "/fhir")
              .setParameter("access_token", credentials.getAccessToken().getTokenValue())
              .build();
    } catch (URISyntaxException e) {
      LOG.error("URL error when making executeBundle request to FHIR API. " + e.getMessage());
      throw new IllegalArgumentException(e);
    }

    HttpUriRequest request =
        RequestBuilder.post()
            .setUri(uri)
            .setEntity(requestEntity)
            .addHeader("User-Agent", USER_AGENT)
            .addHeader("Content-Type", FHIRSTORE_HEADER_CONTENT_TYPE)
            .addHeader("Accept-Charset", FHIRSTORE_HEADER_ACCEPT_CHARSET)
            .addHeader("Accept", FHIRSTORE_HEADER_ACCEPT)
            .build();

    HttpResponse response = httpClient.execute(request);
    HttpEntity responseEntity = response.getEntity();
    String content = EntityUtils.toString(responseEntity);
    // Check 2XX code.
    if (!(response.getStatusLine().getStatusCode() / 100 == 2)) {
      throw HealthcareHttpException.of(response);
    }
    HttpBody responseModel = new HttpBody();
    responseModel.setData(content);
    return responseModel;
  }

  /**
   * Wraps {@link HttpResponse} in an exception with a statusCode field for use with {@link
   * HealthcareIOError}.
   */
  public static class HealthcareHttpException extends Exception {
    private final Integer statusCode;

    HealthcareHttpException(HttpResponse response, String message) {
      super(message);
      this.statusCode = response.getStatusLine().getStatusCode();
      if (statusCode / 100 == 2) {
        throw new IllegalArgumentException(
            String.format(
                "2xx codes should not be exceptions. Got status code: %s with body: %s",
                statusCode, message));
      }
    }

    /**
     * Create Exception of {@link HttpResponse}.
     *
     * @param response the HTTP response
     * @return the healthcare http exception
     * @throws IOException the io exception
     */
    static HealthcareHttpException of(HttpResponse response) throws IOException {
      return new HealthcareHttpException(response, EntityUtils.toString(response.getEntity()));
    }

    Integer getStatusCode() {
      return statusCode;
    }
  }

  @Override
  public HttpBody readFhirResource(String resourceId) throws IOException {
    return client.projects().locations().datasets().fhirStores().fhir().read(resourceId).execute();
  }

  public static class AuthenticatedRetryInitializer extends RetryHttpRequestInitializer {

    GoogleCredentials credentials;

    public AuthenticatedRetryInitializer(GoogleCredentials credentials) {
      super();
      this.credentials = credentials;
    }

    @Override
    public void initialize(HttpRequest request) throws IOException {
      super.initialize(request);
      HttpHeaders requestHeaders = request.getHeaders();
      requestHeaders.setUserAgent(USER_AGENT);
      if (!credentials.hasRequestMetadata()) {
        return;
      }
      URI uri = null;
      if (request.getUrl() != null) {
        uri = request.getUrl().toURI();
      }
      Map<String, List<String>> credentialHeaders = credentials.getRequestMetadata(uri);
      if (credentialHeaders == null) {
        return;
      }
      for (Map.Entry<String, List<String>> entry : credentialHeaders.entrySet()) {
        String headerName = entry.getKey();
        List<String> requestValues = new ArrayList<>(entry.getValue());
        requestHeaders.put(headerName, requestValues);
      }
    }
  }

  private void initClient() throws IOException {

    credentials = GoogleCredentials.getApplicationDefault();
    // Create a HttpRequestInitializer, which will provide a baseline configuration to all requests.
    HttpRequestInitializer requestInitializer =
        new AuthenticatedRetryInitializer(
            credentials.createScoped(
                CloudHealthcareScopes.CLOUD_PLATFORM, StorageScopes.CLOUD_PLATFORM_READ_ONLY));

    client =
        new CloudHealthcare.Builder(
                new NetHttpTransport(), new JacksonFactory(), requestInitializer)
            .setApplicationName("apache-beam-hl7v2-io")
            .build();
    httpClient =
        HttpClients.custom().setRetryHandler(new DefaultHttpRequestRetryHandler(10, false)).build();
  }

  public static class HL7v2MessagePages implements Iterable<List<HL7v2Message>> {

    private final String hl7v2Store;
    private final String filter;
    private final String orderBy;
    private final Instant start;
    private final Instant end;
    private transient HealthcareApiClient client;

    /**
     * Instantiates a new HL7v2 message id pages.
     *
     * @param client the client
     * @param hl7v2Store the HL7v2 store
     */
    HL7v2MessagePages(
        HealthcareApiClient client,
        String hl7v2Store,
        @Nullable Instant start,
        @Nullable Instant end) {
      this.client = client;
      this.hl7v2Store = hl7v2Store;
      this.filter = null;
      this.orderBy = null;
      this.start = start;
      this.end = end;
    }

    /**
     * Instantiates a new HL7v2 message id pages.
     *
     * @param client the client
     * @param hl7v2Store the HL7v2 store
     * @param filter the filter
     */
    HL7v2MessagePages(
        HealthcareApiClient client,
        String hl7v2Store,
        @Nullable Instant start,
        @Nullable Instant end,
        @Nullable String filter,
        @Nullable String orderBy) {
      this.client = client;
      this.hl7v2Store = hl7v2Store;
      this.filter = filter;
      this.orderBy = orderBy;
      this.start = start;
      this.end = end;
    }

    public Instant getStart() {
      return this.start;
    }

    public Instant getEnd() {
      return this.end;
    }

    /**
     * Make list request list messages response.
     *
     * @param client the client
     * @param hl7v2Store the hl 7 v 2 store
     * @param filter the filter
     * @param pageToken the page token
     * @return the list messages response
     * @throws IOException the io exception
     */
    public static ListMessagesResponse makeListRequest(
        HealthcareApiClient client,
        String hl7v2Store,
        @Nullable Instant start,
        @Nullable Instant end,
        @Nullable String filter,
        @Nullable String orderBy,
        @Nullable String pageToken)
        throws IOException {
      return client.makeSendTimeBoundHL7v2ListRequest(
          hl7v2Store, start, end, filter, orderBy, pageToken);
    }

    @Override
    public Iterator<List<HL7v2Message>> iterator() {
<<<<<<< HEAD
      return new HL7v2MessagePagesIterator(this.client, this.hl7v2Store, this.filter);
=======
      return new HL7v2MessagePagesIterator(
          this.client, this.hl7v2Store, this.start, this.end, this.filter, this.orderBy);
>>>>>>> ef2136b6
    }

    /** The type Hl7v2 message id pages iterator. */
    public static class HL7v2MessagePagesIterator implements Iterator<List<HL7v2Message>> {

      private final String hl7v2Store;
      private final String filter;
      private final String orderBy;
      private final Instant start;
      private final Instant end;
      private HealthcareApiClient client;
      private String pageToken;
      private boolean isFirstRequest;

      /**
       * Instantiates a new Hl 7 v 2 message id pages iterator.
       *
       * @param client the client
       * @param hl7v2Store the hl 7 v 2 store
       * @param filter the filter
       */
      HL7v2MessagePagesIterator(
          HealthcareApiClient client,
          String hl7v2Store,
          @Nullable Instant start,
          @Nullable Instant end,
          @Nullable String filter,
          @Nullable String orderBy) {
        this.client = client;
        this.hl7v2Store = hl7v2Store;
        this.start = start;
        this.end = end;
        this.filter = filter;
        this.orderBy = orderBy;
        this.pageToken = null;
        this.isFirstRequest = true;
      }

      @Override
      public boolean hasNext() throws NoSuchElementException {
        if (isFirstRequest) {
          try {
            ListMessagesResponse response =
                makeListRequest(client, hl7v2Store, start, end, filter, orderBy, pageToken);
            List<Message> msgs = response.getHl7V2Messages();
            if (msgs == null) {
              return false;
            } else {
              return !msgs.isEmpty();
            }
          } catch (IOException e) {
            throw new NoSuchElementException(
                String.format(
                    "Failed to list first page of HL7v2 messages from %s: %s",
                    hl7v2Store, e.getMessage()));
          }
        }
        return this.pageToken != null;
      }

      @Override
      public List<HL7v2Message> next() throws NoSuchElementException {
        try {
          ListMessagesResponse response =
              makeListRequest(client, hl7v2Store, start, end, filter, orderBy, pageToken);
          this.isFirstRequest = false;
          this.pageToken = response.getNextPageToken();
<<<<<<< HEAD
          return response.getHl7V2Messages().stream()
              .map(HL7v2Message::fromModel)
              .collect(Collectors.toList());
=======
          List<Message> msgs = response.getHl7V2Messages();

          return msgs.stream().map(HL7v2Message::fromModel).collect(Collectors.toList());
>>>>>>> ef2136b6
        } catch (IOException e) {
          this.pageToken = null;
          throw new NoSuchElementException(
              String.format(
                  "Error listing HL7v2 Messages from %s: %s", hl7v2Store, e.getMessage()));
        }
      }
    }
  }
}<|MERGE_RESOLUTION|>--- conflicted
+++ resolved
@@ -56,7 +56,6 @@
 import org.apache.beam.sdk.extensions.gcp.util.RetryHttpRequestInitializer;
 import org.apache.beam.sdk.util.ReleaseInfo;
 import org.apache.beam.vendor.guava.v26_0_jre.com.google.common.base.Strings;
-<<<<<<< HEAD
 import org.apache.http.HttpEntity;
 import org.apache.http.HttpResponse;
 import org.apache.http.client.HttpClient;
@@ -68,9 +67,7 @@
 import org.apache.http.impl.client.DefaultHttpRequestRetryHandler;
 import org.apache.http.impl.client.HttpClients;
 import org.apache.http.util.EntityUtils;
-=======
 import org.joda.time.Instant;
->>>>>>> ef2136b6
 import org.slf4j.Logger;
 import org.slf4j.LoggerFactory;
 
@@ -89,13 +86,9 @@
   private static final String FHIRSTORE_HEADER_ACCEPT_CHARSET = "utf-8";
   private static final Logger LOG = LoggerFactory.getLogger(HttpHealthcareApiClient.class);
   private transient CloudHealthcare client;
-<<<<<<< HEAD
   private transient HttpClient httpClient;
   private transient GoogleCredentials credentials;
 
-=======
-  private static final Logger LOG = LoggerFactory.getLogger(HttpHealthcareApiClient.class);
->>>>>>> ef2136b6
   /**
    * Instantiates a new Http healthcare api client.
    *
@@ -169,10 +162,11 @@
   }
 
   @Override
-<<<<<<< HEAD
   public Empty deleteFhirStore(String name) throws IOException {
     return client.projects().locations().datasets().fhirStores().delete(name).execute();
-=======
+  }
+
+  @Override
   public Instant getEarliestHL7v2SendTime(String hl7v2Store, @Nullable String filter)
       throws IOException {
     ListMessagesResponse response =
@@ -270,7 +264,6 @@
       filter = sendTimeFilter;
     }
     return makeHL7v2ListRequest(hl7v2Store, filter, orderBy, pageToken);
->>>>>>> ef2136b6
   }
 
   @Override
@@ -618,12 +611,8 @@
 
     @Override
     public Iterator<List<HL7v2Message>> iterator() {
-<<<<<<< HEAD
-      return new HL7v2MessagePagesIterator(this.client, this.hl7v2Store, this.filter);
-=======
       return new HL7v2MessagePagesIterator(
           this.client, this.hl7v2Store, this.start, this.end, this.filter, this.orderBy);
->>>>>>> ef2136b6
     }
 
     /** The type Hl7v2 message id pages iterator. */
@@ -691,15 +680,9 @@
               makeListRequest(client, hl7v2Store, start, end, filter, orderBy, pageToken);
           this.isFirstRequest = false;
           this.pageToken = response.getNextPageToken();
-<<<<<<< HEAD
-          return response.getHl7V2Messages().stream()
-              .map(HL7v2Message::fromModel)
-              .collect(Collectors.toList());
-=======
           List<Message> msgs = response.getHl7V2Messages();
 
           return msgs.stream().map(HL7v2Message::fromModel).collect(Collectors.toList());
->>>>>>> ef2136b6
         } catch (IOException e) {
           this.pageToken = null;
           throw new NoSuchElementException(
