/*
 * Licensed to the Apache Software Foundation (ASF) under one
 * or more contributor license agreements.  See the NOTICE file
 * distributed with this work for additional information
 * regarding copyright ownership.  The ASF licenses this file
 * to you under the Apache License, Version 2.0 (the
 * "License"); you may not use this file except in compliance
 * with the License.  You may obtain a copy of the License at
 *
 *     http://www.apache.org/licenses/LICENSE-2.0
 *
 * Unless required by applicable law or agreed to in writing, software
 * distributed under the License is distributed on an "AS IS" BASIS,
 * WITHOUT WARRANTIES OR CONDITIONS OF ANY KIND, either express or implied.
 * See the License for the specific language governing permissions and
 * limitations under the License.
 */
package org.apache.beam.sdk.io.gcp.bigquery;

import static com.google.common.base.Preconditions.checkArgument;
import static com.google.common.base.Preconditions.checkState;
import static org.apache.beam.sdk.io.gcp.bigquery.BigQueryHelpers.createJobIdToken;
import static org.apache.beam.sdk.io.gcp.bigquery.BigQueryHelpers.getExtractJobId;
import static org.apache.beam.sdk.io.gcp.bigquery.BigQueryHelpers.resolveTempLocation;

import com.google.api.client.json.JsonFactory;
import com.google.api.services.bigquery.model.Job;
import com.google.api.services.bigquery.model.JobConfigurationQuery;
import com.google.api.services.bigquery.model.JobReference;
import com.google.api.services.bigquery.model.JobStatistics;
import com.google.api.services.bigquery.model.TableReference;
import com.google.api.services.bigquery.model.TableRow;
import com.google.api.services.bigquery.model.TableSchema;
import com.google.api.services.bigquery.model.TimePartitioning;
import com.google.auto.value.AutoValue;
import com.google.common.annotations.VisibleForTesting;
import com.google.common.base.MoreObjects;
import com.google.common.base.Predicates;
import com.google.common.base.Strings;
import com.google.common.collect.ImmutableList;
import com.google.common.collect.Iterables;
import com.google.common.collect.Lists;
import java.io.IOException;
import java.util.List;
import java.util.Map;
import java.util.regex.Pattern;
import javax.annotation.Nullable;

import org.apache.beam.sdk.Pipeline;
import org.apache.beam.sdk.PipelineRunner;
import org.apache.beam.sdk.annotations.Experimental;
import org.apache.beam.sdk.coders.CannotProvideCoderException;
import org.apache.beam.sdk.coders.Coder;
import org.apache.beam.sdk.coders.CoderRegistry;
import org.apache.beam.sdk.coders.KvCoder;
import org.apache.beam.sdk.coders.StringUtf8Coder;
import org.apache.beam.sdk.extensions.gcp.options.GcpOptions;
import org.apache.beam.sdk.io.BoundedSource;
import org.apache.beam.sdk.io.FileSystems;
import org.apache.beam.sdk.io.fs.MoveOptions;
import org.apache.beam.sdk.io.fs.ResolveOptions;
import org.apache.beam.sdk.io.fs.ResourceId;
import org.apache.beam.sdk.io.gcp.bigquery.BigQueryHelpers.JsonTableRefToTableRef;
import org.apache.beam.sdk.io.gcp.bigquery.BigQueryHelpers.TableRefToJson;
import org.apache.beam.sdk.io.gcp.bigquery.BigQueryHelpers.TableSchemaToJsonSchema;
import org.apache.beam.sdk.io.gcp.bigquery.BigQueryHelpers.TableSpecToTableRef;
import org.apache.beam.sdk.io.gcp.bigquery.BigQueryHelpers.TimePartitioningToJson;
import org.apache.beam.sdk.io.gcp.bigquery.BigQueryServices.DatasetService;
import org.apache.beam.sdk.io.gcp.bigquery.BigQueryServices.JobService;
import org.apache.beam.sdk.io.gcp.bigquery.DynamicDestinationsHelpers.ConstantSchemaDestinations;
import org.apache.beam.sdk.io.gcp.bigquery.DynamicDestinationsHelpers.ConstantTimePartitioningDestinations;
import org.apache.beam.sdk.io.gcp.bigquery.DynamicDestinationsHelpers.SchemaFromViewDestinations;
import org.apache.beam.sdk.io.gcp.bigquery.DynamicDestinationsHelpers.TableFunctionDestinations;
import org.apache.beam.sdk.options.PipelineOptions;
import org.apache.beam.sdk.options.ValueProvider;
import org.apache.beam.sdk.options.ValueProvider.NestedValueProvider;
import org.apache.beam.sdk.options.ValueProvider.StaticValueProvider;
import org.apache.beam.sdk.transforms.Create;
import org.apache.beam.sdk.transforms.DoFn;
import org.apache.beam.sdk.transforms.MapElements;
import org.apache.beam.sdk.transforms.PTransform;
import org.apache.beam.sdk.transforms.ParDo;
import org.apache.beam.sdk.transforms.Reshuffle;
import org.apache.beam.sdk.transforms.SerializableFunction;
import org.apache.beam.sdk.transforms.SimpleFunction;
import org.apache.beam.sdk.transforms.Values;
import org.apache.beam.sdk.transforms.View;
import org.apache.beam.sdk.transforms.WithKeys;
import org.apache.beam.sdk.transforms.display.DisplayData;
import org.apache.beam.sdk.util.Transport;
import org.apache.beam.sdk.util.gcsfs.GcsPath;
import org.apache.beam.sdk.values.KV;
import org.apache.beam.sdk.values.PBegin;
import org.apache.beam.sdk.values.PCollection;
import org.apache.beam.sdk.values.PCollection.IsBounded;
import org.apache.beam.sdk.values.PCollectionTuple;
import org.apache.beam.sdk.values.PCollectionView;
import org.apache.beam.sdk.values.TupleTag;
import org.apache.beam.sdk.values.TupleTagList;
import org.apache.beam.sdk.values.TypeDescriptor;
import org.apache.beam.sdk.values.TypeDescriptors;
import org.apache.beam.sdk.values.ValueInSingleWindow;
import org.joda.time.Duration;
import org.slf4j.Logger;
import org.slf4j.LoggerFactory;

/**
 * {@link PTransform}s for reading and writing <a
 * href="https://developers.google.com/bigquery/">BigQuery</a> tables.
 *
 * <h3>Table References</h3>
 *
 * <p>A fully-qualified BigQuery table name consists of three components:
 *
 * <ul>
 *   <li>{@code projectId}: the Cloud project id (defaults to {@link GcpOptions#getProject()}).
 *   <li>{@code datasetId}: the BigQuery dataset id, unique within a project.
 *   <li>{@code tableId}: a table id, unique within a dataset.
 * </ul>
 *
 * <p>BigQuery table references are stored as a {@link TableReference}, which comes from the <a
 * href="https://cloud.google.com/bigquery/client-libraries">BigQuery Java Client API</a>. Tables
 * can be referred to as Strings, with or without the {@code projectId}. A helper function is
 * provided ({@link BigQueryHelpers#parseTableSpec(String)}) that parses the following string forms
 * into a {@link TableReference}:
 *
 * <ul>
 *   <li>[{@code project_id}]:[{@code dataset_id}].[{@code table_id}]
 *   <li>[{@code dataset_id}].[{@code table_id}]
 * </ul>
 *
 * <h3>Reading</h3>
 *
 * <p>To read from a BigQuery table, apply a {@link Read} transformation. This produces a
 * {@link PCollection} of {@link TableRow TableRows} as output:
 *
 * <pre>{@code
 * PCollection<TableRow> weatherData = pipeline.apply(
 *     BigQueryIO.read().from("clouddataflow-readonly:samples.weather_stations"));
 * }</pre>
 *
 * <p>See {@link TableRow} for more information on the {@link TableRow} object.
 *
 * <p>Users may provide a query to read from rather than reading all of a BigQuery table. If
 * specified, the result obtained by executing the specified query will be used as the data of the
 * input transform.
 *
 * <pre>{@code
 * PCollection<TableRow> meanTemperatureData = pipeline.apply(
 *     BigQueryIO.read().fromQuery("SELECT year, mean_temp FROM [samples.weather_stations]"));
 * }</pre>
 *
 * <p>When creating a BigQuery input transform, users should provide either a query or a table.
 * Pipeline construction will fail with a validation error if neither or both are specified.
 *
 * <h3>Writing</h3>
 *
 * <p>To write to a BigQuery table, apply a {@link BigQueryIO.Write} transformation. This consumes
 * either a {@link PCollection} of {@link TableRow TableRows} as input when using {@link
 * BigQueryIO#writeTableRows()} or of a user-defined type when using {@link BigQueryIO#write()}.
 * When using a user-defined type, a function must be provided to turn this type into a {@link
 * TableRow} using {@link BigQueryIO.Write#withFormatFunction(SerializableFunction)}.
 *
 * <pre>{@code
 * PCollection<TableRow> quotes = ...
 *
 * List<TableFieldSchema> fields = new ArrayList<>();
 * fields.add(new TableFieldSchema().setName("source").setType("STRING"));
 * fields.add(new TableFieldSchema().setName("quote").setType("STRING"));
 * TableSchema schema = new TableSchema().setFields(fields);
 *
 * quotes.apply(BigQueryIO.writeTableRows()
 *     .to("my-project:output.output_table")
 *     .withSchema(schema)
 *     .withWriteDisposition(BigQueryIO.Write.WriteDisposition.WRITE_TRUNCATE));
 * }</pre>
 *
 * <p>See {@link BigQueryIO.Write} for details on how to specify if a write should append to an
 * existing table, replace the table, or verify that the table is empty. Note that the dataset being
 * written to must already exist. Unbounded PCollections can only be written using {@link
 * Write.WriteDisposition#WRITE_EMPTY} or {@link Write.WriteDisposition#WRITE_APPEND}.
 *
 * <h3>Sharding BigQuery output tables</h3>
 *
 * <p>A common use case is to dynamically generate BigQuery table names based on the current window
 * or the current value. To support this, {@link BigQueryIO.Write#to(SerializableFunction)} accepts
 * a function mapping the current element to a tablespec. For example, here's code that outputs
 * daily tables to BigQuery:
 *
 * <pre>{@code
 * PCollection<TableRow> quotes = ...
 * quotes.apply(Window.<TableRow>into(CalendarWindows.days(1)))
 *       .apply(BigQueryIO.writeTableRows()
 *         .withSchema(schema)
 *         .to(new SerializableFunction<ValueInSingleWindow<TableRow>, TableDestination>() {
 *           public TableDestination apply(ValueInSingleWindow<TableRow> value) {
 *             // The cast below is safe because CalendarWindows.days(1) produces IntervalWindows.
 *             String dayString = DateTimeFormat.forPattern("yyyy_MM_dd")
 *                  .withZone(DateTimeZone.UTC)
 *                  .print(((IntervalWindow) value.getWindow()).start());
 *             return new TableDestination(
 *                 "my-project:output.output_table_" + dayString, // Table spec
 *                 "Output for day " + dayString // Table description
 *               );
 *           }
 *         }));
 * }</pre>
 *
 * <p>Note that this also allows the table to be a function of the element as well as the current
 * pane, in the case of triggered windows. In this case it might be convenient to call {@link
 * BigQueryIO#write()} directly instead of using the {@link BigQueryIO#writeTableRows()} helper.
 * This will allow the mapping function to access the element of the user-defined type. In this
 * case, a formatting function must be specified using {@link BigQueryIO.Write#withFormatFunction}
 * to convert each element into a {@link TableRow} object.
 *
 * <p>Per-table schemas can also be provided using {@link BigQueryIO.Write#withSchemaFromView}. This
 * allows you the schemas to be calculated based on a previous pipeline stage or statically via a
 * {@link org.apache.beam.sdk.transforms.Create} transform. This method expects to receive a
 * map-valued {@link PCollectionView}, mapping table specifications (project:dataset.table-id), to
 * JSON formatted {@link TableSchema} objects. All destination tables must be present in this map,
 * or the pipeline will fail to create tables. Care should be taken if the map value is based on a
 * triggered aggregation over and unbounded {@link PCollection}; the side input will contain the
 * entire history of all table schemas ever generated, which might blow up memory usage. This method
 * can also be useful when writing to a single table, as it allows a previous stage to calculate the
 * schema (possibly based on the full collection of records being written to BigQuery).
 *
 * <p>For the most general form of dynamic table destinations and schemas, look at {@link
 * BigQueryIO.Write#to(DynamicDestinations)}.
 *
 * <h3>Permissions</h3>
 *
 * <p>Permission requirements depend on the {@link PipelineRunner} that is used to execute the
 * pipeline. Please refer to the documentation of corresponding {@link PipelineRunner}s for more
 * details.
 *
 * <p>Please see <a href="https://cloud.google.com/bigquery/access-control">BigQuery Access Control
 * </a> for security and permission related information specific to BigQuery.
 *
 * <h3>Insertion Method</h3>
 *
 * {@link BigQueryIO.Write} supports two methods of inserting data into BigQuery specified using
 * {@link BigQueryIO.Write#withMethod}. If no method is supplied, then a default method will be
 * chosen based on the input PCollection. See {@link BigQueryIO.Write.Method} for more information
 * about the methods. The different insertion methods provide different tradeoffs of cost, quota,
 * and data consistency; please see BigQuery documentation for more information about these
 * tradeoffs.
 */
public class BigQueryIO {
  private static final Logger LOG = LoggerFactory.getLogger(BigQueryIO.class);

  /**
   * Singleton instance of the JSON factory used to read and write JSON formatted rows.
   */
  static final JsonFactory JSON_FACTORY = Transport.getJsonFactory();

  /**
   * Project IDs must contain 6-63 lowercase letters, digits, or dashes.
   * IDs must start with a letter and may not end with a dash.
   * This regex isn't exact - this allows for patterns that would be rejected by
   * the service, but this is sufficient for basic parsing of table references.
   */
  private static final String PROJECT_ID_REGEXP = "[a-z][-a-z0-9:.]{4,61}[a-z0-9]";

  /**
   * Regular expression that matches Dataset IDs.
   */
  private static final String DATASET_REGEXP = "[-\\w.]{1,1024}";

  /**
   * Regular expression that matches Table IDs.
   */
  private static final String TABLE_REGEXP = "[-\\w$@]{1,1024}";

  /**
   * Matches table specifications in the form {@code "[project_id]:[dataset_id].[table_id]"} or
   * {@code "[dataset_id].[table_id]"}.
   */
  private static final String DATASET_TABLE_REGEXP =
      String.format("((?<PROJECT>%s):)?(?<DATASET>%s)\\.(?<TABLE>%s)", PROJECT_ID_REGEXP,
          DATASET_REGEXP, TABLE_REGEXP);

  static final Pattern TABLE_SPEC = Pattern.compile(DATASET_TABLE_REGEXP);

  /**
   * A formatting function that maps a TableRow to itself. This allows sending a
   * {@code PCollection<TableRow>} directly to BigQueryIO.Write.
   */
  static final SerializableFunction<TableRow, TableRow> IDENTITY_FORMATTER =
      new SerializableFunction<TableRow, TableRow>() {
        @Override
        public TableRow apply(TableRow input) {
          return input;
        }
      };

  /**
   * A {@link PTransform} that reads from a BigQuery table and returns a
   * {@link PCollection} of {@link TableRow TableRows} containing each of the rows of the table.
   *
   * <p>Each {@link TableRow} contains values indexed by column name. Here is a
   * sample processing function that processes a "line" column from rows:
   *
   * <pre>{@code
   * static class ExtractWordsFn extends DoFn<TableRow, String> {
   *   public void processElement(ProcessContext c) {
   *     // Get the "line" field of the TableRow object, split it into words, and emit them.
   *     TableRow row = c.element();
   *     String[] words = row.get("line").toString().split("[^a-zA-Z']+");
   *     for (String word : words) {
   *       if (!word.isEmpty()) {
   *         c.output(word);
   *       }
   *     }
   *   }
   * }
   * }</pre>
   */
  public static Read read() {
    return new Read();
  }

  /**
   * A {@link PTransform} that reads from a BigQuery table and returns a
   * {@link PCollection} of records transformed by a user defined conversion function.
   */
  public static <T>ReadGenericRecords<T> readRecords(
      SerializableFunction<SchemaAndRecord, T> parseFn) {
    return new AutoValue_BigQueryIO_ReadGenericRecords.Builder<T>()
        .setValidate(true)
        .setWithTemplateCompatibility(false)
        .setBigQueryServices(new BigQueryServicesImpl())
        .setParseFn(parseFn)
        .build();
  }

  @VisibleForTesting
  static class TableRowParser
      implements SerializableFunction<SchemaAndRecord, TableRow> {

    public static final TableRowParser INSTANCE = new TableRowParser();

    public TableRow apply(SchemaAndRecord schemaAndRecord) {
      return BigQueryAvroUtils.convertGenericRecordToTableRow(
          schemaAndRecord.getRecord(),
          schemaAndRecord.getTableSchema());
    }
  }

  /**
   * Implementation of {@link BigQueryIO#read()}.
   */
  public static class Read
      extends PTransform<PBegin, PCollection<TableRow>> {
    private final ReadGenericRecords<TableRow> inner;

    Read() {
      this(BigQueryIO.readRecords(TableRowParser.INSTANCE).withCoder(TableRowJsonCoder.of()));
    }

    Read(BigQueryIO.ReadGenericRecords<TableRow> inner) {
      this.inner = inner;
    }

    @Override
    public PCollection<TableRow> expand(PBegin input) {
      return inner.expand(input);
    }

    @Override
    public void populateDisplayData(DisplayData.Builder builder) {
      this.inner.populateDisplayData(builder);
    }

    @Override
    public void validate(PipelineOptions options) {
      this.inner.validate(options);
    }

    boolean getValidate() {
      return this.inner.getValidate();
    }

    ValueProvider<String> getQuery() {
      return this.inner.getQuery();
    }

    Read withTestServices(BigQueryServices testServices) {
      return new Read(this.inner.withTestServices(testServices));
    }

    ///////////////////////////////////////////////////////////////////

    /**
     * Returns the table to read, or {@code null} if reading from a query instead.
     */
    @Nullable
    public ValueProvider<TableReference> getTableProvider() {
      return this.inner.getTableProvider();
    }

    /** Returns the table to read, or {@code null} if reading from a query instead. */
    @Nullable
    public TableReference getTable() {
      return this.inner.getTable();
    }

    /**
     * Reads a BigQuery table specified as {@code "[project_id]:[dataset_id].[table_id]"} or
     * {@code "[dataset_id].[table_id]"} for tables within the current project.
     */
    public Read from(String tableSpec) {
      return new Read(this.inner.from(tableSpec));
    }

    /** Same as {@code from(String)}, but with a {@link ValueProvider}. */
    public Read from(ValueProvider<String> tableSpec) {
      return new Read(this.inner.from(tableSpec));
    }

    /**
     * Read from table specified by a {@link TableReference}.
     */
    public Read from(TableReference table) {
      return new Read(this.inner.from(table));
    }

    /**
     * Reads results received after executing the given query.
     *
     * <p>By default, the query results will be flattened -- see "flattenResults" in the <a
     * href="https://cloud.google.com/bigquery/docs/reference/v2/jobs">Jobs documentation</a> for
     * more information. To disable flattening, use {@link Read#withoutResultFlattening}.
     *
     * <p>By default, the query will use BigQuery's legacy SQL dialect. To use the BigQuery Standard
     * SQL dialect, use {@link Read#usingStandardSql}.
     */
    public Read fromQuery(String query) {
      return new Read(this.inner.fromQuery(query));
    }

    /**
     * Same as {@code fromQuery(String)}, but with a {@link ValueProvider}.
     */
    public Read fromQuery(ValueProvider<String> query) {
      return new Read(this.inner.fromQuery(query));
    }

    /**
     * Disable validation that the table exists or the query succeeds prior to pipeline submission.
     * Basic validation (such as ensuring that a query or table is specified) still occurs.
     */
    public Read withoutValidation() {
      return new Read(this.inner.withoutValidation());
    }

    /**
     * Disable <a href="https://cloud.google.com/bigquery/docs/reference/v2/jobs">flattening of
     * query results</a>.
     *
     * <p>Only valid when a query is used ({@link #fromQuery}). Setting this option when reading
     * from a table will cause an error during validation.
     */
    public Read withoutResultFlattening() {
      return new Read(this.inner.withoutResultFlattening());
    }

    /**
     * Enables BigQuery's Standard SQL dialect when reading from a query.
     *
     * <p>Only valid when a query is used ({@link #fromQuery}). Setting this option when reading
     * from a table will cause an error during validation.
     */
    public Read usingStandardSql() {
      return new Read(this.inner.usingStandardSql());
    }

    /**
     * Use new template-compatible source implementation.
     *
     * <p>Use new template-compatible source implementation. This implementation is compatible with
     * repeated template invocations. It does not support dynamic work rebalancing.
     */
    @Experimental(Experimental.Kind.SOURCE_SINK)
    public Read withTemplateCompatibility() {
      return new Read(this.inner.withTemplateCompatibility());
    }
  }

  /////////////////////////////////////////////////////////////////////////////

  /**
   * Implementation of {@link BigQueryIO#readRecords(SerializableFunction)} )}.
   */
  @AutoValue
  public abstract static class ReadGenericRecords<T>
      extends PTransform<PBegin, PCollection<T>> {
    abstract Builder<T> toBuilder();

    @AutoValue.Builder
    abstract static class Builder<T> {
      abstract Builder<T> setJsonTableRef(ValueProvider<String> jsonTableRef);
      abstract Builder<T> setQuery(ValueProvider<String> query);
      abstract Builder<T> setValidate(boolean validate);
      abstract Builder<T> setFlattenResults(Boolean flattenResults);
      abstract Builder<T> setUseLegacySql(Boolean useLegacySql);
      abstract Builder<T> setWithTemplateCompatibility(Boolean useTemplateCompatibility);
      abstract Builder<T> setBigQueryServices(BigQueryServices bigQueryServices);
      abstract ReadGenericRecords<T> build();

      abstract Builder<T> setParseFn(
          SerializableFunction<SchemaAndRecord, T> parseFn);
      abstract Builder<T> setCoder(Coder<T> coder);
    }

    @Nullable abstract ValueProvider<String> getJsonTableRef();
    @Nullable abstract ValueProvider<String> getQuery();
    abstract boolean getValidate();
    @Nullable abstract Boolean getFlattenResults();
    @Nullable abstract Boolean getUseLegacySql();

    abstract Boolean getWithTemplateCompatibility();

    abstract BigQueryServices getBigQueryServices();

    abstract SerializableFunction<SchemaAndRecord, T> getParseFn();

    @Nullable abstract Coder<T> getCoder();

    @VisibleForTesting
    Coder<T> inferCoder(CoderRegistry coderRegistry) {
      if (getCoder() != null) {
        return getCoder();
      }

      TypeDescriptor<T> descriptor = TypeDescriptors.outputOf(getParseFn());

      String message =
          "Unable to infer coder for output of parseFn. Specify it explicitly using withCoder().";
      checkArgument(descriptor != null, message);
      try {
        return coderRegistry.getCoder(descriptor);
      } catch (CannotProvideCoderException e) {
        throw new IllegalArgumentException(message, e);
      }
    }

    private BigQuerySourceBase<T> createSource(String jobUuid, Coder<T> coder) {
      BigQuerySourceBase<T> source;
      if (getQuery() == null) {
        source = BigQueryTableSource.create(
            jobUuid,
            getTableProvider(),
            getBigQueryServices(),
            coder,
            getParseFn());
      } else {
        source =
            BigQueryQuerySource.create(
                jobUuid,
                getQuery(),
                getFlattenResults(),
                getUseLegacySql(),
                getBigQueryServices(),
                coder,
                getParseFn());
      }
      return source;
    }

    private static final String QUERY_VALIDATION_FAILURE_ERROR =
        "Validation of query \"%1$s\" failed. If the query depends on an earlier stage of the"
            + " pipeline, This validation can be disabled using #withoutValidation.";

    @Override
    public void validate(PipelineOptions options) {
      // Even if existence validation is disabled, we need to make sure that the BigQueryIO
      // read is properly specified.
      BigQueryOptions bqOptions = options.as(BigQueryOptions.class);

      String tempLocation = bqOptions.getTempLocation();
      checkArgument(
          !Strings.isNullOrEmpty(tempLocation),
          "BigQueryIO.Read needs a GCS temp location to store temp files.");
      if (getBigQueryServices() == null) {
        try {
          GcsPath.fromUri(tempLocation);
        } catch (IllegalArgumentException e) {
          throw new IllegalArgumentException(
              String.format(
                  "BigQuery temp location expected a valid 'gs://' path, but was given '%s'",
                  tempLocation),
              e);
        }
      }

      ValueProvider<TableReference> table = getTableProvider();

      // Note that a table or query check can fail if the table or dataset are created by
      // earlier stages of the pipeline or if a query depends on earlier stages of a pipeline.
      // For these cases the withoutValidation method can be used to disable the check.
      if (getValidate()) {
        if (table != null) {
          checkArgument(table.isAccessible(), "Cannot call validate if table is dynamically set.");
        }
        if (table != null && table.get().getProjectId() != null) {
          // Check for source table presence for early failure notification.
          DatasetService datasetService = getBigQueryServices().getDatasetService(bqOptions);
          BigQueryHelpers.verifyDatasetPresence(datasetService, table.get());
          BigQueryHelpers.verifyTablePresence(datasetService, table.get());
        } else if (getQuery() != null) {
          checkArgument(
              getQuery().isAccessible(), "Cannot call validate if query is dynamically set.");
          JobService jobService = getBigQueryServices().getJobService(bqOptions);
          try {
            jobService.dryRunQuery(
                bqOptions.getProject(),
                new JobConfigurationQuery()
                    .setQuery(getQuery().get())
                    .setFlattenResults(getFlattenResults())
                    .setUseLegacySql(getUseLegacySql()));
          } catch (Exception e) {
            throw new IllegalArgumentException(
                String.format(QUERY_VALIDATION_FAILURE_ERROR, getQuery().get()), e);
          }
        }
      }
    }

    @Override
    public PCollection<T> expand(PBegin input) {
      ValueProvider<TableReference> table = getTableProvider();

      if (table != null) {
        checkArgument(getQuery() == null, "from() and fromQuery() are exclusive");
        checkArgument(
            getFlattenResults() == null,
            "Invalid BigQueryIO.Read: Specifies a table with a result flattening"
                + " preference, which only applies to queries");
        checkArgument(
            getUseLegacySql() == null,
            "Invalid BigQueryIO.Read: Specifies a table with a SQL dialect"
                + " preference, which only applies to queries");
        if (table.isAccessible() && Strings.isNullOrEmpty(table.get().getProjectId())) {
          LOG.info(
              "Project of {} not set. The value of {}.getProject() at execution time will be used.",
              TableReference.class.getSimpleName(),
              BigQueryOptions.class.getSimpleName());
        }
      } else {
        checkArgument(getQuery() != null, "Either from() or fromQuery() is required");
        checkArgument(
            getFlattenResults() != null, "flattenResults should not be null if query is set");
        checkArgument(getUseLegacySql() != null, "useLegacySql should not be null if query is set");
      }
      checkArgument(getParseFn() != null, "A parseFn is required");

      Pipeline p = input.getPipeline();
      final Coder<T> coder = inferCoder(p.getCoderRegistry());
      final PCollectionView<String> jobIdTokenView;
      PCollection<String> jobIdTokenCollection;
      PCollection<T> rows;
      if (!getWithTemplateCompatibility()) {
        // Create a singleton job ID token at construction time.
        final String staticJobUuid = BigQueryHelpers.randomUUIDString();
        jobIdTokenView =
            p.apply("TriggerIdCreation", Create.of(staticJobUuid))
                .apply("ViewId", View.<String>asSingleton());
        // Apply the traditional Source model.
        rows = p.apply(org.apache.beam.sdk.io.Read.from(createSource(staticJobUuid, coder)));
      } else {
        // Create a singleton job ID token at execution time.
        jobIdTokenCollection =
            p.apply("TriggerIdCreation", Create.of("ignored"))
                .apply(
                    "CreateJobId",
                    MapElements.via(
                        new SimpleFunction<String, String>() {
                          @Override
                          public String apply(String input) {
                            return BigQueryHelpers.randomUUIDString();
                          }
                        }));
        jobIdTokenView = jobIdTokenCollection.apply("ViewId", View.<String>asSingleton());

        final TupleTag<String> filesTag = new TupleTag<>();
        final TupleTag<String> tableSchemaTag = new TupleTag<>();
        PCollectionTuple tuple =
            jobIdTokenCollection.apply(
                "RunCreateJob",
                ParDo.of(
                        new DoFn<String, String>() {
                          @ProcessElement
                          public void processElement(ProcessContext c) throws Exception {
                            String jobUuid = c.element();
<<<<<<< HEAD
                            BigQuerySourceBase<T> source = createSource(jobUuid, coder);
                            String schema =
                                BigQueryHelpers.toJsonString(
                                    source.getSchema(c.getPipelineOptions()));
                            c.output(tableSchemaTag, schema);
                            List<ResourceId> files = source.extractFiles(c.getPipelineOptions());
                            for (ResourceId file : files) {
=======
                            BigQuerySourceBase source = createSource(jobUuid);
                            BigQuerySourceBase.ExtractResult res =
                                source.extractFiles(c.getPipelineOptions());
                            for (ResourceId file : res.extractedFiles) {
>>>>>>> 7e3f591b
                              c.output(file.toString());
                            }
                            c.output(tableSchemaTag, BigQueryHelpers.toJsonString(res.schema));
                          }
                        })
                    .withOutputTags(filesTag, TupleTagList.of(tableSchemaTag)));
        tuple.get(filesTag).setCoder(StringUtf8Coder.of());
        tuple.get(tableSchemaTag).setCoder(StringUtf8Coder.of());
        final PCollectionView<String> schemaView =
            tuple.get(tableSchemaTag).apply(View.<String>asSingleton());
        rows =
            tuple
                .get(filesTag)
                .apply(
                    WithKeys.of(
                        new SerializableFunction<String, String>() {
                          public String apply(String s) {
                            return s;
                          }
                        }))
                .apply(Reshuffle.<String, String>of())
                .apply(Values.<String>create())
                .apply(
                    "ReadFiles",
                    ParDo.of(
                            new DoFn<String, T>() {
                              @ProcessElement
                              public void processElement(ProcessContext c) throws Exception {
                                TableSchema schema =
                                    BigQueryHelpers.fromJsonString(
                                        c.sideInput(schemaView), TableSchema.class);
                                String jobUuid = c.sideInput(jobIdTokenView);
                                BigQuerySourceBase<T> source = createSource(jobUuid, coder);
                                List<BoundedSource<T>> sources =
                                    source.createSources(
                                        ImmutableList.of(
                                            FileSystems.matchNewResource(
                                                c.element(), false /* is directory */)),
                                        schema);
                                checkArgument(sources.size() == 1, "Expected exactly one source.");
                                BoundedSource<T> avroSource = sources.get(0);
                                BoundedSource.BoundedReader<T> reader =
                                    avroSource.createReader(c.getPipelineOptions());
                                for (boolean more = reader.start(); more; more = reader.advance()) {
                                  c.output(reader.getCurrent());
                                }
                              }
                            })
                        .withSideInputs(schemaView, jobIdTokenView))
                        .setCoder(inferCoder(input.getPipeline().getCoderRegistry()));
      }
      PassThroughThenCleanup.CleanupOperation cleanupOperation =
          new PassThroughThenCleanup.CleanupOperation() {
            @Override
            void cleanup(PassThroughThenCleanup.ContextContainer c) throws Exception {
              PipelineOptions options = c.getPipelineOptions();
              BigQueryOptions bqOptions = options.as(BigQueryOptions.class);
              String jobUuid = c.getJobId();
              final String extractDestinationDir =
                  resolveTempLocation(bqOptions.getTempLocation(), "BigQueryExtractTemp", jobUuid);
              final String executingProject = bqOptions.getProject();
              JobReference jobRef =
                  new JobReference()
                      .setProjectId(executingProject)
                      .setJobId(getExtractJobId(createJobIdToken(bqOptions.getJobName(), jobUuid)));

              Job extractJob = getBigQueryServices().getJobService(bqOptions).getJob(jobRef);

              if (extractJob != null) {
                List<ResourceId> extractFiles =
                    getExtractFilePaths(extractDestinationDir, extractJob);
                if (extractFiles != null && !extractFiles.isEmpty()) {
                  FileSystems.delete(
                      extractFiles, MoveOptions.StandardMoveOptions.IGNORE_MISSING_FILES);
                }
              }
            }
          };
      return rows.apply(new PassThroughThenCleanup<T>(cleanupOperation, jobIdTokenView));
    }

    @Override
    public void populateDisplayData(DisplayData.Builder builder) {
      super.populateDisplayData(builder);
      builder
          .addIfNotNull(DisplayData.item("table", BigQueryHelpers.displayTable(getTableProvider()))
                  .withLabel("Table"))
          .addIfNotNull(DisplayData.item("query", getQuery())
              .withLabel("Query"))
          .addIfNotNull(DisplayData.item("flattenResults", getFlattenResults())
                  .withLabel("Flatten Query Results"))
          .addIfNotNull(DisplayData.item("useLegacySql", getUseLegacySql())
                  .withLabel("Use Legacy SQL Dialect"))
          .addIfNotDefault(DisplayData.item("validation", getValidate())
              .withLabel("Validation Enabled"),
              true);
    }

    /** Ensures that methods of the from() / fromQuery() family are called at most once. */
    private void ensureFromNotCalledYet() {
      checkState(
          getJsonTableRef() == null && getQuery() == null, "from() or fromQuery() already called");
    }

    /**
     * Returns the table to read, or {@code null} if reading from a query instead.
     */
    @Nullable
    public ValueProvider<TableReference> getTableProvider() {
      return getJsonTableRef() == null
          ? null : NestedValueProvider.of(getJsonTableRef(), new JsonTableRefToTableRef());
    }
    /** Returns the table to read, or {@code null} if reading from a query instead. */
    @Nullable
    public TableReference getTable() {
      ValueProvider<TableReference> provider = getTableProvider();
      return provider == null ? null : provider.get();
    }

    public ReadGenericRecords<T> withCoder(Coder<T> coder) {
      return toBuilder().setCoder(coder).build();
    }

    /**
     * Reads a BigQuery table specified as {@code "[project_id]:[dataset_id].[table_id]"} or
     * {@code "[dataset_id].[table_id]"} for tables within the current project.
     */
    public ReadGenericRecords<T> from(String tableSpec) {
      return from(StaticValueProvider.of(tableSpec));
    }

    /** Same as {@code from(String)}, but with a {@link ValueProvider}. */
    public ReadGenericRecords<T> from(ValueProvider<String> tableSpec) {
      ensureFromNotCalledYet();
      return toBuilder()
          .setJsonTableRef(
              NestedValueProvider.of(
                  NestedValueProvider.of(tableSpec, new TableSpecToTableRef()),
                  new TableRefToJson()))
          .build();
    }

    /**
     * Reads results received after executing the given query.
     *
     * <p>By default, the query results will be flattened -- see "flattenResults" in the <a
     * href="https://cloud.google.com/bigquery/docs/reference/v2/jobs">Jobs documentation</a> for
     * more information. To disable flattening, use {@link Read#withoutResultFlattening}.
     *
     * <p>By default, the query will use BigQuery's legacy SQL dialect. To use the BigQuery Standard
     * SQL dialect, use {@link Read#usingStandardSql}.
     */
    public ReadGenericRecords<T> fromQuery(String query) {
      return fromQuery(StaticValueProvider.of(query));
    }

    /**
     * Same as {@code fromQuery(String)}, but with a {@link ValueProvider}.
     */
    public ReadGenericRecords<T> fromQuery(ValueProvider<String> query) {
      ensureFromNotCalledYet();
      return toBuilder().setQuery(query).setFlattenResults(true).setUseLegacySql(true).build();
    }

    /**
     * Read from table specified by a {@link TableReference}.
     */
    public ReadGenericRecords<T> from(TableReference table) {
      return from(StaticValueProvider.of(BigQueryHelpers.toTableSpec(table)));
    }

    /**
     * Disable validation that the table exists or the query succeeds prior to pipeline submission.
     * Basic validation (such as ensuring that a query or table is specified) still occurs.
     */
    public ReadGenericRecords<T> withoutValidation() {
      return toBuilder().setValidate(false).build();
    }

    /**
     * Disable <a href="https://cloud.google.com/bigquery/docs/reference/v2/jobs">flattening of
     * query results</a>.
     *
     * <p>Only valid when a query is used ({@link #fromQuery}). Setting this option when reading
     * from a table will cause an error during validation.
     */
    public ReadGenericRecords<T> withoutResultFlattening() {
      return toBuilder().setFlattenResults(false).build();
    }

    /**
     * Enables BigQuery's Standard SQL dialect when reading from a query.
     *
     * <p>Only valid when a query is used ({@link #fromQuery}). Setting this option when reading
     * from a table will cause an error during validation.
     */
    public ReadGenericRecords<T> usingStandardSql() {
      return toBuilder().setUseLegacySql(false).build();
    }

    /**
     * Use new template-compatible source implementation.
     *
     * <p>Use new template-compatible source implementation. This implementation is compatible with
     * repeated template invocations. It does not support dynamic work rebalancing.
     */
    @Experimental(Experimental.Kind.SOURCE_SINK)
    public ReadGenericRecords<T> withTemplateCompatibility() {
      return toBuilder().setWithTemplateCompatibility(true).build();
    }

    @VisibleForTesting
    ReadGenericRecords<T> withTestServices(BigQueryServices testServices) {
      return toBuilder().setBigQueryServices(testServices).build();
    }
  }

  static String getExtractDestinationUri(String extractDestinationDir) {
    return String.format("%s/%s", extractDestinationDir, "*.avro");
  }

  static List<ResourceId> getExtractFilePaths(String extractDestinationDir, Job extractJob)
      throws IOException {
    JobStatistics jobStats = extractJob.getStatistics();
    List<Long> counts = jobStats.getExtract().getDestinationUriFileCounts();
    if (counts.size() != 1) {
      String errorMessage = (counts.size() == 0
              ? "No destination uri file count received."
              : String.format(
                  "More than one destination uri file count received. First two are %s, %s",
                  counts.get(0), counts.get(1)));
      throw new RuntimeException(errorMessage);
    }
    long filesCount = counts.get(0);

    ImmutableList.Builder<ResourceId> paths = ImmutableList.builder();
    ResourceId extractDestinationDirResourceId =
        FileSystems.matchNewResource(extractDestinationDir, true /* isDirectory */);
    for (long i = 0; i < filesCount; ++i) {
      ResourceId filePath = extractDestinationDirResourceId.resolve(
          String.format("%012d%s", i, ".avro"),
          ResolveOptions.StandardResolveOptions.RESOLVE_FILE);
      paths.add(filePath);
    }
    return paths.build();
  }


  /////////////////////////////////////////////////////////////////////////////

  /**
   * A {@link PTransform} that writes a {@link PCollection} to a BigQuery table. A formatting
   * function must be provided to convert each input element into a {@link TableRow} using
   * {@link Write#withFormatFunction(SerializableFunction)}.
   *
   * <p>In BigQuery, each table has an encosing dataset. The dataset being written must already
   * exist.
   *
   * <p>By default, tables will be created if they do not exist, which corresponds to a
   * {@link Write.CreateDisposition#CREATE_IF_NEEDED} disposition that matches the default of
   * BigQuery's Jobs API. A schema must be provided (via {@link Write#withSchema(TableSchema)}),
   * or else the transform may fail at runtime with an {@link IllegalArgumentException}.
   *
   * <p>By default, writes require an empty table, which corresponds to
   * a {@link Write.WriteDisposition#WRITE_EMPTY} disposition that matches the default of
   * BigQuery's Jobs API.
   *
   * <p>Here is a sample transform that produces TableRow values containing "word" and "count"
   * columns:
   *
   * <pre>{@code
   * static class FormatCountsFn extends DoFn<KV<String, Long>, TableRow> {
   *   public void processElement(ProcessContext c) {
   *     TableRow row = new TableRow()
   *         .set("word", c.element().getKey())
   *         .set("count", c.element().getValue().intValue());
   *     c.output(row);
   *   }
   * }
   * }</pre>
   */
  public static <T> Write<T> write() {
    return new AutoValue_BigQueryIO_Write.Builder<T>()
        .setValidate(true)
        .setBigQueryServices(new BigQueryServicesImpl())
        .setCreateDisposition(Write.CreateDisposition.CREATE_IF_NEEDED)
        .setWriteDisposition(Write.WriteDisposition.WRITE_EMPTY)
        .setNumFileShards(0)
        .setMethod(Write.Method.DEFAULT)
        .build();
  }

  /**
   * A {@link PTransform} that writes a {@link PCollection} containing {@link TableRow TableRows} to
   * a BigQuery table.
   */
  public static Write<TableRow> writeTableRows() {
    return BigQueryIO.<TableRow>write().withFormatFunction(IDENTITY_FORMATTER);
  }

  /** Implementation of {@link #write}. */
  @AutoValue
  public abstract static class Write<T> extends PTransform<PCollection<T>, WriteResult> {
    /** Determines the method used to insert data in BigQuery. */
    public enum Method {
      /**
       * The default behavior if no method is explicitly set. If the input is bounded, then file
       * loads will be used. If the input is unbounded, then streaming inserts will be used.
       */
      DEFAULT,

      /**
       * Use BigQuery load jobs to insert data. Records will first be written to files, and these
       * files will be loaded into BigQuery. This is the default method when the input is bounded.
       * This method can be chosen for unbounded inputs as well, as long as a triggering frequency
       * is also set using {@link #withTriggeringFrequency}. BigQuery has daily quotas on the number
       * of load jobs allowed per day, so be careful not to set the triggering frequency too
       * frequent. For more information, see <a
       * href="https://cloud.google.com/bigquery/docs/loading-data-cloud-storage">Loading Data from
       * Cloud Storage</a>.
       */
      FILE_LOADS,

      /**
       * Use the BigQuery streaming insert API to insert data. This provides the lowest-latency
       * insert path into BigQuery, and therefore is the default method when the input is unbounded.
       * BigQuery will make a strong effort to ensure no duplicates when using this path, however
       * there are some scenarios in which BigQuery is unable to make this guarantee (see
       * https://cloud.google.com/bigquery/streaming-data-into-bigquery). A query can be run over
       * the output table to periodically clean these rare duplicates. Alternatively, using the
       * {@link #FILE_LOADS} insert method does guarantee no duplicates, though the latency for the
       * insert into BigQuery will be much higher. For more information, see <a
       * href="https://cloud.google.com/bigquery/streaming-data-into-bigquery">Streaming Data into
       * BigQuery</a>.
       */
      STREAMING_INSERTS
    }

    @Nullable abstract ValueProvider<String> getJsonTableRef();
    @Nullable abstract SerializableFunction<ValueInSingleWindow<T>, TableDestination>
      getTableFunction();
    @Nullable abstract SerializableFunction<T, TableRow> getFormatFunction();
    @Nullable abstract DynamicDestinations<T, ?> getDynamicDestinations();
    @Nullable abstract PCollectionView<Map<String, String>> getSchemaFromView();
    @Nullable abstract ValueProvider<String> getJsonSchema();
    @Nullable abstract ValueProvider<String> getJsonTimePartitioning();
    abstract CreateDisposition getCreateDisposition();
    abstract WriteDisposition getWriteDisposition();
    /** Table description. Default is empty. */
    @Nullable abstract String getTableDescription();
    /** An option to indicate if table validation is desired. Default is true. */
    abstract boolean getValidate();
    abstract BigQueryServices getBigQueryServices();
    @Nullable abstract Integer getMaxFilesPerBundle();
    @Nullable abstract Long getMaxFileSize();

    abstract int getNumFileShards();

    @Nullable
    abstract Duration getTriggeringFrequency();

    abstract Method getMethod();

    @Nullable abstract InsertRetryPolicy getFailedInsertRetryPolicy();

    abstract Builder<T> toBuilder();

    @AutoValue.Builder
    abstract static class Builder<T> {
      abstract Builder<T> setJsonTableRef(ValueProvider<String> jsonTableRef);
      abstract Builder<T> setTableFunction(
          SerializableFunction<ValueInSingleWindow<T>, TableDestination> tableFunction);
      abstract Builder<T> setFormatFunction(SerializableFunction<T, TableRow> formatFunction);
      abstract Builder<T> setDynamicDestinations(DynamicDestinations<T, ?> dynamicDestinations);
      abstract Builder<T> setSchemaFromView(PCollectionView<Map<String, String>> view);
      abstract Builder<T> setJsonSchema(ValueProvider<String> jsonSchema);
      abstract Builder<T> setJsonTimePartitioning(ValueProvider<String> jsonTimePartitioning);
      abstract Builder<T> setCreateDisposition(CreateDisposition createDisposition);
      abstract Builder<T> setWriteDisposition(WriteDisposition writeDisposition);
      abstract Builder<T> setTableDescription(String tableDescription);
      abstract Builder<T> setValidate(boolean validate);
      abstract Builder<T> setBigQueryServices(BigQueryServices bigQueryServices);
      abstract Builder<T> setMaxFilesPerBundle(Integer maxFilesPerBundle);
      abstract Builder<T> setMaxFileSize(Long maxFileSize);

      abstract Builder<T> setNumFileShards(int numFileShards);

      abstract Builder<T> setTriggeringFrequency(Duration triggeringFrequency);

      abstract Builder<T> setMethod(Method method);

      abstract Builder<T> setFailedInsertRetryPolicy(InsertRetryPolicy retryPolicy);

      abstract Write<T> build();
    }

    /**
     * An enumeration type for the BigQuery create disposition strings.
     *
     * @see
     * <a href="https://cloud.google.com/bigquery/docs/reference/v2/jobs#configuration.query.createDisposition">
     *     <code>configuration.query.createDisposition</code> in the BigQuery Jobs API</a>
     */
    public enum CreateDisposition {
      /**
       * Specifics that tables should not be created.
       *
       * <p>If the output table does not exist, the write fails.
       */
      CREATE_NEVER,

      /**
       * Specifies that tables should be created if needed. This is the default behavior.
       *
       * <p>Requires that a table schema is provided via {@link BigQueryIO.Write#withSchema}.
       * This precondition is checked before starting a job. The schema is not required to match an
       * existing table's schema.
       *
       * <p>When this transformation is executed, if the output table does not exist, the table is
       * created from the provided schema. Note that even if the table exists, it may be recreated
       * if necessary when paired with a {@link WriteDisposition#WRITE_TRUNCATE}.
       */
      CREATE_IF_NEEDED
    }

    /**
     * An enumeration type for the BigQuery write disposition strings.
     *
     * @see <a
     *     href="https://cloud.google.com/bigquery/docs/reference/v2/jobs#configuration.query.writeDisposition">
     *     <code>configuration.query.writeDisposition</code> in the BigQuery Jobs API</a>
     */
    public enum WriteDisposition {
      /**
       * Specifies that write should replace a table.
       *
       * <p>The replacement may occur in multiple steps - for instance by first removing the
       * existing table, then creating a replacement, then filling it in. This is not an atomic
       * operation, and external programs may see the table in any of these intermediate steps.
       */
      WRITE_TRUNCATE,

      /** Specifies that rows may be appended to an existing table. */
      WRITE_APPEND,

      /**
       * Specifies that the output table must be empty. This is the default behavior.
       *
       * <p>If the output table is not empty, the write fails at runtime.
       *
       * <p>This check may occur long before data is written, and does not guarantee exclusive
       * access to the table. If two programs are run concurrently, each specifying the same output
       * table and a {@link WriteDisposition} of {@link WriteDisposition#WRITE_EMPTY}, it is
       * possible for both to succeed.
       */
      WRITE_EMPTY
    }

    /**
     * Writes to the given table, specified in the format described in {@link
     * BigQueryHelpers#parseTableSpec}.
     */
    public Write<T> to(String tableSpec) {
      return to(StaticValueProvider.of(tableSpec));
    }

    /** Writes to the given table, specified as a {@link TableReference}. */
    public Write<T> to(TableReference table) {
      return to(StaticValueProvider.of(BigQueryHelpers.toTableSpec(table)));
    }

    /** Same as {@link #to(String)}, but with a {@link ValueProvider}. */
    public Write<T> to(ValueProvider<String> tableSpec) {
      return toBuilder()
          .setJsonTableRef(
              NestedValueProvider.of(
                  NestedValueProvider.of(tableSpec, new TableSpecToTableRef()),
                  new TableRefToJson()))
          .build();
    }

    /**
     * Writes to table specified by the specified table function. The table is a function of
     * {@link ValueInSingleWindow}, so can be determined by the value or by the window.
     */
    public Write<T> to(
        SerializableFunction<ValueInSingleWindow<T>, TableDestination> tableFunction) {
      return toBuilder().setTableFunction(tableFunction).build();
    }

    /**
     * Writes to the table and schema specified by the {@link DynamicDestinations} object.
     */
    public Write<T> to(DynamicDestinations<T, ?> dynamicDestinations) {
      return toBuilder().setDynamicDestinations(dynamicDestinations).build();
    }

    /**
     * Formats the user's type into a {@link TableRow} to be written to BigQuery.
     */
    public Write<T> withFormatFunction(SerializableFunction<T, TableRow> formatFunction) {
      return toBuilder().setFormatFunction(formatFunction).build();
    }

    /**
     * Uses the specified schema for rows to be written.
     *
     * <p>The schema is <i>required</i> only if writing to a table that does not already exist, and
     * {@link CreateDisposition} is set to {@link CreateDisposition#CREATE_IF_NEEDED}.
     */
    public Write<T> withSchema(TableSchema schema) {
      return withJsonSchema(StaticValueProvider.of(BigQueryHelpers.toJsonString(schema)));
    }

    /** Same as {@link #withSchema(TableSchema)} but using a deferred {@link ValueProvider}. */
    public Write<T> withSchema(ValueProvider<TableSchema> schema) {
      return withJsonSchema(NestedValueProvider.of(schema, new TableSchemaToJsonSchema()));
    }

    /**
     * Similar to {@link #withSchema(TableSchema)} but takes in a JSON-serialized {@link
     * TableSchema}.
     */
    public Write<T> withJsonSchema(String jsonSchema) {
      return withJsonSchema(StaticValueProvider.of(jsonSchema));
    }

    /**
     * Same as {@link #withJsonSchema(String)} but using a deferred {@link ValueProvider}.
     */
    public Write<T> withJsonSchema(ValueProvider<String> jsonSchema) {
      return toBuilder().setJsonSchema(jsonSchema).build();
    }

    /**
     * Allows the schemas for each table to be computed within the pipeline itself.
     *
     * <p>The input is a map-valued {@link PCollectionView} mapping string tablespecs to
     * JSON-formatted {@link TableSchema}s. Tablespecs must be in the same format as taken by
     * {@link #to(String)}.
     */
    public Write<T> withSchemaFromView(PCollectionView<Map<String, String>> view) {
      return toBuilder().setSchemaFromView(view).build();
    }

    /**
     * Allows newly created tables to include a {@link TimePartitioning} class. Can only be used
     * when writing to a single table. If {@link #to(SerializableFunction)} or
     * {@link #to(DynamicDestinations)} is used to write dynamic tables, time partitioning can be
     * directly in the returned {@link TableDestination}.
     */
    public Write<T> withTimePartitioning(TimePartitioning partitioning) {
      return withJsonTimePartitioning(
          StaticValueProvider.of(BigQueryHelpers.toJsonString(partitioning)));
    }

    /**
     * Like {@link #withTimePartitioning(TimePartitioning)} but using a deferred
     * {@link ValueProvider}.
     */
    public Write<T> withTimePartitioning(ValueProvider<TimePartitioning> partition) {
      return withJsonTimePartitioning(NestedValueProvider.of(
          partition, new TimePartitioningToJson()));
    }

    /**
     * The same as {@link #withTimePartitioning}, but takes a JSON-serialized object.
     */
    public Write<T> withJsonTimePartitioning(ValueProvider<String> partition) {
      return toBuilder().setJsonTimePartitioning(partition).build();
    }

    /** Specifies whether the table should be created if it does not exist. */
    public Write<T> withCreateDisposition(CreateDisposition createDisposition) {
      return toBuilder().setCreateDisposition(createDisposition).build();
    }

    /** Specifies what to do with existing data in the table, in case the table already exists. */
    public Write<T> withWriteDisposition(WriteDisposition writeDisposition) {
      return toBuilder().setWriteDisposition(writeDisposition).build();
    }

    /** Specifies the table description. */
    public Write<T> withTableDescription(String tableDescription) {
      return toBuilder().setTableDescription(tableDescription).build();
    }

    /** Specfies a policy for handling failed inserts.
     *
     * <p>Currently this only is allowed when writing an unbounded collection to BigQuery. Bounded
     * collections are written using batch load jobs, so we don't get per-element failures.
     * Unbounded collections are written using streaming inserts, so we have access to per-element
     * insert results.
     */
    public Write<T> withFailedInsertRetryPolicy(InsertRetryPolicy retryPolicy) {
      return toBuilder().setFailedInsertRetryPolicy(retryPolicy).build();
    }

    /** Disables BigQuery table validation. */
    public Write<T> withoutValidation() {
      return toBuilder().setValidate(false).build();
    }

    /**
     * Choose the method used to write data to BigQuery. See the Javadoc on {@link Method} for
     * information and restrictions of the different methods.
     */
    public Write<T> withMethod(Method method) {
      return toBuilder().setMethod(method).build();
    }

    /**
     * Choose the frequency at which file writes are triggered.
     *
     * <p>This is only applicable when the write method is set to {@link Method#FILE_LOADS}, and
     * only when writing a bounded {@link PCollection}.
     *
     * <p>Every triggeringFrequency duration, a BigQuery load job will be generated for all the data
     * written since the last load job. BigQuery has limits on how many load jobs can be triggered
     * per day, so be careful not to set this duration too low, or you may exceed daily quota. Often
     * this is set to 5 or 10 minutes to ensure that the project stays well under the BigQuery
     * quota. See <a href="https://cloud.google.com/bigquery/quota-policy">Quota Policy</a> for more
     * information about BigQuery quotas.
     */
    public Write<T> withTriggeringFrequency(Duration triggeringFrequency) {
      return toBuilder().setTriggeringFrequency(triggeringFrequency).build();
    }

    /**
     * Control how many file shards are written when using BigQuery load jobs. Applicable only when
     * also setting {@link #withTriggeringFrequency}. The default value is 1000.
     */
    @Experimental
    public Write<T> withNumFileShards(int numFileShards) {
      return toBuilder().setNumFileShards(numFileShards).build();
    }

    @VisibleForTesting
    Write<T> withTestServices(BigQueryServices testServices) {
      return toBuilder().setBigQueryServices(testServices).build();
    }

    @VisibleForTesting
    Write<T> withMaxFilesPerBundle(int maxFilesPerBundle) {
      return toBuilder().setMaxFilesPerBundle(maxFilesPerBundle).build();
    }

    @VisibleForTesting
    Write<T> withMaxFileSize(long maxFileSize) {
      return toBuilder().setMaxFileSize(maxFileSize).build();
    }

    @Override
    public void validate(PipelineOptions pipelineOptions) {
      BigQueryOptions options = pipelineOptions.as(BigQueryOptions.class);

      // The user specified a table.
      if (getJsonTableRef() != null && getJsonTableRef().isAccessible() && getValidate()) {
        TableReference table = getTableWithDefaultProject(options).get();
        DatasetService datasetService = getBigQueryServices().getDatasetService(options);
        // Check for destination table presence and emptiness for early failure notification.
        // Note that a presence check can fail when the table or dataset is created by an earlier
        // stage of the pipeline. For these cases the #withoutValidation method can be used to
        // disable the check.
        BigQueryHelpers.verifyDatasetPresence(datasetService, table);
        if (getCreateDisposition() == BigQueryIO.Write.CreateDisposition.CREATE_NEVER) {
          BigQueryHelpers.verifyTablePresence(datasetService, table);
        }
        if (getWriteDisposition() == BigQueryIO.Write.WriteDisposition.WRITE_EMPTY) {
          BigQueryHelpers.verifyTableNotExistOrEmpty(datasetService, table);
        }
      }
    }

    private Method resolveMethod(PCollection<T> input) {
      if (getMethod() != Method.DEFAULT) {
        return getMethod();
      }
      // By default, when writing an Unbounded PCollection, we use StreamingInserts and
      // BigQuery's streaming import API.
      return (input.isBounded() == IsBounded.UNBOUNDED)
          ? Method.STREAMING_INSERTS
          : Method.FILE_LOADS;
    }

    @Override
    public WriteResult expand(PCollection<T> input) {
      // We must have a destination to write to!
      checkArgument(
          getTableFunction() != null || getJsonTableRef() != null
              || getDynamicDestinations() != null,
          "must set the table reference of a BigQueryIO.Write transform");

      checkArgument(getFormatFunction() != null,
          "A function must be provided to convert type into a TableRow. "
              + "use BigQueryIO.Write.withFormatFunction to provide a formatting function.");

      // Require a schema if creating one or more tables.
      checkArgument(getCreateDisposition() != CreateDisposition.CREATE_IF_NEEDED
              || getJsonSchema() != null
              || getDynamicDestinations() != null
              || getSchemaFromView() != null,
          "CreateDisposition is CREATE_IF_NEEDED, however no schema was provided.");


      List<?> allToArgs = Lists.newArrayList(getJsonTableRef(), getTableFunction(),
          getDynamicDestinations());
      checkArgument(1
              == Iterables.size(Iterables.filter(allToArgs, Predicates.notNull())),
          "Exactly one of jsonTableRef, tableFunction, or " + "dynamicDestinations must be set");

      List<?> allSchemaArgs = Lists.newArrayList(getJsonSchema(), getSchemaFromView(),
          getDynamicDestinations());
      checkArgument(2
              > Iterables.size(Iterables.filter(allSchemaArgs, Predicates.notNull())),
          "No more than one of jsonSchema, schemaFromView, or dynamicDestinations may "
              + "be set");

      Method method = resolveMethod(input);
      if (input.isBounded() == IsBounded.UNBOUNDED && method == Method.FILE_LOADS) {
        checkArgument(
            getTriggeringFrequency() != null,
            "When writing an unbounded PCollection via FILE_LOADS, "
                + "triggering frequency must be specified");
      } else {
        checkArgument(
            getTriggeringFrequency() == null && getNumFileShards() == 0,
            "Triggering frequency or number of file shards can be specified only when writing "
                + "an unbounded PCollection via FILE_LOADS, but: the collection was %s "
                + "and the method was %s",
            input.isBounded(),
            method);
      }
      if (getJsonTimePartitioning() != null) {
        checkArgument(getDynamicDestinations() == null,
            "The supplied DynamicDestinations object can directly set TimePartitioning."
                + " There is no need to call BigQueryIO.Write.withTimePartitioning.");
        checkArgument(getTableFunction() == null,
            "The supplied getTableFunction object can directly set TimePartitioning."
                + " There is no need to call BigQueryIO.Write.withTimePartitioning.");
      }

      DynamicDestinations<T, ?> dynamicDestinations = getDynamicDestinations();
      if (dynamicDestinations == null) {
        if (getJsonTableRef() != null) {
          dynamicDestinations =
              DynamicDestinationsHelpers.ConstantTableDestinations.fromJsonTableRef(
                  getJsonTableRef(), getTableDescription());
        } else if (getTableFunction() != null) {
          dynamicDestinations = new TableFunctionDestinations<>(getTableFunction());
        }

        // Wrap with a DynamicDestinations class that will provide a schema. There might be no
        // schema provided if the create disposition is CREATE_NEVER.
        if (getJsonSchema() != null) {
          dynamicDestinations =
              new ConstantSchemaDestinations<>(
                  (DynamicDestinations<T, TableDestination>) dynamicDestinations, getJsonSchema());
        } else if (getSchemaFromView() != null) {
          dynamicDestinations =
              new SchemaFromViewDestinations<>(
                  (DynamicDestinations<T, TableDestination>) dynamicDestinations,
                  getSchemaFromView());
        }

        // Wrap with a DynamicDestinations class that will provide the proper TimePartitioning.
        if (getJsonTimePartitioning() != null) {
          dynamicDestinations = new ConstantTimePartitioningDestinations(
              dynamicDestinations, getJsonTimePartitioning());
        }
      }
      return expandTyped(input, dynamicDestinations);
    }

    private <DestinationT> WriteResult expandTyped(
        PCollection<T> input, DynamicDestinations<T, DestinationT> dynamicDestinations) {
      Coder<DestinationT> destinationCoder = null;
      try {
        destinationCoder = dynamicDestinations.getDestinationCoderWithDefault(
            input.getPipeline().getCoderRegistry());
      } catch (CannotProvideCoderException e) {
          throw new RuntimeException(e);
      }

      PCollection<KV<DestinationT, TableRow>> rowsWithDestination =
          input
              .apply("PrepareWrite", new PrepareWrite<>(dynamicDestinations, getFormatFunction()))
              .setCoder(KvCoder.of(destinationCoder, TableRowJsonCoder.of()));

      Method method = resolveMethod(input);

      if (method == Method.STREAMING_INSERTS) {
        checkArgument(
            getWriteDisposition() != WriteDisposition.WRITE_TRUNCATE,
            "WriteDisposition.WRITE_TRUNCATE is not supported for an unbounded"
                + " PCollection.");
        InsertRetryPolicy retryPolicy = MoreObjects.firstNonNull(
            getFailedInsertRetryPolicy(), InsertRetryPolicy.alwaysRetry());

        StreamingInserts<DestinationT> streamingInserts =
            new StreamingInserts<>(getCreateDisposition(), dynamicDestinations)
                .withInsertRetryPolicy(retryPolicy)
                .withTestServices((getBigQueryServices()));
        return rowsWithDestination.apply(streamingInserts);
      } else {
        checkArgument(getFailedInsertRetryPolicy() == null,
            "Record-insert retry policies are not supported when using BigQuery load jobs.");

        BatchLoads<DestinationT> batchLoads = new BatchLoads<>(
            getWriteDisposition(),
            getCreateDisposition(),
            getJsonTableRef() != null,
            dynamicDestinations,
            destinationCoder);
        batchLoads.setTestServices(getBigQueryServices());
        if (getMaxFilesPerBundle() != null) {
          batchLoads.setMaxNumWritersPerBundle(getMaxFilesPerBundle());
        }
        if (getMaxFileSize() != null) {
          batchLoads.setMaxFileSize(getMaxFileSize());
        }
        batchLoads.setTriggeringFrequency(getTriggeringFrequency());
        batchLoads.setNumFileShards(getNumFileShards());
        return rowsWithDestination.apply(batchLoads);
      }
    }

    @Override
    public void populateDisplayData(DisplayData.Builder builder) {
      super.populateDisplayData(builder);

      builder.addIfNotNull(DisplayData.item("table", getJsonTableRef())
          .withLabel("Table Reference"));
      if (getJsonSchema() != null) {
        builder.addIfNotNull(DisplayData.item("schema", getJsonSchema()).withLabel("Table Schema"));
      } else {
        builder.add(DisplayData.item("schema", "Custom Schema Function").withLabel("Table Schema"));
      }

      if (getTableFunction() != null) {
        builder.add(DisplayData.item("tableFn", getTableFunction().getClass())
                .withLabel("Table Reference Function"));
      }

      builder
          .add(DisplayData.item("createDisposition", getCreateDisposition().toString())
                  .withLabel("Table CreateDisposition"))
          .add(DisplayData.item("writeDisposition", getWriteDisposition().toString())
                  .withLabel("Table WriteDisposition"))
          .addIfNotDefault(DisplayData.item("validation", getValidate())
              .withLabel("Validation Enabled"), true)
          .addIfNotNull(DisplayData.item("tableDescription", getTableDescription())
                  .withLabel("Table Description"));
    }

    /**
     * Returns the table to write, or {@code null} if writing with {@code tableFunction}.
     *
     * <p>If the table's project is not specified, use the executing project.
     */
    @Nullable
    ValueProvider<TableReference> getTableWithDefaultProject(BigQueryOptions bqOptions) {
      ValueProvider<TableReference> table = getTable();
      if (table == null) {
        return table;
      }

      if (!table.isAccessible()) {
        LOG.info("Using a dynamic value for table input. This must contain a project"
                + " in the table reference: {}", table);
        return table;
      }
      if (Strings.isNullOrEmpty(table.get().getProjectId())) {
        // If user does not specify a project we assume the table to be located in
        // the default project.
        TableReference tableRef = table.get();
        tableRef.setProjectId(bqOptions.getProject());
        return NestedValueProvider.of(StaticValueProvider.of(
            BigQueryHelpers.toJsonString(tableRef)), new JsonTableRefToTableRef());
      }
      return table;
    }

    /** Returns the table reference, or {@code null}. */
    @Nullable
    public ValueProvider<TableReference> getTable() {
      return getJsonTableRef() == null ? null :
          NestedValueProvider.of(getJsonTableRef(), new JsonTableRefToTableRef());
    }
  }

  /**
   * Clear the cached map of created tables. Used for testing.
   */
  @VisibleForTesting
  static void clearCreatedTables() {
    CreateTables.clearCreatedTables();
  }

  /////////////////////////////////////////////////////////////////////////////

  /** Disallow construction of utility class. */
  private BigQueryIO() {}
}<|MERGE_RESOLUTION|>--- conflicted
+++ resolved
@@ -692,20 +692,10 @@
                           @ProcessElement
                           public void processElement(ProcessContext c) throws Exception {
                             String jobUuid = c.element();
-<<<<<<< HEAD
                             BigQuerySourceBase<T> source = createSource(jobUuid, coder);
-                            String schema =
-                                BigQueryHelpers.toJsonString(
-                                    source.getSchema(c.getPipelineOptions()));
-                            c.output(tableSchemaTag, schema);
-                            List<ResourceId> files = source.extractFiles(c.getPipelineOptions());
-                            for (ResourceId file : files) {
-=======
-                            BigQuerySourceBase source = createSource(jobUuid);
                             BigQuerySourceBase.ExtractResult res =
                                 source.extractFiles(c.getPipelineOptions());
                             for (ResourceId file : res.extractedFiles) {
->>>>>>> 7e3f591b
                               c.output(file.toString());
                             }
                             c.output(tableSchemaTag, BigQueryHelpers.toJsonString(res.schema));
