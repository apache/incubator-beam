--- conflicted
+++ resolved
@@ -1609,8 +1609,7 @@
       }
 
       /** DoFn for searching messages from the Fhir store with error handling. */
-<<<<<<< HEAD
-      class SearchResourcesFn extends DoFn<KV<String, Map<String, String>>, KV<String, JsonArray>> {
+      class SearchResourcesFn extends DoFn<FhirSearchParameter<T>, KV<String, JsonArray>> {
 
         private final Counter searchResourceErrors =
             Metrics.counter(
@@ -1622,17 +1621,7 @@
             Metrics.distribution(
                 SearchResourcesFn.class, BASE_METRIC_PREFIX + "search_resource_latency_ms");
 
-=======
-      class SearchResourcesFn extends DoFn<FhirSearchParameter<T>, KV<String, JsonArray>> {
-
-        private Distribution searchLatencyMs =
-            Metrics.distribution(SearchResourcesFn.class, "fhir-search-latency-ms");
-        private Counter failedSearches =
-            Metrics.counter(SearchResourcesFn.class, "failed-fhir-searches");
->>>>>>> 29b95426
         private final Logger log = LoggerFactory.getLogger(SearchResourcesFn.class);
-        private final Counter successfulSearches =
-            Metrics.counter(SearchResourcesFn.class, "successful-fhir-searches");
         private HealthcareApiClient client;
         private final ValueProvider<String> fhirStore;
 
@@ -1669,11 +1658,7 @@
                         fhirSearchParameters.getResourceType(),
                         fhirSearchParameters.getQueries())));
           } catch (IllegalArgumentException | NoSuchElementException e) {
-<<<<<<< HEAD
             searchResourceErrors.inc();
-=======
-            failedSearches.inc();
->>>>>>> 29b95426
             log.warn(
                 String.format(
                     "Error search FHIR messages writing to Dead Letter "
