/*
 * Licensed to the Apache Software Foundation (ASF) under one
 * or more contributor license agreements.  See the NOTICE file
 * distributed with this work for additional information
 * regarding copyright ownership.  The ASF licenses this file
 * to you under the Apache License, Version 2.0 (the
 * "License"); you may not use this file except in compliance
 * with the License.  You may obtain a copy of the License at
 *
 *     http://www.apache.org/licenses/LICENSE-2.0
 *
 * Unless required by applicable law or agreed to in writing, software
 * distributed under the License is distributed on an "AS IS" BASIS,
 * WITHOUT WARRANTIES OR CONDITIONS OF ANY KIND, either express or implied.
 * See the License for the specific language governing permissions and
 * limitations under the License.
 */
package org.apache.beam.sdk.io.gcp.healthcare;

import static org.apache.beam.vendor.guava.v26_0_jre.com.google.common.base.Preconditions.checkState;

import com.fasterxml.jackson.core.JsonProcessingException;
import com.fasterxml.jackson.databind.ObjectMapper;
import com.google.api.services.healthcare.v1beta1.model.DeidentifyConfig;
import com.google.api.services.healthcare.v1beta1.model.HttpBody;
import com.google.api.services.healthcare.v1beta1.model.Operation;
import com.google.auto.value.AutoValue;
import com.google.gson.Gson;
import java.io.IOException;
import java.nio.ByteBuffer;
import java.nio.channels.WritableByteChannel;
import java.nio.charset.StandardCharsets;
import java.util.ArrayList;
import java.util.Collection;
import java.util.Collections;
import java.util.List;
import java.util.Map;
import java.util.Optional;
import java.util.UUID;
import java.util.concurrent.ThreadLocalRandom;
import org.apache.beam.sdk.Pipeline;
import org.apache.beam.sdk.coders.IterableCoder;
import org.apache.beam.sdk.coders.KvCoder;
import org.apache.beam.sdk.coders.StringUtf8Coder;
import org.apache.beam.sdk.coders.TextualIntegerCoder;
import org.apache.beam.sdk.coders.VoidCoder;
import org.apache.beam.sdk.io.FileIO;
import org.apache.beam.sdk.io.FileSystems;
import org.apache.beam.sdk.io.TextIO;
import org.apache.beam.sdk.io.fs.EmptyMatchTreatment;
import org.apache.beam.sdk.io.fs.MatchResult;
import org.apache.beam.sdk.io.fs.MatchResult.Metadata;
import org.apache.beam.sdk.io.fs.MatchResult.Status;
import org.apache.beam.sdk.io.fs.MoveOptions.StandardMoveOptions;
import org.apache.beam.sdk.io.fs.ResolveOptions.StandardResolveOptions;
import org.apache.beam.sdk.io.fs.ResourceId;
import org.apache.beam.sdk.io.fs.ResourceIdCoder;
import org.apache.beam.sdk.io.gcp.healthcare.HttpHealthcareApiClient.HealthcareHttpException;
import org.apache.beam.sdk.io.gcp.pubsub.PubsubIO;
import org.apache.beam.sdk.metrics.Counter;
import org.apache.beam.sdk.metrics.Metrics;
import org.apache.beam.sdk.options.ValueProvider;
import org.apache.beam.sdk.options.ValueProvider.StaticValueProvider;
import org.apache.beam.sdk.transforms.Create;
import org.apache.beam.sdk.transforms.DoFn;
import org.apache.beam.sdk.transforms.GroupIntoBatches;
import org.apache.beam.sdk.transforms.MapElements;
import org.apache.beam.sdk.transforms.PTransform;
import org.apache.beam.sdk.transforms.ParDo;
import org.apache.beam.sdk.transforms.Wait;
import org.apache.beam.sdk.transforms.WithKeys;
import org.apache.beam.sdk.transforms.windowing.BoundedWindow;
import org.apache.beam.sdk.values.KV;
import org.apache.beam.sdk.values.PBegin;
import org.apache.beam.sdk.values.PCollection;
import org.apache.beam.sdk.values.PCollection.IsBounded;
import org.apache.beam.sdk.values.PCollectionTuple;
import org.apache.beam.sdk.values.PInput;
import org.apache.beam.sdk.values.POutput;
import org.apache.beam.sdk.values.PValue;
import org.apache.beam.sdk.values.TupleTag;
import org.apache.beam.sdk.values.TupleTagList;
import org.apache.beam.sdk.values.TypeDescriptors;
import org.apache.beam.vendor.guava.v26_0_jre.com.google.common.base.Throwables;
import org.apache.beam.vendor.guava.v26_0_jre.com.google.common.collect.ImmutableList;
import org.apache.beam.vendor.guava.v26_0_jre.com.google.common.collect.ImmutableMap;
import org.checkerframework.checker.nullness.qual.Nullable;
import org.slf4j.Logger;
import org.slf4j.LoggerFactory;

/**
 * {@link FhirIO} provides an API for reading and writing resources to <a
 * href="https://cloud.google.com/healthcare/docs/concepts/fhir">Google Cloud Healthcare Fhir API.
 * </a>
 *
 * <h3>Reading</h3>
 *
 * <p>FHIR resources can be read with {@link FhirIO.Read}, which supports use cases where you have a
 * ${@link PCollection} of message IDs. This is appropriate for reading the Fhir notifications from
 * a Pub/Sub subscription with {@link PubsubIO#readStrings()} or in cases where you have a manually
 * prepared list of messages that you need to process (e.g. in a text file read with {@link
 * org.apache.beam.sdk.io.TextIO}*) .
 *
 * <p>Fetch Resource contents from Fhir Store based on the {@link PCollection} of message ID strings
 * {@link FhirIO.Read.Result} where one can call {@link Read.Result#getResources()} to retrieve a
 * {@link PCollection} containing the successfully fetched {@link String}s and/or {@link
 * FhirIO.Read.Result#getFailedReads()}* to retrieve a {@link PCollection} of {@link
 * HealthcareIOError}* containing the resource ID that could not be fetched and the exception as a
 * {@link HealthcareIOError}, this can be used to write to the dead letter storage system of your
 * choosing. This error handling is mainly to transparently surface errors where the upstream {@link
 * PCollection}* contains IDs that are not valid or are not reachable due to permissions issues.
 *
 * <h3>Writing</h3>
 *
 * <p>Write Resources can be written to FHIR with two different methods: Import or Execute Bundle.
 *
 * <p>Execute Bundle This is best for use cases where you are writing to a non-empty FHIR store with
 * other clients or otherwise need referential integrity (e.g. A Streaming HL7v2 to FHIR ETL
 * pipeline).
 *
 * <p>Import This is best for use cases where you are populating an empty FHIR store with no other
 * clients. It is faster than the execute bundles method but does not respect referential integrity
 * and the resources are not written transactionally (e.g. a historicaly backfill on a new FHIR
 * store) This requires each resource to contain a client provided ID. It is important that when
 * using import you give the appropriate permissions to the Google Cloud Healthcare Service Agent.
 *
 * <p>Export This is to export FHIR resources from a FHIR store to Google Cloud Storage. The output
 * resources are in ndjson (newline delimited json) of FHIR resources. It is important that when
 * using export you give the appropriate permissions to the Google Cloud Healthcare Service Agent.
 *
 * <p>Deidentify This is to de-identify FHIR resources from a source FHIR store and write the result
 * to a destination FHIR store. It is important that the destination store must already exist.
 *
 * @see <a
 *     href=>https://cloud.google.com/healthcare/docs/reference/rest/v1beta1/projects.locations.datasets.fhirStores.fhir/executeBundle></a>
 * @see <a
 *     href=>https://cloud.google.com/healthcare/docs/how-tos/permissions-healthcare-api-gcp-products#fhir_store_cloud_storage_permissions></a>
 * @see <a
 *     href=>https://cloud.google.com/healthcare/docs/reference/rest/v1beta1/projects.locations.datasets.fhirStores/import></a>
 * @see <a
 *     href=>https://cloud.google.com/healthcare/docs/reference/rest/v1beta1/projects.locations.datasets.fhirStores/export></a>
 * @see <a
 *     href=>https://cloud.google.com/healthcare/docs/reference/rest/v1beta1/projects.locations.datasets.fhirStores/deidentify></a>
 *     A {@link PCollection} of {@link String} can be ingested into an Fhir store using {@link
 *     FhirIO.Write#fhirStoresImport(String, String, String, FhirIO.Import.ContentStructure)} This
 *     will return a {@link FhirIO.Write.Result} on which you can call {@link
 *     FhirIO.Write.Result#getFailedBodies()} to retrieve a {@link PCollection} of {@link
 *     HealthcareIOError} containing the {@link String} that failed to be ingested and the
 *     exception.
 *     <p>Example
 *     <pre>{@code
 * Pipeline pipeline = ...
 *
 * // Tail the FHIR store by retrieving resources based on Pub/Sub notifications.
 * FhirIO.Read.Result readResult = p
 *   .apply("Read FHIR notifications",
 *     PubsubIO.readStrings().fromSubscription(options.getNotificationSubscription()))
 *   .apply(FhirIO.readResources());
 *
 * // happily retrived messages
 * PCollection<String> resources = readResult.getResources();
 * // message IDs that couldn't be retrieved + error context
 * PCollection<HealthcareIOError<String>> failedReads = readResult.getFailedReads();
 *
 * failedReads.apply("Write Message IDs / Stacktrace for Failed Reads to BigQuery",
 *     BigQueryIO
 *         .write()
 *         .to(option.getBQFhirExecuteBundlesDeadLetterTable())
 *         .withFormatFunction(new HealthcareIOErrorToTableRow()));
 *
 * output = resources.apply("Happy path transformations", ...);
 * FhirIO.Write.Result writeResult =
 *     output.apply("Execute FHIR Bundles", FhirIO.executeBundles(options.getExistingFhirStore()));
 *
 * PCollection<HealthcareIOError<String>> failedBundles = writeResult.getFailedInsertsWithErr();
 *
 * failedBundles.apply("Write failed bundles to BigQuery",
 *     BigQueryIO
 *         .write()
 *         .to(option.getBQFhirExecuteBundlesDeadLetterTable())
 *         .withFormatFunction(new HealthcareIOErrorToTableRow()));
 *
 * // Alternatively you could use import for high throughput to a new store.
 * FhirIO.Write.Result writeResult =
 *     output.apply("Import FHIR Resources", FhirIO.executeBundles(options.getNewFhirStore()));
 *
 * // Export FHIR resources to Google Cloud Storage.
 * String fhirStoreName = ...;
 * String exportGcsUriPrefix = ...;
 * PCollection<String> resources =
 *     pipeline.apply(FhirIO.exportResourcesToGcs(fhirStoreName, exportGcsUriPrefix));
 *
 * // De-identify FHIR resources.
 * String sourceFhirStoreName = ...;
 * String destinationFhirStoreName = ...;
 * DeidentifyConfig deidConfig = new DeidentifyConfig(); // use default DeidentifyConfig
 * pipeline.apply(FhirIO.deidentify(fhirStoreName, destinationFhirStoreName, deidConfig));
 *
 * }***
 * </pre>
 */
@SuppressWarnings({
  "nullness" // TODO(https://issues.apache.org/jira/browse/BEAM-10402)
})
public class FhirIO {

  /**
   * Read resources from a PCollection of resource IDs (e.g. when subscribing the pubsub
   * notifications)
   *
   * @return the read
   * @see Read
   */
  public static Read readResources() {
    return new Read();
  }

  /**
   * Search resources from a PCollection
   *
<<<<<<< HEAD
   * @return the search
=======
   * @return the read
>>>>>>> 37f1134a
   * @see Search
   */
  public static Search searchResources(String fhirStore) {
    return new Search(fhirStore);
  }

  /**
   * Import resources. Intended for use on empty FHIR stores
   *
   * @param fhirStore the fhir store
   * @param tempDir the temp dir
   * @param deadLetterDir the dead letter dir
   * @param contentStructure the content structure
   * @return the import
   * @see Import
   */
  public static Import importResources(
      String fhirStore,
      String tempDir,
      String deadLetterDir,
      FhirIO.Import.@Nullable ContentStructure contentStructure) {
    return new Import(fhirStore, tempDir, deadLetterDir, contentStructure);
  }

  /**
   * Import resources. Intended for use on empty FHIR stores
   *
   * @param fhirStore the fhir store
   * @param tempDir the temp dir
   * @param deadLetterDir the dead letter dir
   * @param contentStructure the content structure
   * @return the import
   * @see Import
   */
  public static Import importResources(
      ValueProvider<String> fhirStore,
      ValueProvider<String> tempDir,
      ValueProvider<String> deadLetterDir,
      FhirIO.Import.@Nullable ContentStructure contentStructure) {
    return new Import(fhirStore, tempDir, deadLetterDir, contentStructure);
  }

  /**
   * Export resources to GCS. Intended for use on non-empty FHIR stores
   *
   * @param fhirStore the fhir store, in the format:
   *     projects/project_id/locations/location_id/datasets/dataset_id/fhirStores/fhir_store_id
   * @param exportGcsUriPrefix the destination GCS dir, in the format:
   *     gs://YOUR_BUCKET_NAME/path/to/a/dir
   * @return the export
   * @see Export
   */
  public static Export exportResourcesToGcs(String fhirStore, String exportGcsUriPrefix) {
    return new Export(
        StaticValueProvider.of(fhirStore), StaticValueProvider.of(exportGcsUriPrefix));
  }

  /**
   * Export resources to GCS. Intended for use on non-empty FHIR stores
   *
   * @param fhirStore the fhir store, in the format:
   *     projects/project_id/locations/location_id/datasets/dataset_id/fhirStores/fhir_store_id
   * @param exportGcsUriPrefix the destination GCS dir, in the format:
   *     gs://YOUR_BUCKET_NAME/path/to/a/dir
   * @return the export
   * @see Export
   */
  public static Export exportResourcesToGcs(
      ValueProvider<String> fhirStore, ValueProvider<String> exportGcsUriPrefix) {
    return new Export(fhirStore, exportGcsUriPrefix);
  }

  /**
   * Deidentify FHIR resources. Intended for use on non-empty FHIR stores
   *
   * @param sourceFhirStore the source fhir store, in the format:
   *     projects/project_id/locations/location_id/datasets/dataset_id/fhirStores/fhir_store_id
   * @param destinationFhirStore the destination fhir store to write de-identified resources, in the
   *     format:
   *     projects/project_id/locations/location_id/datasets/dataset_id/fhirStores/fhir_store_id
   * @param deidConfig the DeidentifyConfig
   * @return the deidentify
   * @see Deidentify
   */
  public static Deidentify deidentify(
      String sourceFhirStore, String destinationFhirStore, DeidentifyConfig deidConfig) {
    return new Deidentify(
        StaticValueProvider.of(sourceFhirStore),
        StaticValueProvider.of(destinationFhirStore),
        StaticValueProvider.of(deidConfig));
  }

  /**
   * Deidentify FHIR resources. Intended for use on non-empty FHIR stores
   *
   * @param sourceFhirStore the source fhir store, in the format:
   *     projects/project_id/locations/location_id/datasets/dataset_id/fhirStores/fhir_store_id
   * @param destinationFhirStore the destination fhir store to write de-identified resources, in the
   *     format:
   *     projects/project_id/locations/location_id/datasets/dataset_id/fhirStores/fhir_store_id
   * @param deidConfig the DeidentifyConfig
   * @return the deidentify
   * @see Deidentify
   */
  public static Deidentify deidentify(
      ValueProvider<String> sourceFhirStore,
      ValueProvider<String> destinationFhirStore,
      ValueProvider<DeidentifyConfig> deidConfig) {
    return new Deidentify(sourceFhirStore, destinationFhirStore, deidConfig);
  }

  /** The type Read. */
  public static class Read extends PTransform<PCollection<String>, FhirIO.Read.Result> {
    private static final Logger LOG = LoggerFactory.getLogger(Read.class);

    /** Instantiates a new Read. */
    public Read() {}

    /** The type Result. */
    public static class Result implements POutput, PInput {
      private PCollection<String> resources;

      private PCollection<HealthcareIOError<String>> failedReads;
      /** The Pct. */
      PCollectionTuple pct;

      /**
       * Create FhirIO.Read.Result form PCollectionTuple with OUT and DEAD_LETTER tags.
       *
       * @param pct the pct
       * @return the read result
       * @throws IllegalArgumentException the illegal argument exception
       */
      static FhirIO.Read.Result of(PCollectionTuple pct) throws IllegalArgumentException {
        if (pct.getAll()
            .keySet()
            .containsAll((Collection<?>) TupleTagList.of(OUT).and(DEAD_LETTER))) {
          return new FhirIO.Read.Result(pct);
        } else {
          throw new IllegalArgumentException(
              "The PCollection tuple must have the FhirIO.Read.OUT "
                  + "and FhirIO.Read.DEAD_LETTER tuple tags");
        }
      }

      private Result(PCollectionTuple pct) {
        this.pct = pct;
        this.resources = pct.get(OUT);
        this.failedReads =
            pct.get(DEAD_LETTER).setCoder(HealthcareIOErrorCoder.of(StringUtf8Coder.of()));
      }

      /**
       * Gets failed reads.
       *
       * @return the failed reads
       */
      public PCollection<HealthcareIOError<String>> getFailedReads() {
        return failedReads;
      }

      /**
       * Gets resources.
       *
       * @return the resources
       */
      public PCollection<String> getResources() {
        return resources;
      }

      @Override
      public Pipeline getPipeline() {
        return this.pct.getPipeline();
      }

      @Override
      public Map<TupleTag<?>, PValue> expand() {
        return ImmutableMap.of(OUT, resources);
      }

      @Override
      public void finishSpecifyingOutput(
          String transformName, PInput input, PTransform<?, ?> transform) {}
    }

    /** The tag for the main output of Fhir Messages. */
    public static final TupleTag<String> OUT = new TupleTag<String>() {};
    /** The tag for the deadletter output of Fhir Messages. */
    public static final TupleTag<HealthcareIOError<String>> DEAD_LETTER =
        new TupleTag<HealthcareIOError<String>>() {};

    @Override
    public FhirIO.Read.Result expand(PCollection<String> input) {
      return input.apply("Fetch Fhir messages", new FetchResourceJsonString());
    }

    /**
     * DoFn to fetch a resource from an Google Cloud Healthcare FHIR store based on resourceID
     *
     * <p>This DoFn consumes a {@link PCollection} of notifications {@link String}s from the FHIR
     * store, and fetches the actual {@link String} object based on the id in the notification and
     * will output a {@link PCollectionTuple} which contains the output and dead-letter {@link
     * PCollection}*.
     *
     * <p>The {@link PCollectionTuple} output will contain the following {@link PCollection}:
     *
     * <ul>
     *   <li>{@link FhirIO.Read#OUT} - Contains all {@link PCollection} records successfully read
     *       from the Fhir store.
     *   <li>{@link FhirIO.Read#DEAD_LETTER} - Contains all {@link PCollection} of {@link
     *       HealthcareIOError}* of message IDs which failed to be fetched from the Fhir store, with
     *       error message and stacktrace.
     * </ul>
     */
    static class FetchResourceJsonString
        extends PTransform<PCollection<String>, FhirIO.Read.Result> {

      /** Instantiates a new Fetch Fhir message DoFn. */
      public FetchResourceJsonString() {}

      @Override
      public FhirIO.Read.Result expand(PCollection<String> resourceIds) {
        return new FhirIO.Read.Result(
            resourceIds.apply(
                ParDo.of(new ReadResourceFn())
                    .withOutputTags(FhirIO.Read.OUT, TupleTagList.of(FhirIO.Read.DEAD_LETTER))));
      }

      /** DoFn for fetching messages from the Fhir store with error handling. */
      static class ReadResourceFn extends DoFn<String, String> {

        private Counter failedMessageGets =
            Metrics.counter(ReadResourceFn.class, "failed-message-reads");
        private static final Logger LOG = LoggerFactory.getLogger(ReadResourceFn.class);
        private final Counter successfulStringGets =
            Metrics.counter(ReadResourceFn.class, "successful-hl7v2-message-gets");
        private HealthcareApiClient client;
        private ObjectMapper mapper;

        /** Instantiates a new Hl 7 v 2 message get fn. */
        ReadResourceFn() {}

        /**
         * Instantiate healthcare client.
         *
         * @throws IOException the io exception
         */
        @Setup
        public void instantiateHealthcareClient() throws IOException {
          this.client = new HttpHealthcareApiClient();
          this.mapper = new ObjectMapper();
        }

        /**
         * Process element.
         *
         * @param context the context
         */
        @ProcessElement
        public void processElement(ProcessContext context) {
          String resourceId = context.element();
          try {
            context.output(fetchResource(this.client, resourceId));
          } catch (Exception e) {
            failedMessageGets.inc();
            LOG.warn(
                String.format(
                    "Error fetching Fhir message with ID %s writing to Dead Letter "
                        + "Queue. Cause: %s Stack Trace: %s",
                    resourceId, e.getMessage(), Throwables.getStackTraceAsString(e)));
            context.output(FhirIO.Read.DEAD_LETTER, HealthcareIOError.of(resourceId, e));
          }
        }

        private String fetchResource(HealthcareApiClient client, String resourceId)
            throws IOException, IllegalArgumentException {
          long startTime = System.currentTimeMillis();

          HttpBody resource = client.readFhirResource(resourceId);

          if (resource == null) {
            throw new IOException(String.format("GET request for %s returned null", resourceId));
          }
          this.successfulStringGets.inc();
          return mapper.writeValueAsString(resource);
        }
      }
    }
  }

  /** The type Write. */
  @AutoValue
  public abstract static class Write extends PTransform<PCollection<String>, Write.Result> {

    /** The tag for the failed writes to FHIR store`. */
    public static final TupleTag<HealthcareIOError<String>> FAILED_BODY =
        new TupleTag<HealthcareIOError<String>>() {};
    /** The tag for the files that failed to FHIR store`. */
    public static final TupleTag<HealthcareIOError<String>> FAILED_FILES =
        new TupleTag<HealthcareIOError<String>>() {};
    /** The tag for temp files for import to FHIR store`. */
    public static final TupleTag<ResourceId> TEMP_FILES = new TupleTag<ResourceId>() {};

    /** The enum Write method. */
    public enum WriteMethod {
      /**
       * Execute Bundle Method executes a batch of requests as a single transaction @see <a
       * href=https://cloud.google.com/healthcare/docs/reference/rest/v1beta1/projects.locations.datasets.fhirStores.fhir/executeBundle></a>.
       */
      EXECUTE_BUNDLE,
      /**
       * Import Method bulk imports resources from GCS. This is ideal for initial loads to empty
       * FHIR stores. <a
       * href=https://cloud.google.com/healthcare/docs/reference/rest/v1beta1/projects.locations.datasets.fhirStores/import></a>.
       */
      IMPORT
    }

    /** The type Result. */
    public static class Result implements POutput {
      private final Pipeline pipeline;
      private final PCollection<HealthcareIOError<String>> failedBodies;
      private final PCollection<HealthcareIOError<String>> failedFiles;

      /**
       * Creates a {@link FhirIO.Write.Result} in the given {@link Pipeline}. @param pipeline the
       * pipeline
       *
       * @param failedBodies the failed inserts
       * @return the result
       */
      static Result in(Pipeline pipeline, PCollection<HealthcareIOError<String>> failedBodies) {
        return new Result(pipeline, failedBodies, null);
      }

      static Result in(
          Pipeline pipeline,
          PCollection<HealthcareIOError<String>> failedBodies,
          PCollection<HealthcareIOError<String>> failedFiles) {
        return new Result(pipeline, failedBodies, failedFiles);
      }

      /**
       * Gets failed bodies with err.
       *
       * @return the failed inserts with err
       */
      public PCollection<HealthcareIOError<String>> getFailedBodies() {
        return this.failedBodies;
      }

      /**
       * Gets failed file imports with err.
       *
       * @return the failed GCS uri with err
       */
      public PCollection<HealthcareIOError<String>> getFailedFiles() {
        return this.failedFiles;
      }

      @Override
      public Pipeline getPipeline() {
        return this.pipeline;
      }

      @Override
      public Map<TupleTag<?>, PValue> expand() {
        return ImmutableMap.of(Write.FAILED_BODY, failedBodies, Write.FAILED_FILES, failedFiles);
      }

      @Override
      public void finishSpecifyingOutput(
          String transformName, PInput input, PTransform<?, ?> transform) {}

      private Result(
          Pipeline pipeline,
          PCollection<HealthcareIOError<String>> failedBodies,
          @Nullable PCollection<HealthcareIOError<String>> failedFiles) {
        this.pipeline = pipeline;
        this.failedBodies = failedBodies;
        if (failedFiles == null) {
          failedFiles =
              (PCollection<HealthcareIOError<String>>)
                  pipeline.apply(Create.empty(HealthcareIOErrorCoder.of(StringUtf8Coder.of())));
        }
        this.failedFiles = failedFiles;
      }
    }

    /**
     * Gets Fhir store.
     *
     * @return the Fhir store
     */
    abstract ValueProvider<String> getFhirStore();

    /**
     * Gets write method.
     *
     * @return the write method
     */
    abstract WriteMethod getWriteMethod();

    /**
     * Gets content structure.
     *
     * @return the content structure
     */
    abstract Optional<FhirIO.Import.ContentStructure> getContentStructure();

    /**
     * Gets import gcs temp path.
     *
     * @return the import gcs temp path
     */
    abstract Optional<ValueProvider<String>> getImportGcsTempPath();

    /**
     * Gets import gcs dead letter path.
     *
     * @return the import gcs dead letter path
     */
    abstract Optional<ValueProvider<String>> getImportGcsDeadLetterPath();

    /** The type Builder. */
    @AutoValue.Builder
    abstract static class Builder {

      /**
       * Sets Fhir store.
       *
       * @param fhirStore the Fhir store
       * @return the Fhir store
       */
      abstract Builder setFhirStore(ValueProvider<String> fhirStore);

      /**
       * Sets write method.
       *
       * @param writeMethod the write method
       * @return the write method
       */
      abstract Builder setWriteMethod(WriteMethod writeMethod);

      /**
       * Sets content structure.
       *
       * @param contentStructure the content structure
       * @return the content structure
       */
      abstract Builder setContentStructure(FhirIO.Import.ContentStructure contentStructure);

      /**
       * Sets import gcs temp path.
       *
       * @param gcsTempPath the gcs temp path
       * @return the import gcs temp path
       */
      abstract Builder setImportGcsTempPath(ValueProvider<String> gcsTempPath);

      /**
       * Sets import gcs dead letter path.
       *
       * @param gcsDeadLetterPath the gcs dead letter path
       * @return the import gcs dead letter path
       */
      abstract Builder setImportGcsDeadLetterPath(ValueProvider<String> gcsDeadLetterPath);

      /**
       * Build write.
       *
       * @return the write
       */
      abstract Write build();
    }

    private static Write.Builder write(String fhirStore) {
      return new AutoValue_FhirIO_Write.Builder().setFhirStore(StaticValueProvider.of(fhirStore));
    }

    /**
     * Create Method creates a single FHIR resource. @see <a
     * href=https://cloud.google.com/healthcare/docs/reference/rest/v1beta1/projects.locations.datasets.fhirStores.fhir/create></a>
     *
     * @param fhirStore the hl 7 v 2 store
     * @param gcsTempPath the gcs temp path
     * @param gcsDeadLetterPath the gcs dead letter path
     * @param contentStructure the content structure
     * @return the write
     */
    public static Write fhirStoresImport(
        String fhirStore,
        String gcsTempPath,
        String gcsDeadLetterPath,
        FhirIO.Import.@Nullable ContentStructure contentStructure) {
      return new AutoValue_FhirIO_Write.Builder()
          .setFhirStore(StaticValueProvider.of(fhirStore))
          .setWriteMethod(Write.WriteMethod.IMPORT)
          .setContentStructure(contentStructure)
          .setImportGcsTempPath(StaticValueProvider.of(gcsTempPath))
          .setImportGcsDeadLetterPath(StaticValueProvider.of(gcsDeadLetterPath))
          .build();
    }

    public static Write fhirStoresImport(
        String fhirStore,
        String gcsDeadLetterPath,
        FhirIO.Import.@Nullable ContentStructure contentStructure) {
      return new AutoValue_FhirIO_Write.Builder()
          .setFhirStore(StaticValueProvider.of(fhirStore))
          .setWriteMethod(Write.WriteMethod.IMPORT)
          .setContentStructure(contentStructure)
          .setImportGcsDeadLetterPath(StaticValueProvider.of(gcsDeadLetterPath))
          .build();
    }

    public static Write fhirStoresImport(
        ValueProvider<String> fhirStore,
        ValueProvider<String> gcsTempPath,
        ValueProvider<String> gcsDeadLetterPath,
        FhirIO.Import.@Nullable ContentStructure contentStructure) {
      return new AutoValue_FhirIO_Write.Builder()
          .setFhirStore(fhirStore)
          .setWriteMethod(Write.WriteMethod.IMPORT)
          .setContentStructure(contentStructure)
          .setImportGcsTempPath(gcsTempPath)
          .setImportGcsDeadLetterPath(gcsDeadLetterPath)
          .build();
    }

    /**
     * Execute Bundle Method executes a batch of requests as a single transaction @see <a
     * href=https://cloud.google.com/healthcare/docs/reference/rest/v1beta1/projects.locations.datasets.fhirStores.fhir/executeBundle></a>.
     *
     * @param fhirStore the hl 7 v 2 store
     * @return the write
     */
    public static Write executeBundles(String fhirStore) {
      return new AutoValue_FhirIO_Write.Builder()
          .setFhirStore(StaticValueProvider.of(fhirStore))
          .setWriteMethod(WriteMethod.EXECUTE_BUNDLE)
          .build();
    }

    /**
     * Execute bundles write.
     *
     * @param fhirStore the fhir store
     * @return the write
     */
    public static Write executeBundles(ValueProvider<String> fhirStore) {
      return new AutoValue_FhirIO_Write.Builder()
          .setFhirStore(fhirStore)
          .setWriteMethod(WriteMethod.EXECUTE_BUNDLE)
          .build();
    }

    private static final Logger LOG = LoggerFactory.getLogger(Write.class);

    @Override
    public Result expand(PCollection<String> input) {
      PCollection<HealthcareIOError<String>> failedBundles;
      PCollection<HealthcareIOError<String>> failedImports;
      switch (this.getWriteMethod()) {
        case IMPORT:
          LOG.warn(
              "Make sure the Cloud Healthcare Service Agent has permissions when using import:"
                  + " https://cloud.google.com/healthcare/docs/how-tos/permissions-healthcare-api-gcp-products#fhir_store_cloud_storage_permissions");
          ValueProvider<String> deadPath =
              getImportGcsDeadLetterPath().orElseThrow(IllegalArgumentException::new);
          FhirIO.Import.ContentStructure contentStructure =
              getContentStructure().orElseThrow(IllegalArgumentException::new);
          ValueProvider<String> tempPath =
              getImportGcsTempPath()
                  .orElse(
                      StaticValueProvider.of(input.getPipeline().getOptions().getTempLocation()));

          return input.apply(new Import(getFhirStore(), tempPath, deadPath, contentStructure));
        case EXECUTE_BUNDLE:
        default:
          failedBundles =
              input
                  .apply(
                      "Execute FHIR Bundles",
                      ParDo.of(new ExecuteBundles.ExecuteBundlesFn(this.getFhirStore())))
                  .setCoder(HealthcareIOErrorCoder.of(StringUtf8Coder.of()));
      }
      return Result.in(input.getPipeline(), failedBundles);
    }
  }

  /**
   * Writes each bundle of elements to a new-line delimited JSON file on GCS and issues a
   * fhirStores.import Request for that file. This is intended for batch use only to facilitate
   * large backfills to empty FHIR stores and should not be used with unbounded PCollections. If
   * your use case is streaming checkout using {@link ExecuteBundles} to more safely execute bundles
   * as transactions which is safer practice for a use on a "live" FHIR store.
   */
  public static class Import extends Write {

    private final ValueProvider<String> fhirStore;
    private final ValueProvider<String> deadLetterGcsPath;
    private final ContentStructure contentStructure;
    private static final int DEFAULT_FILES_PER_BATCH = 10000;
    private static final Logger LOG = LoggerFactory.getLogger(Import.class);
    private ValueProvider<String> tempGcsPath;

    /*
     * Instantiates a new Import.
     *
     * @param fhirStore the fhir store
     * @param tempGcsPath the temp gcs path
     * @param deadLetterGcsPath the dead letter gcs path
     * @param contentStructure the content structure
     */
    Import(
        ValueProvider<String> fhirStore,
        ValueProvider<String> tempGcsPath,
        ValueProvider<String> deadLetterGcsPath,
        @Nullable ContentStructure contentStructure) {
      this.fhirStore = fhirStore;
      this.tempGcsPath = tempGcsPath;
      this.deadLetterGcsPath = deadLetterGcsPath;
      if (contentStructure == null) {
        this.contentStructure = ContentStructure.CONTENT_STRUCTURE_UNSPECIFIED;
      } else {
        this.contentStructure = contentStructure;
      }
    }

    Import(
        ValueProvider<String> fhirStore,
        ValueProvider<String> deadLetterGcsPath,
        @Nullable ContentStructure contentStructure) {
      this(fhirStore, null, deadLetterGcsPath, contentStructure);
    }
    /**
     * Instantiates a new Import.
     *
     * @param fhirStore the fhir store
     * @param tempGcsPath the temp gcs path
     * @param deadLetterGcsPath the dead letter gcs path
     * @param contentStructure the content structure
     */
    Import(
        String fhirStore,
        String tempGcsPath,
        String deadLetterGcsPath,
        @Nullable ContentStructure contentStructure) {
      this.fhirStore = StaticValueProvider.of(fhirStore);
      this.tempGcsPath = StaticValueProvider.of(tempGcsPath);
      this.deadLetterGcsPath = StaticValueProvider.of(deadLetterGcsPath);
      if (contentStructure == null) {
        this.contentStructure = ContentStructure.CONTENT_STRUCTURE_UNSPECIFIED;
      } else {
        this.contentStructure = contentStructure;
      }
    }

    @Override
    ValueProvider<String> getFhirStore() {
      return fhirStore;
    }

    @Override
    WriteMethod getWriteMethod() {
      return WriteMethod.IMPORT;
    }

    @Override
    Optional<ContentStructure> getContentStructure() {
      return Optional.of(contentStructure);
    }

    @Override
    Optional<ValueProvider<String>> getImportGcsTempPath() {
      return Optional.of(tempGcsPath);
    }

    @Override
    Optional<ValueProvider<String>> getImportGcsDeadLetterPath() {
      return Optional.of(deadLetterGcsPath);
    }

    @Override
    public Write.Result expand(PCollection<String> input) {
      checkState(
          input.isBounded() == IsBounded.BOUNDED,
          "FhirIO.Import should only be used on unbounded PCollections as it is"
              + "intended for batch use only.");

      // fall back on pipeline's temp location.
      ValueProvider<String> tempPath =
          getImportGcsTempPath()
              .orElse(StaticValueProvider.of(input.getPipeline().getOptions().getTempLocation()));

      // Write bundles of String to GCS
      PCollectionTuple writeTmpFileResults =
          input.apply(
              "Write nd json to GCS",
              ParDo.of(new WriteBundlesToFilesFn(fhirStore, tempPath, deadLetterGcsPath))
                  .withOutputTags(Write.TEMP_FILES, TupleTagList.of(Write.FAILED_BODY)));

      PCollection<HealthcareIOError<String>> failedBodies =
          writeTmpFileResults
              .get(Write.FAILED_BODY)
              .setCoder(HealthcareIOErrorCoder.of(StringUtf8Coder.of()));
      int numShards = 100;
      PCollection<HealthcareIOError<String>> failedFiles =
          writeTmpFileResults
              .get(Write.TEMP_FILES)
              .apply(
                  "Shard files", // to paralelize group into batches
                  WithKeys.of(elm -> ThreadLocalRandom.current().nextInt(0, numShards)))
              .setCoder(KvCoder.of(TextualIntegerCoder.of(), ResourceIdCoder.of()))
              .apply("Assemble File Batches", GroupIntoBatches.ofSize(DEFAULT_FILES_PER_BATCH))
              .setCoder(
                  KvCoder.of(TextualIntegerCoder.of(), IterableCoder.of(ResourceIdCoder.of())))
              .apply(
                  "Import Batches",
                  ParDo.of(new ImportFn(fhirStore, tempPath, deadLetterGcsPath, contentStructure)))
              .setCoder(HealthcareIOErrorCoder.of(StringUtf8Coder.of()));

      input
          .getPipeline()
          .apply("Instantiate Temp Path", Create.ofProvider(tempPath, StringUtf8Coder.of()))
          .apply(
              "Resolve SubDirs",
              MapElements.into(TypeDescriptors.strings())
                  .via((String path) -> path.endsWith("/") ? path + "*" : path + "/*"))
          .apply("Wait On File Writing", Wait.on(failedBodies))
          .apply("Wait On FHIR Importing", Wait.on(failedFiles))
          .apply(
              "Match tempGcsPath",
              FileIO.matchAll().withEmptyMatchTreatment(EmptyMatchTreatment.ALLOW))
          .apply(
              "Delete tempGcsPath",
              ParDo.of(
                  new DoFn<Metadata, Void>() {
                    @ProcessElement
                    public void delete(@Element Metadata path, ProcessContext context) {
                      // Wait til window closes for failedBodies and failedFiles to ensure we are
                      // done processing
                      // anything under tempGcsPath because it has been successfully imported to
                      // FHIR store or
                      // copies have been moved to the dead letter path.
                      // Clean up all of tempGcsPath. This will handle removing phantom temporary
                      // objects from
                      // failed / rescheduled ImportFn::importBatch.
                      try {
                        FileSystems.delete(
                            Collections.singleton(path.resourceId()),
                            StandardMoveOptions.IGNORE_MISSING_FILES);
                      } catch (IOException e) {
                        LOG.error("error cleaning up tempGcsDir: %s", e);
                      }
                    }
                  }))
          .setCoder(VoidCoder.of());

      return Write.Result.in(input.getPipeline(), failedBodies, failedFiles);
    }

    /** The Write bundles to new line delimited json files. */
    static class WriteBundlesToFilesFn extends DoFn<String, ResourceId> {

      private final ValueProvider<String> fhirStore;
      private final ValueProvider<String> tempGcsPath;
      private final ValueProvider<String> deadLetterGcsPath;
      private ObjectMapper mapper;
      private ResourceId resourceId;
      private WritableByteChannel ndJsonChannel;
      private BoundedWindow window;

      private transient HealthcareApiClient client;
      private static final Logger LOG = LoggerFactory.getLogger(WriteBundlesToFilesFn.class);

      WriteBundlesToFilesFn(
          ValueProvider<String> fhirStore,
          ValueProvider<String> tempGcsPath,
          ValueProvider<String> deadLetterGcsPath) {
        this.fhirStore = fhirStore;
        this.tempGcsPath = tempGcsPath;
        this.deadLetterGcsPath = deadLetterGcsPath;
      }

      /**
       * Instantiates a new Import fn.
       *
       * @param fhirStore the fhir store
       * @param tempGcsPath the temp gcs path
       * @param deadLetterGcsPath the dead letter gcs path
       */
      WriteBundlesToFilesFn(String fhirStore, String tempGcsPath, String deadLetterGcsPath) {
        this.fhirStore = StaticValueProvider.of(fhirStore);
        this.tempGcsPath = StaticValueProvider.of(tempGcsPath);
        this.deadLetterGcsPath = StaticValueProvider.of(deadLetterGcsPath);
      }

      /**
       * Init client.
       *
       * @throws IOException the io exception
       */
      @Setup
      public void initClient() throws IOException {
        this.client = new HttpHealthcareApiClient();
      }

      /**
       * Init batch.
       *
       * @throws IOException the io exception
       */
      @StartBundle
      public void initFile() throws IOException {
        // Write each bundle to newline delimited JSON file.
        String filename = String.format("fhirImportBatch-%s.ndjson", UUID.randomUUID().toString());
        ResourceId tempDir = FileSystems.matchNewResource(this.tempGcsPath.get(), true);
        this.resourceId = tempDir.resolve(filename, StandardResolveOptions.RESOLVE_FILE);
        this.ndJsonChannel = FileSystems.create(resourceId, "application/ld+json");
        if (mapper == null) {
          this.mapper = new ObjectMapper();
        }
      }

      /**
       * Add to batch.
       *
       * @param context the context
       * @throws IOException the io exception
       */
      @ProcessElement
      public void addToFile(ProcessContext context, BoundedWindow window) throws IOException {
        this.window = window;
        String httpBody = context.element();
        try {
          // This will error if not valid JSON an convert Pretty JSON to raw JSON.
          Object data = this.mapper.readValue(httpBody, Object.class);
          String ndJson = this.mapper.writeValueAsString(data) + "\n";
          this.ndJsonChannel.write(ByteBuffer.wrap(ndJson.getBytes(StandardCharsets.UTF_8)));
        } catch (JsonProcessingException e) {
          String resource =
              String.format(
                  "Failed to parse payload: %s as json at: %s : %s."
                      + "Dropping message from batch import.",
                  httpBody.toString(), e.getLocation().getCharOffset(), e.getMessage());
          LOG.warn(resource);
          context.output(
              Write.FAILED_BODY, HealthcareIOError.of(httpBody, new IOException(resource)));
        }
      }

      /**
       * Close file.
       *
       * @param context the context
       * @throws IOException the io exception
       */
      @FinishBundle
      public void closeFile(FinishBundleContext context) throws IOException {
        // Write the file with all elements in this bundle to GCS.
        ndJsonChannel.close();
        context.output(resourceId, window.maxTimestamp(), window);
      }
    }

    /** Import batches of new line delimited json files to FHIR Store. */
    static class ImportFn
        extends DoFn<KV<Integer, Iterable<ResourceId>>, HealthcareIOError<String>> {

      private static final Logger LOG = LoggerFactory.getLogger(ImportFn.class);
      private final ValueProvider<String> tempGcsPath;
      private final ValueProvider<String> deadLetterGcsPath;
      private ResourceId tempDir;
      private final ContentStructure contentStructure;
      private HealthcareApiClient client;
      private final ValueProvider<String> fhirStore;

      ImportFn(
          ValueProvider<String> fhirStore,
          ValueProvider<String> tempGcsPath,
          ValueProvider<String> deadLetterGcsPath,
          @Nullable ContentStructure contentStructure) {
        this.fhirStore = fhirStore;
        this.tempGcsPath = tempGcsPath;
        this.deadLetterGcsPath = deadLetterGcsPath;
        if (contentStructure == null) {
          this.contentStructure = ContentStructure.CONTENT_STRUCTURE_UNSPECIFIED;
        } else {
          this.contentStructure = contentStructure;
        }
      }

      @Setup
      public void init() throws IOException {
        tempDir =
            FileSystems.matchNewResource(tempGcsPath.get(), true)
                .resolve(
                    String.format("tmp-%s", UUID.randomUUID().toString()),
                    StandardResolveOptions.RESOLVE_DIRECTORY);
        client = new HttpHealthcareApiClient();
      }

      /**
       * Move files to a temporary subdir (to provide common prefix) to execute import with single
       * GCS URI.
       */
      @ProcessElement
      public void importBatch(
          @Element KV<Integer, Iterable<ResourceId>> element,
          OutputReceiver<HealthcareIOError<String>> output)
          throws IOException {
        Iterable<ResourceId> batch = element.getValue();
        List<ResourceId> tempDestinations = new ArrayList<>();
        List<ResourceId> deadLetterDestinations = new ArrayList<>();
        assert batch != null;
        for (ResourceId file : batch) {
          tempDestinations.add(
              tempDir.resolve(file.getFilename(), StandardResolveOptions.RESOLVE_FILE));
          deadLetterDestinations.add(
              FileSystems.matchNewResource(deadLetterGcsPath.get(), true)
                  .resolve(file.getFilename(), StandardResolveOptions.RESOLVE_FILE));
        }
        // Ignore missing files since this might be a retry, which means files
        // should have been copied over.
        FileSystems.copy(
            ImmutableList.copyOf(batch),
            tempDestinations,
            StandardMoveOptions.IGNORE_MISSING_FILES);
        // Check whether any temporary files are not present.
        boolean hasMissingFile =
            FileSystems.matchResources(tempDestinations).stream()
                .anyMatch((MatchResult r) -> r.status() != Status.OK);
        if (hasMissingFile) {
          throw new IllegalStateException("Not all temporary files are present for importing.");
        }
        ResourceId importUri = tempDir.resolve("*", StandardResolveOptions.RESOLVE_FILE);
        try {
          // Blocking fhirStores.import request.
          assert contentStructure != null;
          Operation operation =
              client.importFhirResource(
                  fhirStore.get(), importUri.toString(), contentStructure.name());
          client.pollOperation(operation, 500L);
          // Clean up temp files on GCS as they we successfully imported to FHIR store and no longer
          // needed.
          FileSystems.delete(tempDestinations);
        } catch (IOException | InterruptedException e) {
          ResourceId deadLetterResourceId =
              FileSystems.matchNewResource(deadLetterGcsPath.get(), true);
          LOG.warn(
              String.format(
                  "Failed to import %s with error: %s. Moving to deadletter path %s",
                  importUri.toString(), e.getMessage(), deadLetterResourceId.toString()));
          FileSystems.rename(tempDestinations, deadLetterDestinations);
          output.output(HealthcareIOError.of(importUri.toString(), e));
        } finally {
          // If we've reached this point files have either been successfully import to FHIR store
          // or moved to Dead Letter Queue.
          // Clean up original files for this batch on GCS.
          FileSystems.delete(ImmutableList.copyOf(batch));
        }
      }
    }

    /** The enum Content structure. */
    public enum ContentStructure {
      /** If the content structure is not specified, the default value BUNDLE will be used. */
      CONTENT_STRUCTURE_UNSPECIFIED,
      /**
       * The source file contains one or more lines of newline-delimited JSON (ndjson). Each line is
       * a bundle, which contains one or more resources. Set the bundle type to history to import
       * resource versions.
       */
      BUNDLE,
      /**
       * The source file contains one or more lines of newline-delimited JSON (ndjson). Each line is
       * a single resource.
       */
      RESOURCE,
      /** The entire file is one JSON bundle. The JSON can span multiple lines. */
      BUNDLE_PRETTY,
      /** The entire file is one JSON resource. The JSON can span multiple lines. */
      RESOURCE_PRETTY
    }
  }

  /** The type Execute bundles. */
  public static class ExecuteBundles extends PTransform<PCollection<String>, Write.Result> {
    private final ValueProvider<String> fhirStore;

    /**
     * Instantiates a new Execute bundles.
     *
     * @param fhirStore the fhir store
     */
    ExecuteBundles(ValueProvider<String> fhirStore) {
      this.fhirStore = fhirStore;
    }

    /**
     * Instantiates a new Execute bundles.
     *
     * @param fhirStore the fhir store
     */
    ExecuteBundles(String fhirStore) {
      this.fhirStore = StaticValueProvider.of(fhirStore);
    }

    @Override
    public FhirIO.Write.Result expand(PCollection<String> input) {
      return Write.Result.in(
          input.getPipeline(),
          input
              .apply(ParDo.of(new ExecuteBundlesFn(fhirStore)))
              .setCoder(HealthcareIOErrorCoder.of(StringUtf8Coder.of())));
    }

    /** The type Write Fhir fn. */
    static class ExecuteBundlesFn extends DoFn<String, HealthcareIOError<String>> {

      private Counter failedBundles = Metrics.counter(ExecuteBundlesFn.class, "failed-bundles");
      private transient HealthcareApiClient client;
      private final ObjectMapper mapper = new ObjectMapper();
      /** The Fhir store. */
      private final ValueProvider<String> fhirStore;

      /**
       * Instantiates a new Write Fhir fn.
       *
       * @param fhirStore the Fhir store
       */
      ExecuteBundlesFn(ValueProvider<String> fhirStore) {
        this.fhirStore = fhirStore;
      }

      /**
       * Initialize healthcare client.
       *
       * @throws IOException the io exception
       */
      @Setup
      public void initClient() throws IOException {
        this.client = new HttpHealthcareApiClient();
      }

      /**
       * Execute Bundles.
       *
       * @param context the context
       */
      @ProcessElement
      public void executeBundles(ProcessContext context) {
        String body = context.element();
        try {
          // Validate that data was set to valid JSON.
          mapper.readTree(body);
          client.executeFhirBundle(fhirStore.get(), body);
        } catch (IOException | HealthcareHttpException e) {
          failedBundles.inc();
          context.output(HealthcareIOError.of(body, e));
        }
      }
    }
  }

  /** Export FHIR resources from a FHIR store to new line delimited json files on GCS. */
  public static class Export extends PTransform<PBegin, PCollection<String>> {
    private final ValueProvider<String> fhirStore;
    private final ValueProvider<String> exportGcsUriPrefix;

    public Export(ValueProvider<String> fhirStore, ValueProvider<String> exportGcsUriPrefix) {
      this.fhirStore = fhirStore;
      this.exportGcsUriPrefix = exportGcsUriPrefix;
    }

    @Override
    public PCollection<String> expand(PBegin input) {
      return input
          .apply(Create.ofProvider(fhirStore, StringUtf8Coder.of()))
          .apply(
              "ScheduleExportOperations",
              ParDo.of(new ExportResourcesToGcsFn(this.exportGcsUriPrefix)))
          .apply(FileIO.matchAll())
          .apply(FileIO.readMatches())
          .apply("ReadResourcesFromFiles", TextIO.readFiles());
    }

    /** A function that schedules an export operation and monitors the status. */
    public static class ExportResourcesToGcsFn extends DoFn<String, String> {
      private HealthcareApiClient client;
      private final ValueProvider<String> exportGcsUriPrefix;

      public ExportResourcesToGcsFn(ValueProvider<String> exportGcsUriPrefix) {
        this.exportGcsUriPrefix = exportGcsUriPrefix;
      }

      @Setup
      public void initClient() throws IOException {
        this.client = new HttpHealthcareApiClient();
      }

      @ProcessElement
      public void exportResourcesToGcs(ProcessContext context)
          throws IOException, InterruptedException, HealthcareHttpException {
        String fhirStore = context.element();
        String gcsPrefix = this.exportGcsUriPrefix.get();
        Operation operation = client.exportFhirResourceToGcs(fhirStore, gcsPrefix);
        operation = client.pollOperation(operation, 1000L);
        if (operation.getError() != null) {
          throw new RuntimeException(
              String.format("Export operation (%s) failed.", operation.getName()));
        }
        context.output(String.format("%s/*", gcsPrefix.replaceAll("/+$", "")));
      }
    }
  }

  /** Deidentify FHIR resources from a FHIR store to a destination FHIR store. */
  public static class Deidentify extends PTransform<PBegin, PCollection<String>> {
    private final ValueProvider<String> sourceFhirStore;
    private final ValueProvider<String> destinationFhirStore;
    private final ValueProvider<DeidentifyConfig> deidConfig;

    public Deidentify(
        ValueProvider<String> sourceFhirStore,
        ValueProvider<String> destinationFhirStore,
        ValueProvider<DeidentifyConfig> deidConfig) {
      this.sourceFhirStore = sourceFhirStore;
      this.destinationFhirStore = destinationFhirStore;
      this.deidConfig = deidConfig;
    }

    @Override
    public PCollection<String> expand(PBegin input) {
      return input
          .getPipeline()
          .apply(Create.ofProvider(sourceFhirStore, StringUtf8Coder.of()))
          .apply(
              "ScheduleDeidentifyFhirStoreOperations",
              ParDo.of(new DeidentifyFn(destinationFhirStore, deidConfig)));
    }

    /** A function that schedules a deidentify operation and monitors the status. */
    public static class DeidentifyFn extends DoFn<String, String> {
      private HealthcareApiClient client;
      private final ValueProvider<String> destinationFhirStore;
      private static final Gson gson = new Gson();
      private final String deidConfigJson;

      public DeidentifyFn(
          ValueProvider<String> destinationFhirStore, ValueProvider<DeidentifyConfig> deidConfig) {
        this.destinationFhirStore = destinationFhirStore;
        this.deidConfigJson = gson.toJson(deidConfig.get());
      }

      @Setup
      public void initClient() throws IOException {
        this.client = new HttpHealthcareApiClient();
      }

      @ProcessElement
      public void deidentify(ProcessContext context)
          throws IOException, InterruptedException, HealthcareHttpException {
        String sourceFhirStore = context.element();
        String destinationFhirStore = this.destinationFhirStore.get();
        DeidentifyConfig deidConfig = gson.fromJson(this.deidConfigJson, DeidentifyConfig.class);
        Operation operation =
            client.deidentifyFhirStore(sourceFhirStore, destinationFhirStore, deidConfig);
        operation = client.pollOperation(operation, 1000L);
        if (operation.getError() != null) {
          throw new IOException(
              String.format("DeidentifyFhirStore operation (%s) failed.", operation.getName()));
        }
        context.output(destinationFhirStore);
      }
    }
  }

  /** The type Search. */
  public static class Search extends PTransform<PCollection<KV<String, Map<String, Object>>>, FhirIO.Search.Result> {
    private static final Logger LOG = LoggerFactory.getLogger(Search.class);

    private final ValueProvider<String> fhirStore;

    /**
<<<<<<< HEAD
     * Instantiates a new Search.
=======
     * Instantiates a new Execute bundles.
>>>>>>> 37f1134a
     *
     * @param fhirStore the fhir store
     */
    Search(ValueProvider<String> fhirStore) {
      this.fhirStore = fhirStore;
    }

    /**
<<<<<<< HEAD
     * Instantiates a new Search.
=======
     * Instantiates a new Execute bundles.
>>>>>>> 37f1134a
     *
     * @param fhirStore the fhir store
     */
    Search(String fhirStore) {
      this.fhirStore = StaticValueProvider.of(fhirStore);
    }

    /** The type Result. */
    public static class Result implements POutput, PInput {
      private PCollection<String> resources;

      private PCollection<HealthcareIOError<String>> failedSearches;
      /** The Pct. */
      PCollectionTuple pct;

      /**
       * Create FhirIO.Search.Result form PCollectionTuple with OUT and DEAD_LETTER tags.
       *
       * @param pct the pct
       * @return the search result
       * @throws IllegalArgumentException the illegal argument exception
       */
      static FhirIO.Search.Result of(PCollectionTuple pct) throws IllegalArgumentException {
        if (pct.getAll()
                .keySet()
                .containsAll((Collection<?>) TupleTagList.of(OUT).and(DEAD_LETTER))) {
          return new FhirIO.Search.Result(pct);
        } else {
          throw new IllegalArgumentException(
                  "The PCollection tuple must have the FhirIO.Search.OUT "
                          + "and FhirIO.Search.DEAD_LETTER tuple tags");
        }
      }

      private Result(PCollectionTuple pct) {
        this.pct = pct;
        this.resources = pct.get(OUT);
        this.failedSearches =
                pct.get(DEAD_LETTER).setCoder(HealthcareIOErrorCoder.of(StringUtf8Coder.of()));
      }

      /**
       * Gets failed searches.
       *
       * @return the failed searches
       */
      public PCollection<HealthcareIOError<String>> getFailedSearches() {
        return failedSearches;
      }

      /**
       * Gets resources.
       *
       * @return the resources
       */
      public PCollection<String> getResources() {
        return resources;
      }

      @Override
      public Pipeline getPipeline() {
        return this.pct.getPipeline();
      }

      @Override
      public Map<TupleTag<?>, PValue> expand() {
        return ImmutableMap.of(OUT, resources);
      }

      @Override
      public void finishSpecifyingOutput(
              String transformName, PInput input, PTransform<?, ?> transform) {}
    }

    /** The tag for the main output of Fhir Messages. */
    public static final TupleTag<String> OUT = new TupleTag<String>() {};
    /** The tag for the deadletter output of Fhir Messages. */
    public static final TupleTag<HealthcareIOError<String>> DEAD_LETTER =
            new TupleTag<HealthcareIOError<String>>() {};

    @Override
    public FhirIO.Search.Result expand(PCollection<KV<String, Map<String, Object>>> input) {
<<<<<<< HEAD
      return input.apply("Fetch Fhir messages", new SearchResourcesJsonString(this.fhirStore));
    }

    /**
     * DoFn to search for resources from an Google Cloud Healthcare FHIR store based on resource type and parameters
     *
     * <p>This DoFn consumes a {@link PCollection} of notifications from the FHIR
=======
      return input.apply("Fetch Fhir messages", new FetchResourceJsonString(this.fhirStore));
    }

    /**
     * DoFn to fetch a resource from an Google Cloud Healthcare FHIR store based on resourceID
     *
     * <p>This DoFn consumes a {@link PCollection} of notifications {@link String}s from the FHIR
>>>>>>> 37f1134a
     * store, and fetches the actual {@link String} object based on the id in the notification and
     * will output a {@link PCollectionTuple} which contains the output and dead-letter {@link
     * PCollection}*.
     *
     * <p>The {@link PCollectionTuple} output will contain the following {@link PCollection}:
     *
     * <ul>
<<<<<<< HEAD
     *   <li>{@link FhirIO.Search#OUT} - Contains all {@link PCollection} records successfully search
     *       from the Fhir store.
     *   <li>{@link FhirIO.Search#DEAD_LETTER} - Contains all {@link PCollection} of {@link
     *       HealthcareIOError}* of failed searches from the Fhir store, with
     *       error message and stacktrace.
     * </ul>
     */
    static class SearchResourcesJsonString
=======
     *   <li>{@link FhirIO.Search#OUT} - Contains all {@link PCollection} records successfully read
     *       from the Fhir store.
     *   <li>{@link FhirIO.Search#DEAD_LETTER} - Contains all {@link PCollection} of {@link
     *       HealthcareIOError}* of message IDs which failed to be fetched from the Fhir store, with
     *       error message and stacktrace.
     * </ul>
     */
    static class FetchResourceJsonString
>>>>>>> 37f1134a
            extends PTransform<PCollection<KV<String, Map<String, Object>>>, FhirIO.Search.Result> {

      private final ValueProvider<String> fhirStore;

<<<<<<< HEAD
      /** Instantiates a new Search Fhir resources DoFn. */
      public SearchResourcesJsonString(ValueProvider<String> fhirStore) {
=======
      /** Instantiates a new Fetch Fhir message DoFn. */
      public FetchResourceJsonString(ValueProvider<String> fhirStore) {
>>>>>>> 37f1134a
        this.fhirStore = fhirStore;
      }

      @Override
      public FhirIO.Search.Result expand(PCollection<KV<String, Map<String, Object>>> resourceIds) {
        return new FhirIO.Search.Result(
                resourceIds.apply(
                        ParDo.of(new SearchResourcesFn(this.fhirStore))
                                .withOutputTags(FhirIO.Search.OUT, TupleTagList.of(FhirIO.Search.DEAD_LETTER))));
      }

<<<<<<< HEAD
      /** DoFn for searching messages from the Fhir store with error handling. */
=======
      /** DoFn for fetching messages from the Fhir store with error handling. */
>>>>>>> 37f1134a
      static class SearchResourcesFn extends DoFn<KV<String, Map<String, Object>>, String> {

        private Counter failedSearches =
                Metrics.counter(SearchResourcesFn.class, "failed-fhir-searches");
        private static final Logger LOG = LoggerFactory.getLogger(SearchResourcesFn.class);
        private final Counter successfulSearches =
                Metrics.counter(SearchResourcesFn.class, "successful-fhir-searches");
        private HealthcareApiClient client;
        private ObjectMapper mapper;
        private final ValueProvider<String> fhirStore;

<<<<<<< HEAD
        /** Instantiates a new Fhir resources search fn. */
=======
        /** Instantiates a new Hl 7 v 2 message get fn. */
>>>>>>> 37f1134a
        SearchResourcesFn(ValueProvider<String> fhirStore) {
          this.fhirStore = fhirStore;
        }

        /**
         * Instantiate healthcare client.
         *
         * @throws IOException the io exception
         */
        @Setup
        public void instantiateHealthcareClient() throws IOException {
          this.client = new HttpHealthcareApiClient();
          this.mapper = new ObjectMapper();
        }

        /**
         * Process element.
         *
         * @param context the context
         */
        @ProcessElement
        public void processElement(ProcessContext context) {
          KV<String, Map<String, Object>> elementValues = context.element();
          try {
<<<<<<< HEAD
            context.output(searchResources(
                    this.client, this.fhirStore.toString(), elementValues.getKey(), elementValues.getValue()));
=======
            context.output(searchResources(this.client, this.fhirStore.toString(), elementValues.getKey(), elementValues.getValue()));
>>>>>>> 37f1134a
          } catch (Exception e) {
            failedSearches.inc();
            LOG.warn(
                    String.format(
                            "Error search FHIR messages writing to Dead Letter "
                                    + "Queue. Cause: %s Stack Trace: %s",
                            e.getMessage(), Throwables.getStackTraceAsString(e)));
            context.output(FhirIO.Search.DEAD_LETTER, HealthcareIOError.of(this.fhirStore.toString(), e));
          }
        }

<<<<<<< HEAD
        private String searchResources(HealthcareApiClient client, String fhirStore, String resourceType,
                                       @Nullable Map<String, Object> parameters)
=======
        private String searchResources(HealthcareApiClient client, String fhirStore, String resourceType, @Nullable Map<String, Object> parameters)
>>>>>>> 37f1134a
                throws IOException, IllegalArgumentException {
          long startTime = System.currentTimeMillis();

          HttpBody resource = client.searchFhirResource(fhirStore, resourceType, parameters);

          this.successfulSearches.inc();
          return mapper.writeValueAsString(resource);
        }
      }
    }
  }
}<|MERGE_RESOLUTION|>--- conflicted
+++ resolved
@@ -218,11 +218,7 @@
   /**
    * Search resources from a PCollection
    *
-<<<<<<< HEAD
    * @return the search
-=======
-   * @return the read
->>>>>>> 37f1134a
    * @see Search
    */
   public static Search searchResources(String fhirStore) {
@@ -1410,11 +1406,7 @@
     private final ValueProvider<String> fhirStore;
 
     /**
-<<<<<<< HEAD
      * Instantiates a new Search.
-=======
-     * Instantiates a new Execute bundles.
->>>>>>> 37f1134a
      *
      * @param fhirStore the fhir store
      */
@@ -1423,11 +1415,7 @@
     }
 
     /**
-<<<<<<< HEAD
      * Instantiates a new Search.
-=======
-     * Instantiates a new Execute bundles.
->>>>>>> 37f1134a
      *
      * @param fhirStore the fhir store
      */
@@ -1510,15 +1498,6 @@
 
     @Override
     public FhirIO.Search.Result expand(PCollection<KV<String, Map<String, Object>>> input) {
-<<<<<<< HEAD
-      return input.apply("Fetch Fhir messages", new SearchResourcesJsonString(this.fhirStore));
-    }
-
-    /**
-     * DoFn to search for resources from an Google Cloud Healthcare FHIR store based on resource type and parameters
-     *
-     * <p>This DoFn consumes a {@link PCollection} of notifications from the FHIR
-=======
       return input.apply("Fetch Fhir messages", new FetchResourceJsonString(this.fhirStore));
     }
 
@@ -1526,7 +1505,6 @@
      * DoFn to fetch a resource from an Google Cloud Healthcare FHIR store based on resourceID
      *
      * <p>This DoFn consumes a {@link PCollection} of notifications {@link String}s from the FHIR
->>>>>>> 37f1134a
      * store, and fetches the actual {@link String} object based on the id in the notification and
      * will output a {@link PCollectionTuple} which contains the output and dead-letter {@link
      * PCollection}*.
@@ -1534,7 +1512,6 @@
      * <p>The {@link PCollectionTuple} output will contain the following {@link PCollection}:
      *
      * <ul>
-<<<<<<< HEAD
      *   <li>{@link FhirIO.Search#OUT} - Contains all {@link PCollection} records successfully search
      *       from the Fhir store.
      *   <li>{@link FhirIO.Search#DEAD_LETTER} - Contains all {@link PCollection} of {@link
@@ -1543,27 +1520,12 @@
      * </ul>
      */
     static class SearchResourcesJsonString
-=======
-     *   <li>{@link FhirIO.Search#OUT} - Contains all {@link PCollection} records successfully read
-     *       from the Fhir store.
-     *   <li>{@link FhirIO.Search#DEAD_LETTER} - Contains all {@link PCollection} of {@link
-     *       HealthcareIOError}* of message IDs which failed to be fetched from the Fhir store, with
-     *       error message and stacktrace.
-     * </ul>
-     */
-    static class FetchResourceJsonString
->>>>>>> 37f1134a
             extends PTransform<PCollection<KV<String, Map<String, Object>>>, FhirIO.Search.Result> {
 
       private final ValueProvider<String> fhirStore;
 
-<<<<<<< HEAD
       /** Instantiates a new Search Fhir resources DoFn. */
       public SearchResourcesJsonString(ValueProvider<String> fhirStore) {
-=======
-      /** Instantiates a new Fetch Fhir message DoFn. */
-      public FetchResourceJsonString(ValueProvider<String> fhirStore) {
->>>>>>> 37f1134a
         this.fhirStore = fhirStore;
       }
 
@@ -1575,11 +1537,7 @@
                                 .withOutputTags(FhirIO.Search.OUT, TupleTagList.of(FhirIO.Search.DEAD_LETTER))));
       }
 
-<<<<<<< HEAD
       /** DoFn for searching messages from the Fhir store with error handling. */
-=======
-      /** DoFn for fetching messages from the Fhir store with error handling. */
->>>>>>> 37f1134a
       static class SearchResourcesFn extends DoFn<KV<String, Map<String, Object>>, String> {
 
         private Counter failedSearches =
@@ -1591,11 +1549,7 @@
         private ObjectMapper mapper;
         private final ValueProvider<String> fhirStore;
 
-<<<<<<< HEAD
         /** Instantiates a new Fhir resources search fn. */
-=======
-        /** Instantiates a new Hl 7 v 2 message get fn. */
->>>>>>> 37f1134a
         SearchResourcesFn(ValueProvider<String> fhirStore) {
           this.fhirStore = fhirStore;
         }
@@ -1620,12 +1574,8 @@
         public void processElement(ProcessContext context) {
           KV<String, Map<String, Object>> elementValues = context.element();
           try {
-<<<<<<< HEAD
             context.output(searchResources(
                     this.client, this.fhirStore.toString(), elementValues.getKey(), elementValues.getValue()));
-=======
-            context.output(searchResources(this.client, this.fhirStore.toString(), elementValues.getKey(), elementValues.getValue()));
->>>>>>> 37f1134a
           } catch (Exception e) {
             failedSearches.inc();
             LOG.warn(
@@ -1637,12 +1587,8 @@
           }
         }
 
-<<<<<<< HEAD
         private String searchResources(HealthcareApiClient client, String fhirStore, String resourceType,
                                        @Nullable Map<String, Object> parameters)
-=======
-        private String searchResources(HealthcareApiClient client, String fhirStore, String resourceType, @Nullable Map<String, Object> parameters)
->>>>>>> 37f1134a
                 throws IOException, IllegalArgumentException {
           long startTime = System.currentTimeMillis();
 
