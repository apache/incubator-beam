/*
 * Licensed to the Apache Software Foundation (ASF) under one
 * or more contributor license agreements.  See the NOTICE file
 * distributed with this work for additional information
 * regarding copyright ownership.  The ASF licenses this file
 * to you under the Apache License, Version 2.0 (the
 * "License"); you may not use this file except in compliance
 * with the License.  You may obtain a copy of the License at
 *
 *     http://www.apache.org/licenses/LICENSE-2.0
 *
 * Unless required by applicable law or agreed to in writing, software
 * distributed under the License is distributed on an "AS IS" BASIS,
 * WITHOUT WARRANTIES OR CONDITIONS OF ANY KIND, either express or implied.
 * See the License for the specific language governing permissions and
 * limitations under the License.
 */
package org.apache.beam.sdk.io.gcp.healthcare;

import com.google.api.services.healthcare.v1beta1.model.Empty;
import com.google.api.services.healthcare.v1beta1.model.FhirStore;
import com.google.api.services.healthcare.v1beta1.model.Hl7V2Store;
import com.google.api.services.healthcare.v1beta1.model.HttpBody;
import com.google.api.services.healthcare.v1beta1.model.IngestMessageResponse;
import com.google.api.services.healthcare.v1beta1.model.ListMessagesResponse;
import com.google.api.services.healthcare.v1beta1.model.Message;
import com.google.api.services.healthcare.v1beta1.model.Operation;
import java.io.IOException;
import java.text.ParseException;
import javax.annotation.Nullable;
import org.apache.beam.sdk.io.gcp.healthcare.HttpHealthcareApiClient.HealthcareHttpException;

/** Defines a client that talks to the Cloud Healthcare API. */
public interface HealthcareApiClient {

  /**
   * Fetches an Hl7v2 message by its name from a Hl7v2 store.
   *
   * @param msgName the msg name
   * @return HL7v2 message
   * @throws IOException the io exception
   * @throws ParseException the parse exception
   */
  Message getHL7v2Message(String msgName) throws IOException, ParseException;

  Empty deleteHL7v2Message(String msgName) throws IOException;

  /**
   * Gets HL7v2 store.
   *
   * @param storeName the store name
   * @return the HL7v2 store
   * @throws IOException the io exception
   */
  Hl7V2Store getHL7v2Store(String storeName) throws IOException;

  /**
<<<<<<< HEAD
   * Gets HL7v2 message id page iterator.
   *
   * @param hl7v2Store the HL7v2 store
   * @return the HL7v2 message id page iterator
   * @throws IOException the io exception
   */
  Stream<HL7v2Message> getHL7v2MessageStream(String hl7v2Store) throws IOException;

  Operation pollOperation(Operation operation, Long sleepMs)
      throws InterruptedException, IOException;

  /**
   * Gets hl 7 v 2 message id page iterator.
   *
   * @param hl7v2Store the hl 7 v 2 store
   * @param filter the filter
   * @return the hl 7 v 2 message id page iterator
   * @throws IOException the io exception
   */
  Stream<HL7v2Message> getHL7v2MessageStream(String hl7v2Store, String filter) throws IOException;

  /**
=======
>>>>>>> de53fc3a
   * Make hl 7 v 2 list request list messages response.
   *
   * @param hl7v2Store the hl 7 v 2 store
   * @param filter the filter
   * @param pageToken the page token
   * @return the list messages response
   * @throws IOException the io exception
   */
  ListMessagesResponse makeHL7v2ListRequest(
      String hl7v2Store, @Nullable String filter, @Nullable String pageToken) throws IOException;

  /**
   * Ingest hl 7 v 2 message ingest message response.
   *
   * @param hl7v2Store the hl 7 v 2 store
   * @param msg the msg
   * @return the ingest message response
   * @throws IOException the io exception
   */
  IngestMessageResponse ingestHL7v2Message(String hl7v2Store, Message msg) throws IOException;

  /**
   * Create hl 7 v 2 message message.
   *
   * @param hl7v2Store the hl 7 v 2 store
   * @param msg the msg
   * @return the message
   * @throws IOException the io exception
   */
  Message createHL7v2Message(String hl7v2Store, Message msg) throws IOException;

  Operation importFhirResource(
      String fhirStore, String gcsSourcePath, @Nullable String contentStructure) throws IOException;

  /**
   * Execute fhir bundle http body.
   *
   * @param fhirStore the fhir store
   * @param bundle the bundle
   * @return the http body
   * @throws IOException the io exception
   */
  HttpBody executeFhirBundle(String fhirStore, String bundle)
      throws IOException, HealthcareHttpException;

  /**
   * Read fhir resource http body.
   *
   * @param resourceId the resource
   * @return the http body
   * @throws IOException the io exception
   */
  HttpBody readFhirResource(String resourceId) throws IOException;

  Hl7V2Store createHL7v2Store(String dataset, String name) throws IOException;

  FhirStore createFhirStore(String dataset, String name, String version, String pubsubTopic)
      throws IOException;

  FhirStore createFhirStore(String dataset, String name, String version) throws IOException;

  Empty deleteHL7v2Store(String store) throws IOException;

  Empty deleteFhirStore(String store) throws IOException;
}<|MERGE_RESOLUTION|>--- conflicted
+++ resolved
@@ -55,14 +55,6 @@
   Hl7V2Store getHL7v2Store(String storeName) throws IOException;
 
   /**
-<<<<<<< HEAD
-   * Gets HL7v2 message id page iterator.
-   *
-   * @param hl7v2Store the HL7v2 store
-   * @return the HL7v2 message id page iterator
-   * @throws IOException the io exception
-   */
-  Stream<HL7v2Message> getHL7v2MessageStream(String hl7v2Store) throws IOException;
 
   Operation pollOperation(Operation operation, Long sleepMs)
       throws InterruptedException, IOException;
@@ -78,8 +70,6 @@
   Stream<HL7v2Message> getHL7v2MessageStream(String hl7v2Store, String filter) throws IOException;
 
   /**
-=======
->>>>>>> de53fc3a
    * Make hl 7 v 2 list request list messages response.
    *
    * @param hl7v2Store the hl 7 v 2 store
