/*
 * Licensed to the Apache Software Foundation (ASF) under one
 * or more contributor license agreements.  See the NOTICE file
 * distributed with this work for additional information
 * regarding copyright ownership.  The ASF licenses this file
 * to you under the Apache License, Version 2.0 (the
 * "License"); you may not use this file except in compliance
 * with the License.  You may obtain a copy of the License at
 *
 *     http://www.apache.org/licenses/LICENSE-2.0
 *
 * Unless required by applicable law or agreed to in writing, software
 * distributed under the License is distributed on an "AS IS" BASIS,
 * WITHOUT WARRANTIES OR CONDITIONS OF ANY KIND, either express or implied.
 * See the License for the specific language governing permissions and
 * limitations under the License.
 */
package org.apache.beam.sdk.io.gcp.healthcare;

import com.google.api.services.healthcare.v1beta1.model.Empty;
import com.google.api.services.healthcare.v1beta1.model.Hl7V2Store;
import com.google.api.services.healthcare.v1beta1.model.HttpBody;
import com.google.api.services.healthcare.v1beta1.model.IngestMessageResponse;
import com.google.api.services.healthcare.v1beta1.model.ListMessagesResponse;
import com.google.api.services.healthcare.v1beta1.model.Message;
import com.google.api.services.healthcare.v1beta1.model.Operation;
import com.google.api.services.healthcare.v1beta1.model.SearchResourcesRequest;
import java.io.IOException;
import java.text.ParseException;
import java.util.stream.Stream;
import javax.annotation.Nullable;

/** Defines a client that talks to the Cloud Healthcare API. */
public interface HealthcareApiClient {

  /**
   * Fetches an Hl7v2 message by its name from a Hl7v2 store.
   *
   * @param msgName the msg name
   * @return HL7v2 message
   * @throws IOException the io exception
   * @throws ParseException the parse exception
   */
  Message getHL7v2Message(String msgName) throws IOException, ParseException;

  Empty deleteHL7v2Message(String msgName) throws IOException;

  /**
   * Gets HL7v2 store.
   *
   * @param storeName the store name
   * @return the HL7v2 store
   * @throws IOException the io exception
   */
  Hl7V2Store getHL7v2Store(String storeName) throws IOException;

  /**
   * Gets HL7v2 message id page iterator.
   *
   * @param hl7v2Store the HL7v2 store
   * @return the HL7v2 message id page iterator
   * @throws IOException the io exception
   */
  Stream<HL7v2Message> getHL7v2MessageStream(String hl7v2Store) throws IOException;


  public Operation pollOperation(Operation operation, Long sleepMs) throws InterruptedException, IOException;
  /**
   * Gets hl 7 v 2 message id page iterator.
   *
   * @param hl7v2Store the hl 7 v 2 store
   * @param filter the filter
   * @return the hl 7 v 2 message id page iterator
   * @throws IOException the io exception
   */
  Stream<HL7v2Message> getHL7v2MessageStream(String hl7v2Store, String filter) throws IOException;

  /**
   * Make hl 7 v 2 list request list messages response.
   *
   * @param hl7v2Store the hl 7 v 2 store
   * @param filter the filter
   * @param pageToken the page token
   * @return the list messages response
   * @throws IOException the io exception
   */
  ListMessagesResponse makeHL7v2ListRequest(
      String hl7v2Store, @Nullable String filter, @Nullable String pageToken) throws IOException;

  /**
   * Ingest hl 7 v 2 message ingest message response.
   *
   * @param hl7v2Store the hl 7 v 2 store
   * @param msg the msg
   * @return the ingest message response
   * @throws IOException the io exception
   */
  IngestMessageResponse ingestHL7v2Message(String hl7v2Store, Message msg) throws IOException;

  /**
   * Create hl 7 v 2 message message.
   *
   * @param hl7v2Store the hl 7 v 2 store
   * @param msg the msg
   * @return the message
   * @throws IOException the io exception
   */
  Message createHL7v2Message(String hl7v2Store, Message msg) throws IOException;

  /**
   * Create fhir resource http body.
   *
   * @param fhirStore the fhir store
   * @param type the type
   * @param body the body
   * @return the http body
   * @throws IOException the io exception
   */
  HttpBody createFhirResource(String fhirStore, String type, HttpBody body) throws IOException;

  HttpBody fhirSearch(String fhirStore, SearchResourcesRequest query) throws IOException;

  Operation importFhirResource(
      String fhirStore, String gcsSourcePath, @Nullable String contentStructure) throws IOException;

  /**
   * Execute fhir bundle http body.
   *
   * @param fhirStore the fhir store
   * @param bundle the bundle
   * @return the http body
   * @throws IOException the io exception
   */
  HttpBody executeFhirBundle(String fhirStore, HttpBody bundle) throws IOException;

  /**
   * Read fhir resource http body.
   *
   * @param resourceId the resource
   * @return the http body
   * @throws IOException the io exception
   */
<<<<<<< HEAD
  HttpBody readFhirResource(String resourceId) throws IOException;

  HttpBody deleteFhirResource(String resourceId) throws IOException;

=======
  HttpBody readFHIRResource(String fhirStore, String resource) throws IOException;

  Hl7V2Store createHL7v2Store(String dataset, String name) throws IOException;

  Empty deleteHL7v2Store(String store) throws IOException;
>>>>>>> c9bb521d
}<|MERGE_RESOLUTION|>--- conflicted
+++ resolved
@@ -140,16 +140,13 @@
    * @return the http body
    * @throws IOException the io exception
    */
-<<<<<<< HEAD
   HttpBody readFhirResource(String resourceId) throws IOException;
 
   HttpBody deleteFhirResource(String resourceId) throws IOException;
 
-=======
   HttpBody readFHIRResource(String fhirStore, String resource) throws IOException;
 
   Hl7V2Store createHL7v2Store(String dataset, String name) throws IOException;
 
   Empty deleteHL7v2Store(String store) throws IOException;
->>>>>>> c9bb521d
 }