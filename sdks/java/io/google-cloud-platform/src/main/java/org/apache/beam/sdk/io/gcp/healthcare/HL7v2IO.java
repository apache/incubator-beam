/*
 * Licensed to the Apache Software Foundation (ASF) under one
 * or more contributor license agreements.  See the NOTICE file
 * distributed with this work for additional information
 * regarding copyright ownership.  The ASF licenses this file
 * to you under the Apache License, Version 2.0 (the
 * "License"); you may not use this file except in compliance
 * with the License.  You may obtain a copy of the License at
 *
 *     http://www.apache.org/licenses/LICENSE-2.0
 *
 * Unless required by applicable law or agreed to in writing, software
 * distributed under the License is distributed on an "AS IS" BASIS,
 * WITHOUT WARRANTIES OR CONDITIONS OF ANY KIND, either express or implied.
 * See the License for the specific language governing permissions and
 * limitations under the License.
 */
package org.apache.beam.sdk.io.gcp.healthcare;

import com.google.api.services.healthcare.v1beta1.model.Message;
import com.google.auto.value.AutoValue;
import java.io.IOException;
import java.text.ParseException;
import java.util.Collection;
import java.util.Collections;
import java.util.List;
import java.util.Map;
import org.apache.beam.sdk.Pipeline;
import org.apache.beam.sdk.coders.StringUtf8Coder;
import org.apache.beam.sdk.io.gcp.pubsub.PubsubIO;
import org.apache.beam.sdk.metrics.Counter;
import org.apache.beam.sdk.metrics.Metrics;
import org.apache.beam.sdk.options.ValueProvider;
import org.apache.beam.sdk.options.ValueProvider.StaticValueProvider;
import org.apache.beam.sdk.transforms.Create;
import org.apache.beam.sdk.transforms.DoFn;
import org.apache.beam.sdk.transforms.PTransform;
import org.apache.beam.sdk.transforms.ParDo;
import org.apache.beam.sdk.transforms.Reshuffle;
<<<<<<< HEAD
import org.apache.beam.sdk.util.Sleeper;
=======
>>>>>>> 251f4174
import org.apache.beam.sdk.values.PBegin;
import org.apache.beam.sdk.values.PCollection;
import org.apache.beam.sdk.values.PCollectionTuple;
import org.apache.beam.sdk.values.PInput;
import org.apache.beam.sdk.values.POutput;
import org.apache.beam.sdk.values.PValue;
import org.apache.beam.sdk.values.TupleTag;
import org.apache.beam.sdk.values.TupleTagList;
import org.apache.beam.vendor.guava.v26_0_jre.com.google.common.base.Throwables;
import org.apache.beam.vendor.guava.v26_0_jre.com.google.common.collect.ImmutableMap;
<<<<<<< HEAD
=======
import org.joda.time.Instant;
>>>>>>> 251f4174
import org.slf4j.Logger;
import org.slf4j.LoggerFactory;

/**
 * {@link HL7v2IO} provides an API for reading from and writing to <a
 * href="https://cloud.google.com/healthcare/docs/concepts/hl7v2">Google Cloud Healthcare HL7v2 API.
 * </a>
 *
 * <p>Read
 *
 * <p>HL7v2 Messages can be fetched from the HL7v2 store in two ways Message Fetching and Message
 * Listing.
 *
 * <p>Message Fetching
 *
 * <p>Message Fetching with {@link HL7v2IO.Read} supports use cases where you have a ${@link
 * PCollection} of message IDS. This is appropriate for reading the HL7v2 notifications from a
 * Pub/Sub subscription with {@link PubsubIO#readStrings()} or in cases where you have a manually
 * prepared list of messages that you need to process (e.g. in a text file read with {@link
 * org.apache.beam.sdk.io.TextIO}) .
 *
 * <p>Fetch Message contents from HL7v2 Store based on the {@link PCollection} of message ID strings
 * {@link HL7v2IO.Read.Result} where one can call {@link Read.Result#getMessages()} to retrived a
 * {@link PCollection} containing the successfully fetched {@link HL7v2Message}s and/or {@link
 * Read.Result#getFailedReads()} to retrieve a {@link PCollection} of {@link HealthcareIOError}
 * containing the msgID that could not be fetched and the exception as a {@link HealthcareIOError},
 * this can be used to write to the dead letter storage system of your choosing. This error handling
 * is mainly to catch scenarios where the upstream {@link PCollection} contains IDs that are not
 * valid or are not reachable due to permissions issues.
 *
 * <p>Message Listing Message Listing with {@link HL7v2IO.ListHL7v2Messages} supports batch use
 * cases where you want to process all the messages in an HL7v2 store or those matching a
 * filter @see <a
 * href=>https://cloud.google.com/healthcare/docs/reference/rest/v1beta1/projects.locations.datasets.hl7V2Stores.messages/list#query-parameters</a>
 * This paginates through results of a Messages.List call @see <a
 * href=>https://cloud.google.com/healthcare/docs/reference/rest/v1beta1/projects.locations.datasets.hl7V2Stores.messages/list</a>
 * and outputs directly to a {@link PCollection} of {@link HL7v2Message}. In these use cases, the
 * error handling similar to above is unnecessary because we are listing from the source of truth
 * the pipeline should fail transparently if this transform fails to paginate through all the
 * results.
 *
 * <p>Write
 *
 * <p>A bounded or unbounded {@link PCollection} of {@link HL7v2Message} can be ingested into an
 * HL7v2 store using {@link HL7v2IO#ingestMessages(String)}. This will return a {@link
 * HL7v2IO.Write.Result} on which you can call {@link Write.Result#getFailedInsertsWithErr()} to
 * retrieve a {@link PCollection} of {@link HealthcareIOError} containing the {@link HL7v2Message}
 * that failed to be ingested and the exception. This can be used to write to the dead letter
 * storage system of your chosing.
 *
 * <p>Unbounded Read Example:
 *
 * <pre>{@code
 * PipelineOptions options = ...;
 * Pipeline p = Pipeline.create(options);
 *
 * HL7v2IO.Read.Result readResult = p
 *   .apply(
 *     "Read HL7v2 notifications",
 *     PubsubIO.readStrings().fromSubscription(options.getNotificationSubscription()))
 *   .apply(HL7v2IO.getAll());
 *
 * // Write errors to your favorite dead letter  queue (e.g. Pub/Sub, GCS, BigQuery)
 * readResult.getFailedReads().apply("WriteToDeadLetterQueue", ...);
 *
 *
 * // Go about your happy path transformations.
 * PCollection<HL7v2Message> out = readResult.getMessages().apply("ProcessFetchedMessages", ...);
 *
 * // Write using the Message.Ingest method of the HL7v2 REST API.
 * out.apply(HL7v2IO.ingestMessages(options.getOutputHL7v2Store()));
 *
 * pipeline.run();
 *
 * }***
 * </pre>
 *
 * <p>Bounded Read Example:
 *
 * <pre>{@code
 * PipelineOptions options = ...;
 * Pipeline p = Pipeline.create(options);
 *
 * PCollection<HL7v2Message> out = p
 *   .apply(
 *       "List messages in HL7v2 store with filter",
 *       ListHL7v2Messages(
 *           Collections.singletonList(options.getInputHL7v2Store()), option.getHL7v2Filter()))
 *    // Go about your happy path transformations.
 *   .apply("Process HL7v2 Messages", ...);
 * pipeline.run().waitUntilFinish();
 * }***
 * </pre>
 */
public class HL7v2IO {

  /** Write HL7v2 Messages to a store. */
  private static Write.Builder write(String hl7v2Store) {
    return new AutoValue_HL7v2IO_Write.Builder().setHL7v2Store(hl7v2Store);
  }

  /** Write HL7v2 Messages to a store. */
  private static Write.Builder write(ValueProvider<String> hl7v2Store) {
    return new AutoValue_HL7v2IO_Write.Builder().setHL7v2Store(hl7v2Store.get());
  }

  /**
   * Retrieve all HL7v2 Messages from a PCollection of message IDs (such as from PubSub notification
   * subscription).
   */
  public static Read getAll() {
    return new Read();
  }

  /** Read all HL7v2 Messages from multiple stores. */
  public static ListHL7v2Messages readAll(List<String> hl7v2Stores) {
    return new ListHL7v2Messages(StaticValueProvider.of(hl7v2Stores), StaticValueProvider.of(null));
  }

  /** Read all HL7v2 Messages from multiple stores. */
  public static ListHL7v2Messages readAll(ValueProvider<List<String>> hl7v2Stores) {
    return new ListHL7v2Messages(hl7v2Stores, StaticValueProvider.of(null));
  }

  /** Read all HL7v2 Messages from a single store. */
  public static ListHL7v2Messages read(String hl7v2Store) {
    return new ListHL7v2Messages(
        StaticValueProvider.of(Collections.singletonList(hl7v2Store)),
        StaticValueProvider.of(null));
  }

  /** Read all HL7v2 Messages from a single store. */
  public static ListHL7v2Messages read(ValueProvider<String> hl7v2Store) {
    return new ListHL7v2Messages(
        StaticValueProvider.of(Collections.singletonList(hl7v2Store.get())),
        StaticValueProvider.of(null));
  }

  /**
   * Read all HL7v2 Messages from a single store matching a filter.
   *
   * @see <a
   *     href=https://cloud.google.com/healthcare/docs/reference/rest/v1beta1/projects.locations.datasets.hl7V2Stores.messages/list#query-parameters></a>
   */
  public static ListHL7v2Messages readWithFilter(String hl7v2Store, String filter) {
    return new ListHL7v2Messages(
        StaticValueProvider.of(Collections.singletonList(hl7v2Store)),
        StaticValueProvider.of(filter));
  }

  /**
   * Read all HL7v2 Messages from a single store matching a filter.
   *
   * @see <a
   *     href=https://cloud.google.com/healthcare/docs/reference/rest/v1beta1/projects.locations.datasets.hl7V2Stores.messages/list#query-parameters></a>
   */
  public static ListHL7v2Messages readWithFilter(
      ValueProvider<String> hl7v2Store, ValueProvider<String> filter) {
    return new ListHL7v2Messages(
        StaticValueProvider.of(Collections.singletonList(hl7v2Store.get())), filter);
  }

  /**
   * Read all HL7v2 Messages from a multiple stores matching a filter.
   *
   * @see <a
   *     href=https://cloud.google.com/healthcare/docs/reference/rest/v1beta1/projects.locations.datasets.hl7V2Stores.messages/list#query-parameters></a>
   */
  public static ListHL7v2Messages readAllWithFilter(List<String> hl7v2Stores, String filter) {
    return new ListHL7v2Messages(
        StaticValueProvider.of(hl7v2Stores), StaticValueProvider.of(filter));
  }

  /**
   * Read all HL7v2 Messages from a multiple stores matching a filter.
   *
   * @see <a
   *     href=https://cloud.google.com/healthcare/docs/reference/rest/v1beta1/projects.locations.datasets.hl7V2Stores.messages/list#query-parameters></a>
   */
  public static ListHL7v2Messages readAllWithFilter(
      ValueProvider<List<String>> hl7v2Stores, ValueProvider<String> filter) {
    return new ListHL7v2Messages(hl7v2Stores, filter);
  }

  /**
   * Write with Messages.Ingest method. @see <a
   * href=https://cloud.google.com/healthcare/docs/reference/rest/v1beta1/projects.locations.datasets.hl7V2Stores.messages/ingest></a>
   *
   * @param hl7v2Store the hl 7 v 2 store
   * @return the write
   */
  public static Write ingestMessages(String hl7v2Store) {
    return write(hl7v2Store).setWriteMethod(Write.WriteMethod.INGEST).build();
  }

  /**
   * The type Read that reads HL7v2 message contents given a PCollection of message IDs strings.
   *
   * <p>These could be sourced from any {@link PCollection} of {@link String}s but the most popular
   * patterns would be {@link PubsubIO#readStrings()} reading a subscription on an HL7v2 Store's
   * notification channel topic or using {@link ListHL7v2Messages} to list HL7v2 message IDs with an
   * optional filter using Ingest write method. @see <a
   * href=https://cloud.google.com/healthcare/docs/reference/rest/v1beta1/projects.locations.datasets.hl7V2Stores.messages/list></a>.
   */
  public static class Read extends PTransform<PCollection<String>, Read.Result> {

    public Read() {}

    public static class Result implements POutput, PInput {
      private PCollection<HL7v2Message> messages;

      private PCollection<HealthcareIOError<String>> failedReads;
      PCollectionTuple pct;

      public static Result of(PCollectionTuple pct) throws IllegalArgumentException {
        if (pct.getAll()
            .keySet()
            .containsAll((Collection<?>) TupleTagList.of(OUT).and(DEAD_LETTER))) {
          return new Result(pct);
        } else {
          throw new IllegalArgumentException(
              "The PCollection tuple must have the HL7v2IO.Read.OUT "
                  + "and HL7v2IO.Read.DEAD_LETTER tuple tags");
        }
      }

      private Result(PCollectionTuple pct) {
        this.pct = pct;
        this.messages = pct.get(OUT).setCoder(new HL7v2MessageCoder());
        this.failedReads =
            pct.get(DEAD_LETTER).setCoder(new HealthcareIOErrorCoder<>(StringUtf8Coder.of()));
      }

      public PCollection<HealthcareIOError<String>> getFailedReads() {
        return failedReads;
      }

      public PCollection<HL7v2Message> getMessages() {
        return messages;
      }

      @Override
      public Pipeline getPipeline() {
        return this.pct.getPipeline();
      }

      @Override
      public Map<TupleTag<?>, PValue> expand() {
        return ImmutableMap.of(OUT, messages);
      }

      @Override
      public void finishSpecifyingOutput(
          String transformName, PInput input, PTransform<?, ?> transform) {}
    }

    /** The tag for the main output of HL7v2 Messages. */
    public static final TupleTag<HL7v2Message> OUT = new TupleTag<HL7v2Message>() {};
    /** The tag for the deadletter output of HL7v2 Messages. */
    public static final TupleTag<HealthcareIOError<String>> DEAD_LETTER =
        new TupleTag<HealthcareIOError<String>>() {};

    @Override
    public Result expand(PCollection<String> input) {
      return input.apply("Fetch HL7v2 messages", new FetchHL7v2Message());
    }

    /**
     * {@link PTransform} to fetch a message from an Google Cloud Healthcare HL7v2 store based on
     * msgID.
     *
     * <p>This DoFn consumes a {@link PCollection} of notifications {@link String}s from the HL7v2
     * store, and fetches the actual {@link HL7v2Message} object based on the id in the notification
     * and will output a {@link PCollectionTuple} which contains the output and dead-letter {@link
     * PCollection}.
     *
     * <p>The {@link PCollectionTuple} output will contain the following {@link PCollection}:
     *
     * <ul>
     *   <li>{@link HL7v2IO.Read#OUT} - Contains all {@link PCollection} records successfully read
     *       from the HL7v2 store.
     *   <li>{@link HL7v2IO.Read#DEAD_LETTER} - Contains all {@link PCollection} of {@link
     *       HealthcareIOError} message IDs which failed to be fetched from the HL7v2 store, with
     *       error message and stacktrace.
     * </ul>
     */
    public static class FetchHL7v2Message extends PTransform<PCollection<String>, Result> {

      /** Instantiates a new Fetch HL7v2 message DoFn. */
      public FetchHL7v2Message() {}

      @Override
      public Result expand(PCollection<String> msgIds) {
        return new Result(
            msgIds.apply(
                ParDo.of(new FetchHL7v2Message.HL7v2MessageGetFn())
                    .withOutputTags(HL7v2IO.Read.OUT, TupleTagList.of(HL7v2IO.Read.DEAD_LETTER))));
      }

      /** DoFn for fetching messages from the HL7v2 store with error handling. */
      public static class HL7v2MessageGetFn extends DoFn<String, HL7v2Message> {

        private Counter failedMessageGets =
            Metrics.counter(FetchHL7v2Message.HL7v2MessageGetFn.class, "failed-message-reads");
        private static final Logger LOG =
            LoggerFactory.getLogger(FetchHL7v2Message.HL7v2MessageGetFn.class);
        private final Counter successfulHL7v2MessageGets =
            Metrics.counter(
                FetchHL7v2Message.HL7v2MessageGetFn.class, "successful-hl7v2-message-gets");
        private HealthcareApiClient client;

        /** Instantiates a new Hl 7 v 2 message get fn. */
        HL7v2MessageGetFn() {}

        /**
         * Instantiate healthcare client.
         *
         * @throws IOException the io exception
         */
        @Setup
        public void instantiateHealthcareClient() throws IOException {
          this.client = new HttpHealthcareApiClient();
        }

        /**
         * Process element.
         *
         * @param context the context
         */
        @ProcessElement
        public void processElement(ProcessContext context) {
          String msgId = context.element();
          try {
            context.output(HL7v2Message.fromModel(fetchMessage(this.client, msgId)));
          } catch (Exception e) {
            failedMessageGets.inc();
            LOG.warn(
                String.format(
                    "Error fetching HL7v2 message with ID %s writing to Dead Letter "
                        + "Queue. Cause: %s Stack Trace: %s",
                    msgId, e.getMessage(), Throwables.getStackTraceAsString(e)));
            context.output(HL7v2IO.Read.DEAD_LETTER, HealthcareIOError.of(msgId, e));
          }
        }

        private Message fetchMessage(HealthcareApiClient client, String msgId)
            throws IOException, ParseException, IllegalArgumentException, InterruptedException {
          long startTime = System.currentTimeMillis();

          try {
            com.google.api.services.healthcare.v1beta1.model.Message msg =
                client.getHL7v2Message(msgId);
            if (msg == null) {
              throw new IOException(String.format("GET request for %s returned null", msgId));
            }
            this.successfulHL7v2MessageGets.inc();
            return msg;
          } catch (Exception e) {
            throw e;
          }
        }
      }
    }
  }

  /** List HL7v2 messages in HL7v2 Stores with optional filter. */
  public static class ListHL7v2Messages extends PTransform<PBegin, PCollection<HL7v2Message>> {
    private final List<String> hl7v2Stores;
    private final String filter;

    /**
     * Instantiates a new List HL7v2 message IDs with filter.
     *
     * @param hl7v2Stores the HL7v2 stores
     * @param filter the filter
     */
    ListHL7v2Messages(ValueProvider<List<String>> hl7v2Stores, ValueProvider<String> filter) {
      this.hl7v2Stores = hl7v2Stores.get();
      this.filter = filter.get();
    }

    ListHL7v2Messages(ValueProvider<List<String>> hl7v2Stores) {
      this.hl7v2Stores = hl7v2Stores.get();
      this.filter = null;
    }

    @Override
    public PCollection<HL7v2Message> expand(PBegin input) {
      return input
          .apply(Create.of(this.hl7v2Stores))
          .apply(ParDo.of(new ListHL7v2MessagesFn(this.filter)))
          .setCoder(new HL7v2MessageCoder())
<<<<<<< HEAD
=======
          // Break fusion to encourage parallelization of downstream processing.
>>>>>>> 251f4174
          .apply(Reshuffle.viaRandomKey());
    }
  }

  static class ListHL7v2MessagesFn extends DoFn<String, HL7v2Message> {

    private final String filter;
    private transient HealthcareApiClient client;

    /**
     * Instantiates a new List HL7v2 fn.
     *
     * @param filter the filter
     */
    ListHL7v2MessagesFn(String filter) {
      this.filter = filter;
    }

    /**
     * Init client.
     *
     * @throws IOException the io exception
     */
    @Setup
    public void initClient() throws IOException {
      this.client = new HttpHealthcareApiClient();
    }

    /**
     * List messages.
     *
     * @param context the context
     * @throws IOException the io exception
     */
    @ProcessElement
    public void listMessages(ProcessContext context) throws IOException {
      String hl7v2Store = context.element();
      // Output all elements of all pages.
      this.client.getHL7v2MessageStream(hl7v2Store, this.filter).forEach(context::output);
    }
  }

  /** The type Write. */
  @AutoValue
  public abstract static class Write extends PTransform<PCollection<HL7v2Message>, Write.Result> {

    /** The tag for the successful writes to HL7v2 store`. */
    public static final TupleTag<HealthcareIOError<HL7v2Message>> SUCCESS =
        new TupleTag<HealthcareIOError<HL7v2Message>>() {};
    /** The tag for the failed writes to HL7v2 store`. */
    public static final TupleTag<HealthcareIOError<HL7v2Message>> FAILED =
        new TupleTag<HealthcareIOError<HL7v2Message>>() {};

    /**
     * Gets HL7v2 store.
     *
     * @return the HL7v2 store
     */
    abstract String getHL7v2Store();

    /**
     * Gets write method.
     *
     * @return the write method
     */
    abstract WriteMethod getWriteMethod();

    @Override
    public Result expand(PCollection<HL7v2Message> messages) {
      return messages.apply(new WriteHL7v2(this.getHL7v2Store(), this.getWriteMethod()));
    }

    /** The enum Write method. */
    public enum WriteMethod {
      /**
       * Ingest write method. @see <a
       * href=https://cloud.google.com/healthcare/docs/reference/rest/v1beta1/projects.locations.datasets.hl7V2Stores.messages/ingest></a>
       */
      INGEST,
      /**
       * Batch import write method. This is not yet supported by the HL7v2 API, but can be used to
       * improve throughput once available.
       */
      BATCH_IMPORT
    }

    /** The type Builder. */
    @AutoValue.Builder
    abstract static class Builder {

      /**
       * Sets HL7v2 store.
       *
       * @param hl7v2Store the HL7v2 store
       * @return the HL7v2 store
       */
      abstract Builder setHL7v2Store(String hl7v2Store);

      /**
       * Sets write method.
       *
       * @param writeMethod the write method
       * @return the write method
       */
      abstract Builder setWriteMethod(WriteMethod writeMethod);

      /**
       * Build write.
       *
       * @return the write
       */
      abstract Write build();
    }

    public static class Result implements POutput {
      private final Pipeline pipeline;
      private final PCollection<HealthcareIOError<HL7v2Message>> failedInsertsWithErr;

      /** Creates a {@link HL7v2IO.Write.Result} in the given {@link Pipeline}. */
      static Result in(
          Pipeline pipeline, PCollection<HealthcareIOError<HL7v2Message>> failedInserts) {
        return new Result(pipeline, failedInserts);
      }

      public PCollection<HealthcareIOError<HL7v2Message>> getFailedInsertsWithErr() {
        return this.failedInsertsWithErr;
      }

      @Override
      public Pipeline getPipeline() {
        return this.pipeline;
      }

      @Override
      public Map<TupleTag<?>, PValue> expand() {
        failedInsertsWithErr.setCoder(new HealthcareIOErrorCoder<>(new HL7v2MessageCoder()));
        return ImmutableMap.of(FAILED, failedInsertsWithErr);
      }

      @Override
      public void finishSpecifyingOutput(
          String transformName, PInput input, PTransform<?, ?> transform) {}

      private Result(
          Pipeline pipeline, PCollection<HealthcareIOError<HL7v2Message>> failedInsertsWithErr) {
        this.pipeline = pipeline;
        this.failedInsertsWithErr = failedInsertsWithErr;
      }
    }
  }

  /** The type Write hl 7 v 2. */
  static class WriteHL7v2 extends PTransform<PCollection<HL7v2Message>, Write.Result> {
    private final String hl7v2Store;
    private final Write.WriteMethod writeMethod;

    /**
     * Instantiates a new Write hl 7 v 2.
     *
     * @param hl7v2Store the hl 7 v 2 store
     * @param writeMethod the write method
     */
    WriteHL7v2(String hl7v2Store, Write.WriteMethod writeMethod) {
      this.hl7v2Store = hl7v2Store;
      this.writeMethod = writeMethod;
    }

    @Override
    public Write.Result expand(PCollection<HL7v2Message> input) {
      PCollection<HealthcareIOError<HL7v2Message>> failedInserts =
          input
              .apply(ParDo.of(new WriteHL7v2Fn(hl7v2Store, writeMethod)))
              .setCoder(new HealthcareIOErrorCoder<>(new HL7v2MessageCoder()));
      return Write.Result.in(input.getPipeline(), failedInserts);
    }

    /** The type Write hl 7 v 2 fn. */
    static class WriteHL7v2Fn extends DoFn<HL7v2Message, HealthcareIOError<HL7v2Message>> {
      // TODO when the healthcare API releases a bulk import method this should use that to improve
      // throughput.

      private Counter failedMessageWrites =
          Metrics.counter(WriteHL7v2Fn.class, "failed-hl7v2-message-writes");
      private final String hl7v2Store;
      private final Counter successfulHL7v2MessageWrites =
          Metrics.counter(WriteHL7v2.class, "successful-hl7v2-message-writes");
      private final Write.WriteMethod writeMethod;

      private static final Logger LOG = LoggerFactory.getLogger(WriteHL7v2.WriteHL7v2Fn.class);
      private transient HealthcareApiClient client;

      /**
       * Instantiates a new Write HL7v2 fn.
       *
       * @param hl7v2Store the HL7v2 store
       * @param writeMethod the write method
       */
      WriteHL7v2Fn(String hl7v2Store, Write.WriteMethod writeMethod) {
        this.hl7v2Store = hl7v2Store;
        this.writeMethod = writeMethod;
      }

      /**
       * Init client.
       *
       * @throws IOException the io exception
       */
      @Setup
      public void initClient() throws IOException {
        this.client = new HttpHealthcareApiClient();
      }

      /**
       * Write messages.
       *
       * @param context the context
       */
      @ProcessElement
      public void writeMessages(ProcessContext context) {
        HL7v2Message msg = context.element();
        long startTime = System.currentTimeMillis();
        Sleeper sleeper = Sleeper.DEFAULT;
        switch (writeMethod) {
          case BATCH_IMPORT:
            // TODO once healthcare API exposes batch import API add that functionality here to
            // improve performance this should be the new default behavior/List.
            throw new UnsupportedOperationException("The Batch import API is not available yet");
          case INGEST:
          default:
            try {
              client.ingestHL7v2Message(hl7v2Store, msg.toModel());
            } catch (Exception e) {
              failedMessageWrites.inc();
              LOG.warn(
                  String.format(
                      "Failed to ingest message Error: %s Stacktrace: %s",
                      e.getMessage(), Throwables.getStackTraceAsString(e)));
              HealthcareIOError<HL7v2Message> err = HealthcareIOError.of(msg, e);
              LOG.warn(String.format("%s %s", err.getErrorMessage(), err.getStackTrace()));
              context.output(err);
            }
        }
      }
    }
  }
}<|MERGE_RESOLUTION|>--- conflicted
+++ resolved
@@ -37,10 +37,6 @@
 import org.apache.beam.sdk.transforms.PTransform;
 import org.apache.beam.sdk.transforms.ParDo;
 import org.apache.beam.sdk.transforms.Reshuffle;
-<<<<<<< HEAD
-import org.apache.beam.sdk.util.Sleeper;
-=======
->>>>>>> 251f4174
 import org.apache.beam.sdk.values.PBegin;
 import org.apache.beam.sdk.values.PCollection;
 import org.apache.beam.sdk.values.PCollectionTuple;
@@ -51,10 +47,6 @@
 import org.apache.beam.sdk.values.TupleTagList;
 import org.apache.beam.vendor.guava.v26_0_jre.com.google.common.base.Throwables;
 import org.apache.beam.vendor.guava.v26_0_jre.com.google.common.collect.ImmutableMap;
-<<<<<<< HEAD
-=======
-import org.joda.time.Instant;
->>>>>>> 251f4174
 import org.slf4j.Logger;
 import org.slf4j.LoggerFactory;
 
@@ -447,10 +439,7 @@
           .apply(Create.of(this.hl7v2Stores))
           .apply(ParDo.of(new ListHL7v2MessagesFn(this.filter)))
           .setCoder(new HL7v2MessageCoder())
-<<<<<<< HEAD
-=======
           // Break fusion to encourage parallelization of downstream processing.
->>>>>>> 251f4174
           .apply(Reshuffle.viaRandomKey());
     }
   }
@@ -672,7 +661,6 @@
       public void writeMessages(ProcessContext context) {
         HL7v2Message msg = context.element();
         long startTime = System.currentTimeMillis();
-        Sleeper sleeper = Sleeper.DEFAULT;
         switch (writeMethod) {
           case BATCH_IMPORT:
             // TODO once healthcare API exposes batch import API add that functionality here to
