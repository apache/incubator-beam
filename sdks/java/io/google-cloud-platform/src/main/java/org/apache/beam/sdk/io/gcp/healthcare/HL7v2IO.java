/*
 * Licensed to the Apache Software Foundation (ASF) under one
 * or more contributor license agreements.  See the NOTICE file
 * distributed with this work for additional information
 * regarding copyright ownership.  The ASF licenses this file
 * to you under the Apache License, Version 2.0 (the
 * "License"); you may not use this file except in compliance
 * with the License.  You may obtain a copy of the License at
 *
 *     http://www.apache.org/licenses/LICENSE-2.0
 *
 * Unless required by applicable law or agreed to in writing, software
 * distributed under the License is distributed on an "AS IS" BASIS,
 * WITHOUT WARRANTIES OR CONDITIONS OF ANY KIND, either express or implied.
 * See the License for the specific language governing permissions and
 * limitations under the License.
 */
package org.apache.beam.sdk.io.gcp.healthcare;

import com.google.api.services.healthcare.v1beta1.model.Message;
import com.google.auto.value.AutoValue;
import java.io.IOException;
import java.text.ParseException;
import java.util.Collection;
import java.util.Collections;
import java.util.List;
import java.util.Map;
import java.util.stream.Stream;
import org.apache.beam.sdk.Pipeline;
import org.apache.beam.sdk.coders.StringUtf8Coder;
import org.apache.beam.sdk.io.gcp.pubsub.PubsubIO;
import org.apache.beam.sdk.metrics.Counter;
import org.apache.beam.sdk.metrics.Distribution;
import org.apache.beam.sdk.metrics.Metrics;
import org.apache.beam.sdk.options.ValueProvider;
import org.apache.beam.sdk.options.ValueProvider.StaticValueProvider;
import org.apache.beam.sdk.transforms.Create;
import org.apache.beam.sdk.transforms.DoFn;
import org.apache.beam.sdk.transforms.PTransform;
import org.apache.beam.sdk.transforms.ParDo;
import org.apache.beam.sdk.transforms.Reshuffle;
import org.apache.beam.sdk.values.PBegin;
import org.apache.beam.sdk.values.PCollection;
import org.apache.beam.sdk.values.PCollectionTuple;
import org.apache.beam.sdk.values.PInput;
import org.apache.beam.sdk.values.POutput;
import org.apache.beam.sdk.values.PValue;
import org.apache.beam.sdk.values.TupleTag;
import org.apache.beam.sdk.values.TupleTagList;
import org.apache.beam.vendor.guava.v26_0_jre.com.google.common.base.Throwables;
import org.apache.beam.vendor.guava.v26_0_jre.com.google.common.collect.ImmutableMap;
import org.joda.time.Instant;
import org.slf4j.Logger;
import org.slf4j.LoggerFactory;

/**
 * {@link HL7v2IO} provides an API for reading from and writing to <a
 * href="https://cloud.google.com/healthcare/docs/concepts/hl7v2">Google Cloud Healthcare HL7v2 API.
 * </a>
 *
 * <p>Read
 *
 * <p>HL7v2 Messages can be fetched from the HL7v2 store in two ways Message Fetching and Message
 * Listing.
 *
 * <p>Message Fetching
 *
 * <p>Message Fetching with {@link HL7v2IO.Read} supports use cases where you have a ${@link
 * PCollection} of message IDS. This is appropriate for reading the HL7v2 notifications from a
 * Pub/Sub subscription with {@link PubsubIO#readStrings()} or in cases where you have a manually
 * prepared list of messages that you need to process (e.g. in a text file read with {@link
 * org.apache.beam.sdk.io.TextIO}) .
 *
 * <p>Fetch Message contents from HL7v2 Store based on the {@link PCollection} of message ID strings
 * {@link HL7v2IO.Read.Result} where one can call {@link Read.Result#getMessages()} to retrived a
 * {@link PCollection} containing the successfully fetched {@link HL7v2Message}s and/or {@link
 * Read.Result#getFailedReads()} to retrieve a {@link PCollection} of {@link HealthcareIOError}
 * containing the msgID that could not be fetched and the exception as a {@link HealthcareIOError},
 * this can be used to write to the dead letter storage system of your choosing. This error handling
 * is mainly to catch scenarios where the upstream {@link PCollection} contains IDs that are not
 * valid or are not reachable due to permissions issues.
 *
 * <p>Message Listing Message Listing with {@link HL7v2IO.ListHL7v2Messages} supports batch use
 * cases where you want to process all the messages in an HL7v2 store or those matching a
 * filter @see <a
 * href=>https://cloud.google.com/healthcare/docs/reference/rest/v1beta1/projects.locations.datasets.hl7V2Stores.messages/list#query-parameters</a>
 * This paginates through results of a Messages.List call @see <a
 * href=>https://cloud.google.com/healthcare/docs/reference/rest/v1beta1/projects.locations.datasets.hl7V2Stores.messages/list</a>
 * and outputs directly to a {@link PCollection} of {@link HL7v2Message}. In these use cases, the
 * error handling similar to above is unnecessary because we are listing from the source of truth
 * the pipeline should fail transparently if this transform fails to paginate through all the
 * results.
 *
 * <p>Write
 *
 * <p>A bounded or unbounded {@link PCollection} of {@link HL7v2Message} can be ingested into an
 * HL7v2 store using {@link HL7v2IO#ingestMessages(String)}. This will return a {@link
 * HL7v2IO.Write.Result} on which you can call {@link Write.Result#getFailedInsertsWithErr()} to
 * retrieve a {@link PCollection} of {@link HealthcareIOError} containing the {@link HL7v2Message}
 * that failed to be ingested and the exception. This can be used to write to the dead letter
 * storage system of your chosing.
 *
 * <p>Unbounded Read Example:
 *
 * <pre>{@code
 * PipelineOptions options = ...;
 * Pipeline p = Pipeline.create(options);
 *
 * HL7v2IO.Read.Result readResult = p
 *   .apply(
 *     "Read HL7v2 notifications",
 *     PubsubIO.readStrings().fromSubscription(options.getNotificationSubscription()))
 *   .apply(HL7v2IO.getAll());
 *
 * // Write errors to your favorite dead letter  queue (e.g. Pub/Sub, GCS, BigQuery)
 * readResult.getFailedReads().apply("WriteToDeadLetterQueue", ...);
 *
 *
 * // Go about your happy path transformations.
 * PCollection<HL7v2Message> out = readResult.getMessages().apply("ProcessFetchedMessages", ...);
 *
 * // Write using the Message.Ingest method of the HL7v2 REST API.
 * out.apply(HL7v2IO.ingestMessages(options.getOutputHL7v2Store()));
 *
 * pipeline.run();
 *
 * }***
 * </pre>
 *
 * <p>Bounded Read Example:
 *
 * <pre>{@code
 * PipelineOptions options = ...;
 * Pipeline p = Pipeline.create(options);
 *
 * PCollection<HL7v2Message> out = p
 *   .apply(
 *       "List messages in HL7v2 store with filter",
 *       ListHL7v2Messages(
 *           Collections.singletonList(options.getInputHL7v2Store()), option.getHL7v2Filter()))
 *    // Go about your happy path transformations.
 *   .apply("Process HL7v2 Messages", ...);
 * pipeline.run().waitUntilFinish();
 * }***
 * </pre>
 */
public class HL7v2IO {

  /** Write HL7v2 Messages to a store. */
  private static Write.Builder write(String hl7v2Store) {
    return new AutoValue_HL7v2IO_Write.Builder().setHL7v2Store(hl7v2Store);
  }

  /** Write HL7v2 Messages to a store. */
  private static Write.Builder write(ValueProvider<String> hl7v2Store) {
    return new AutoValue_HL7v2IO_Write.Builder().setHL7v2Store(hl7v2Store.get());
  }

  /**
   * Retrieve all HL7v2 Messages from a PCollection of message IDs (such as from PubSub notification
   * subscription).
   */
  public static Read getAll() {
    return new Read();
  }

  /** Read all HL7v2 Messages from multiple stores. */
  public static ListHL7v2Messages readAll(List<String> hl7v2Stores) {
    return new ListHL7v2Messages(StaticValueProvider.of(hl7v2Stores), StaticValueProvider.of(null));
  }

  /** Read all HL7v2 Messages from multiple stores. */
  public static ListHL7v2Messages readAll(ValueProvider<List<String>> hl7v2Stores) {
    return new ListHL7v2Messages(hl7v2Stores, StaticValueProvider.of(null));
  }

  /** Read all HL7v2 Messages from a single store. */
  public static ListHL7v2Messages read(String hl7v2Store) {
    return new ListHL7v2Messages(
        StaticValueProvider.of(Collections.singletonList(hl7v2Store)),
        StaticValueProvider.of(null));
  }

  /** Read all HL7v2 Messages from a single store. */
  public static ListHL7v2Messages read(ValueProvider<String> hl7v2Store) {
    return new ListHL7v2Messages(
        StaticValueProvider.of(Collections.singletonList(hl7v2Store.get())),
        StaticValueProvider.of(null));
  }

  /**
   * Read all HL7v2 Messages from a single store matching a filter.
   *
   * @see <a
   *     href=https://cloud.google.com/healthcare/docs/reference/rest/v1beta1/projects.locations.datasets.hl7V2Stores.messages/list#query-parameters></a>
   */
  public static ListHL7v2Messages readWithFilter(String hl7v2Store, String filter) {
    return new ListHL7v2Messages(
        StaticValueProvider.of(Collections.singletonList(hl7v2Store)),
        StaticValueProvider.of(filter));
  }

  /**
   * Read all HL7v2 Messages from a single store matching a filter.
   *
   * @see <a
   *     href=https://cloud.google.com/healthcare/docs/reference/rest/v1beta1/projects.locations.datasets.hl7V2Stores.messages/list#query-parameters></a>
   */
  public static ListHL7v2Messages readWithFilter(
      ValueProvider<String> hl7v2Store, ValueProvider<String> filter) {
    return new ListHL7v2Messages(
        StaticValueProvider.of(Collections.singletonList(hl7v2Store.get())), filter);
  }

  /**
   * Read all HL7v2 Messages from a multiple stores matching a filter.
   *
   * @see <a
   *     href=https://cloud.google.com/healthcare/docs/reference/rest/v1beta1/projects.locations.datasets.hl7V2Stores.messages/list#query-parameters></a>
   */
  public static ListHL7v2Messages readAllWithFilter(List<String> hl7v2Stores, String filter) {
    return new ListHL7v2Messages(
        StaticValueProvider.of(hl7v2Stores), StaticValueProvider.of(filter));
  }

  /**
   * Read all HL7v2 Messages from a multiple stores matching a filter.
   *
   * @see <a
   *     href=https://cloud.google.com/healthcare/docs/reference/rest/v1beta1/projects.locations.datasets.hl7V2Stores.messages/list#query-parameters></a>
   */
  public static ListHL7v2Messages readAllWithFilter(
      ValueProvider<List<String>> hl7v2Stores, ValueProvider<String> filter) {
    return new ListHL7v2Messages(hl7v2Stores, filter);
  }

  /**
   * Write with Messages.Ingest method. @see <a
   * href=https://cloud.google.com/healthcare/docs/reference/rest/v1beta1/projects.locations.datasets.hl7V2Stores.messages/ingest></a>
   *
   * @param hl7v2Store the hl 7 v 2 store
   * @return the write
   */
  public static Write ingestMessages(String hl7v2Store) {
    return write(hl7v2Store).setWriteMethod(Write.WriteMethod.INGEST).build();
  }

  /**
   * The type Read that reads HL7v2 message contents given a PCollection of message IDs strings.
   *
   * <p>These could be sourced from any {@link PCollection} of {@link String}s but the most popular
   * patterns would be {@link PubsubIO#readStrings()} reading a subscription on an HL7v2 Store's
   * notification channel topic or using {@link ListHL7v2Messages} to list HL7v2 message IDs with an
   * optional filter using Ingest write method. @see <a
   * href=https://cloud.google.com/healthcare/docs/reference/rest/v1beta1/projects.locations.datasets.hl7V2Stores.messages/list></a>.
   */
  public static class Read extends PTransform<PCollection<String>, Read.Result> {

    public Read() {}

    public static class Result implements POutput, PInput {
      private PCollection<HL7v2Message> messages;

      private PCollection<HealthcareIOError<String>> failedReads;
      PCollectionTuple pct;

      public static Result of(PCollectionTuple pct) throws IllegalArgumentException {
        if (pct.getAll()
            .keySet()
            .containsAll((Collection<?>) TupleTagList.of(OUT).and(DEAD_LETTER))) {
          return new Result(pct);
        } else {
          throw new IllegalArgumentException(
              "The PCollection tuple must have the HL7v2IO.Read.OUT "
                  + "and HL7v2IO.Read.DEAD_LETTER tuple tags");
        }
      }

      private Result(PCollectionTuple pct) {
        this.pct = pct;
        this.messages = pct.get(OUT).setCoder(new HL7v2MessageCoder());
        this.failedReads =
            pct.get(DEAD_LETTER).setCoder(new HealthcareIOErrorCoder<>(StringUtf8Coder.of()));
      }

      public PCollection<HealthcareIOError<String>> getFailedReads() {
        return failedReads;
      }

      public PCollection<HL7v2Message> getMessages() {
        return messages;
      }

      @Override
      public Pipeline getPipeline() {
        return this.pct.getPipeline();
      }

      @Override
      public Map<TupleTag<?>, PValue> expand() {
        return ImmutableMap.of(OUT, messages);
      }

      @Override
      public void finishSpecifyingOutput(
          String transformName, PInput input, PTransform<?, ?> transform) {}
    }

    /** The tag for the main output of HL7v2 Messages. */
    public static final TupleTag<HL7v2Message> OUT = new TupleTag<HL7v2Message>() {};
    /** The tag for the deadletter output of HL7v2 Messages. */
    public static final TupleTag<HealthcareIOError<String>> DEAD_LETTER =
        new TupleTag<HealthcareIOError<String>>() {};

    @Override
    public Result expand(PCollection<String> input) {
      return input.apply("Fetch HL7v2 messages", new FetchHL7v2Message());
    }

    /**
     * {@link PTransform} to fetch a message from an Google Cloud Healthcare HL7v2 store based on
     * msgID.
     *
     * <p>This DoFn consumes a {@link PCollection} of notifications {@link String}s from the HL7v2
     * store, and fetches the actual {@link HL7v2Message} object based on the id in the notification
     * and will output a {@link PCollectionTuple} which contains the output and dead-letter {@link
     * PCollection}.
     *
     * <p>The {@link PCollectionTuple} output will contain the following {@link PCollection}:
     *
     * <ul>
     *   <li>{@link HL7v2IO.Read#OUT} - Contains all {@link PCollection} records successfully read
     *       from the HL7v2 store.
     *   <li>{@link HL7v2IO.Read#DEAD_LETTER} - Contains all {@link PCollection} of {@link
     *       HealthcareIOError} message IDs which failed to be fetched from the HL7v2 store, with
     *       error message and stacktrace.
     * </ul>
     */
    public static class FetchHL7v2Message extends PTransform<PCollection<String>, Result> {

      /** Instantiates a new Fetch HL7v2 message DoFn. */
      public FetchHL7v2Message() {}

      @Override
      public Result expand(PCollection<String> msgIds) {
        return new Result(
            msgIds.apply(
                ParDo.of(new FetchHL7v2Message.HL7v2MessageGetFn())
                    .withOutputTags(HL7v2IO.Read.OUT, TupleTagList.of(HL7v2IO.Read.DEAD_LETTER))));
      }

      /** DoFn for fetching messages from the HL7v2 store with error handling. */
      public static class HL7v2MessageGetFn extends DoFn<String, HL7v2Message> {

        private Counter failedMessageGets =
            Metrics.counter(FetchHL7v2Message.HL7v2MessageGetFn.class, "failed-message-reads");
        private static final Logger LOG =
            LoggerFactory.getLogger(FetchHL7v2Message.HL7v2MessageGetFn.class);
        private final Counter successfulHL7v2MessageGets =
            Metrics.counter(
                FetchHL7v2Message.HL7v2MessageGetFn.class, "successful-hl7v2-message-gets");
        private HealthcareApiClient client;

        /** Instantiates a new Hl 7 v 2 message get fn. */
        HL7v2MessageGetFn() {}

        /**
         * Instantiate healthcare client.
         *
         * @throws IOException the io exception
         */
        @Setup
        public void instantiateHealthcareClient() throws IOException {
          this.client = new HttpHealthcareApiClient();
        }

        /**
         * Process element.
         *
         * @param context the context
         */
        @ProcessElement
        public void processElement(ProcessContext context) {
          String msgId = context.element();
          try {
            context.output(HL7v2Message.fromModel(fetchMessage(this.client, msgId)));
          } catch (Exception e) {
            failedMessageGets.inc();
            LOG.warn(
                String.format(
                    "Error fetching HL7v2 message with ID %s writing to Dead Letter "
                        + "Queue. Cause: %s Stack Trace: %s",
                    msgId, e.getMessage(), Throwables.getStackTraceAsString(e)));
            context.output(HL7v2IO.Read.DEAD_LETTER, HealthcareIOError.of(msgId, e));
          }
        }

        private Message fetchMessage(HealthcareApiClient client, String msgId)
            throws IOException, ParseException, IllegalArgumentException, InterruptedException {
          long startTime = System.currentTimeMillis();

          try {
            com.google.api.services.healthcare.v1beta1.model.Message msg =
                client.getHL7v2Message(msgId);
            if (msg == null) {
              throw new IOException(String.format("GET request for %s returned null", msgId));
            }
            this.successfulHL7v2MessageGets.inc();
            return msg;
          } catch (Exception e) {
            throw e;
          }
        }
      }
    }
  }

  /** List HL7v2 messages in HL7v2 Stores with optional filter. */
  public static class ListHL7v2Messages extends PTransform<PBegin, PCollection<HL7v2Message>> {
    private final List<String> hl7v2Stores;
    private final String filter;

    /**
     * Instantiates a new List HL7v2 message IDs with filter.
     *
     * @param hl7v2Stores the HL7v2 stores
     * @param filter the filter
     */
    ListHL7v2Messages(ValueProvider<List<String>> hl7v2Stores, ValueProvider<String> filter) {
      this.hl7v2Stores = hl7v2Stores.get();
      this.filter = filter.get();
    }

    ListHL7v2Messages(ValueProvider<List<String>> hl7v2Stores) {
      this.hl7v2Stores = hl7v2Stores.get();
      this.filter = null;
    }

    @Override
    public PCollection<HL7v2Message> expand(PBegin input) {
      return input
          .apply(Create.of(this.hl7v2Stores))
          .apply(ParDo.of(new ListHL7v2MessagesFn(this.filter)))
          .setCoder(new HL7v2MessageCoder())
          // Break fusion to encourage parallelization of downstream processing.
          .apply(Reshuffle.viaRandomKey());
    }
  }

  static class ListHL7v2MessagesFn extends DoFn<String, HL7v2Message> {

    private final String filter;
    private transient HealthcareApiClient client;
    private Distribution messageListingLatencyMs =
        Metrics.distribution(ListHL7v2MessagesFn.class, "message-list-pagination-latency-ms");
    /**
     * Instantiates a new List HL7v2 fn.
     *
     * @param filter the filter
     */
    ListHL7v2MessagesFn(String filter) {
      this.filter = filter;
    }

    /**
     * Init client.
     *
     * @throws IOException the io exception
     */
    @Setup
    public void initClient() throws IOException {
      this.client = new HttpHealthcareApiClient();
    }

    /**
     * List messages.
     *
     * @param context the context
     * @throws IOException the io exception
     */
    @ProcessElement
    public void listMessages(ProcessContext context) throws IOException {
      String hl7v2Store = context.element();
      // Output all elements of all pages.
      HttpHealthcareApiClient.HL7v2MessagePages pages =
          new HttpHealthcareApiClient.HL7v2MessagePages(client, hl7v2Store, this.filter);
      long reqestTime = Instant.now().getMillis();
      for (Stream<HL7v2Message> page : pages) {
        messageListingLatencyMs.update(Instant.now().getMillis() - reqestTime);
        page.forEach(context::output);
        reqestTime = Instant.now().getMillis();
      }
    }
  }

  /** The type Write. */
  @AutoValue
  public abstract static class Write extends PTransform<PCollection<HL7v2Message>, Write.Result> {

    /** The tag for the successful writes to HL7v2 store`. */
    public static final TupleTag<HealthcareIOError<HL7v2Message>> SUCCESS =
        new TupleTag<HealthcareIOError<HL7v2Message>>() {};
    /** The tag for the failed writes to HL7v2 store`. */
    public static final TupleTag<HealthcareIOError<HL7v2Message>> FAILED =
        new TupleTag<HealthcareIOError<HL7v2Message>>() {};

    /**
     * Gets HL7v2 store.
     *
     * @return the HL7v2 store
     */
    abstract String getHL7v2Store();

    /**
     * Gets write method.
     *
     * @return the write method
     */
    abstract WriteMethod getWriteMethod();

    @Override
    public Result expand(PCollection<HL7v2Message> messages) {
      return messages.apply(new WriteHL7v2(this.getHL7v2Store(), this.getWriteMethod()));
    }

    /** The enum Write method. */
    public enum WriteMethod {
      /**
       * Ingest write method. @see <a
       * href=https://cloud.google.com/healthcare/docs/reference/rest/v1beta1/projects.locations.datasets.hl7V2Stores.messages/ingest></a>
       */
      INGEST,
      /**
       * Batch import write method. This is not yet supported by the HL7v2 API, but can be used to
       * improve throughput once available.
       */
      BATCH_IMPORT
    }

    /** The type Builder. */
    @AutoValue.Builder
    abstract static class Builder {

      /**
       * Sets HL7v2 store.
       *
       * @param hl7v2Store the HL7v2 store
       * @return the HL7v2 store
       */
      abstract Builder setHL7v2Store(String hl7v2Store);

      /**
       * Sets write method.
       *
       * @param writeMethod the write method
       * @return the write method
       */
      abstract Builder setWriteMethod(WriteMethod writeMethod);

      /**
       * Build write.
       *
       * @return the write
       */
      abstract Write build();
    }

    public static class Result implements POutput {
      private final Pipeline pipeline;
      private final PCollection<HealthcareIOError<HL7v2Message>> failedInsertsWithErr;

      /** Creates a {@link HL7v2IO.Write.Result} in the given {@link Pipeline}. */
      static Result in(
          Pipeline pipeline, PCollection<HealthcareIOError<HL7v2Message>> failedInserts) {
        return new Result(pipeline, failedInserts);
      }

      public PCollection<HealthcareIOError<HL7v2Message>> getFailedInsertsWithErr() {
        return this.failedInsertsWithErr;
      }

      @Override
      public Pipeline getPipeline() {
        return this.pipeline;
      }

      @Override
      public Map<TupleTag<?>, PValue> expand() {
        failedInsertsWithErr.setCoder(new HealthcareIOErrorCoder<>(new HL7v2MessageCoder()));
        return ImmutableMap.of(FAILED, failedInsertsWithErr);
      }

      @Override
      public void finishSpecifyingOutput(
          String transformName, PInput input, PTransform<?, ?> transform) {}

      private Result(
          Pipeline pipeline, PCollection<HealthcareIOError<HL7v2Message>> failedInsertsWithErr) {
        this.pipeline = pipeline;
        this.failedInsertsWithErr = failedInsertsWithErr;
      }
    }
  }

  /** The type Write hl 7 v 2. */
  static class WriteHL7v2 extends PTransform<PCollection<HL7v2Message>, Write.Result> {
    private final String hl7v2Store;
    private final Write.WriteMethod writeMethod;

    /**
     * Instantiates a new Write hl 7 v 2.
     *
     * @param hl7v2Store the hl 7 v 2 store
     * @param writeMethod the write method
     */
    WriteHL7v2(String hl7v2Store, Write.WriteMethod writeMethod) {
      this.hl7v2Store = hl7v2Store;
      this.writeMethod = writeMethod;
    }

    @Override
    public Write.Result expand(PCollection<HL7v2Message> input) {
      PCollection<HealthcareIOError<HL7v2Message>> failedInserts =
          input
              .apply(ParDo.of(new WriteHL7v2Fn(hl7v2Store, writeMethod)))
              .setCoder(new HealthcareIOErrorCoder<>(new HL7v2MessageCoder()));
      return Write.Result.in(input.getPipeline(), failedInserts);
    }

    /** The type Write hl 7 v 2 fn. */
    static class WriteHL7v2Fn extends DoFn<HL7v2Message, HealthcareIOError<HL7v2Message>> {
      // TODO when the healthcare API releases a bulk import method this should use that to improve
      // throughput.

      private Distribution messageIngestLatencyMs =
          Metrics.distribution(WriteHL7v2Fn.class, "message-ingest-latency-ms");
      private Counter failedMessageWrites =
          Metrics.counter(WriteHL7v2Fn.class, "failed-hl7v2-message-writes");
      private final String hl7v2Store;
      private final Counter successfulHL7v2MessageWrites =
          Metrics.counter(WriteHL7v2.class, "successful-hl7v2-message-writes");
      private final Write.WriteMethod writeMethod;

      private static final Logger LOG = LoggerFactory.getLogger(WriteHL7v2.WriteHL7v2Fn.class);
      private transient HealthcareApiClient client;

      /**
       * Instantiates a new Write HL7v2 fn.
       *
       * @param hl7v2Store the HL7v2 store
       * @param writeMethod the write method
       */
      WriteHL7v2Fn(String hl7v2Store, Write.WriteMethod writeMethod) {
        this.hl7v2Store = hl7v2Store;
        this.writeMethod = writeMethod;
      }

      /**
       * Init client.
       *
       * @throws IOException the io exception
       */
      @Setup
      public void initClient() throws IOException {
        this.client = new HttpHealthcareApiClient();
      }

      /**
       * Write messages.
       *
       * @param context the context
       */
      @ProcessElement
      public void writeMessages(ProcessContext context) {
        HL7v2Message msg = context.element();
<<<<<<< HEAD
        long startTime = System.currentTimeMillis();
=======
        // all fields but data and labels should be null for ingest.
        Message model = new Message();
        model.setData(msg.getData());
        model.setLabels(msg.getLabels());
>>>>>>> de53fc3a
        switch (writeMethod) {
          case BATCH_IMPORT:
            // TODO once healthcare API exposes batch import API add that functionality here to
            // improve performance this should be the new default behavior/List.
            throw new UnsupportedOperationException("The Batch import API is not available yet");
          case INGEST:
          default:
            try {
              long requestTimestamp = Instant.now().getMillis();
              client.ingestHL7v2Message(hl7v2Store, model);
              messageIngestLatencyMs.update(Instant.now().getMillis() - requestTimestamp);
            } catch (Exception e) {
              failedMessageWrites.inc();
              LOG.warn(
                  String.format(
                      "Failed to ingest message Error: %s Stacktrace: %s",
                      e.getMessage(), Throwables.getStackTraceAsString(e)));
              HealthcareIOError<HL7v2Message> err = HealthcareIOError.of(msg, e);
              LOG.warn(String.format("%s %s", err.getErrorMessage(), err.getStackTrace()));
              context.output(err);
            }
        }
      }
    }
  }
}<|MERGE_RESOLUTION|>--- conflicted
+++ resolved
@@ -673,14 +673,10 @@
       @ProcessElement
       public void writeMessages(ProcessContext context) {
         HL7v2Message msg = context.element();
-<<<<<<< HEAD
-        long startTime = System.currentTimeMillis();
-=======
         // all fields but data and labels should be null for ingest.
         Message model = new Message();
         model.setData(msg.getData());
         model.setLabels(msg.getLabels());
->>>>>>> de53fc3a
         switch (writeMethod) {
           case BATCH_IMPORT:
             // TODO once healthcare API exposes batch import API add that functionality here to
