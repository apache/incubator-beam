/*
 * Licensed to the Apache Software Foundation (ASF) under one or more contributor license
 * agreements. See the NOTICE file distributed with this work for additional information regarding
 * copyright ownership. The ASF licenses this file to you under the Apache License, Version 2.0 (the
 * "License"); you may not use this file except in compliance with the License. You may obtain a
 * copy of the License at
 *
 * http://www.apache.org/licenses/LICENSE-2.0
 *
 * Unless required by applicable law or agreed to in writing, software distributed under the License
 * is distributed on an "AS IS" BASIS, WITHOUT WARRANTIES OR CONDITIONS OF ANY KIND, either express
 * or implied. See the License for the specific language governing permissions and limitations under
 * the License.
 */
package org.apache.beam.sdk.io.hadoop.inputformat;

import static com.google.common.base.Preconditions.checkArgument;
import static com.google.common.base.Preconditions.checkNotNull;

import java.io.Externalizable;
import java.io.IOException;
import java.io.ObjectInput;
import java.io.ObjectOutput;
import java.io.Serializable;
import java.lang.reflect.ParameterizedType;
import java.lang.reflect.Type;
import java.math.BigDecimal;
import java.math.BigInteger;
import java.util.ArrayList;
import java.util.Arrays;
import java.util.HashSet;
import java.util.Iterator;
import java.util.List;
import java.util.Map.Entry;
import java.util.NoSuchElementException;
import java.util.Set;

import javax.annotation.Nullable;

import org.apache.beam.sdk.coders.CannotProvideCoderException;
import org.apache.beam.sdk.coders.Coder;
import org.apache.beam.sdk.coders.CoderException;
import org.apache.beam.sdk.coders.CoderRegistry;
import org.apache.beam.sdk.coders.KvCoder;
import org.apache.beam.sdk.io.BoundedSource;
import org.apache.beam.sdk.io.hadoop.inputformat.coders.WritableCoder;
import org.apache.beam.sdk.options.PipelineOptions;
import org.apache.beam.sdk.transforms.PTransform;
import org.apache.beam.sdk.transforms.SimpleFunction;
import org.apache.beam.sdk.transforms.display.DisplayData;
import org.apache.beam.sdk.util.CoderUtils;
import org.apache.beam.sdk.values.KV;
import org.apache.beam.sdk.values.PBegin;
import org.apache.beam.sdk.values.PCollection;
import org.apache.beam.sdk.values.TypeDescriptor;
import org.apache.hadoop.conf.Configurable;
import org.apache.hadoop.conf.Configuration;
import org.apache.hadoop.io.Writable;
import org.apache.hadoop.mapreduce.InputFormat;
import org.apache.hadoop.mapreduce.InputSplit;
import org.apache.hadoop.mapreduce.Job;
import org.apache.hadoop.mapreduce.RecordReader;
import org.apache.hadoop.mapreduce.TaskAttemptContext;
import org.apache.hadoop.mapreduce.TaskAttemptID;
import org.apache.hadoop.mapreduce.task.TaskAttemptContextImpl;
import org.slf4j.Logger;
import org.slf4j.LoggerFactory;

import com.google.auto.value.AutoValue;
import com.google.common.annotations.VisibleForTesting;
import com.google.common.base.Function;
import com.google.common.collect.ImmutableList;
import com.google.common.collect.Lists;
import com.google.common.util.concurrent.AtomicDouble;

/**
 * A {@link HadoopInputFormatIO} is a {@link Transform} for reading data from any source which
 * implements Hadoop InputFormat. For example- Cassandra, Elasticsearch, HBase, Redis, Postgres,
 * etc. HadoopInputFormatIO has to make several performance trade-offs in connecting to InputFormat,
 * so if there is another Beam IO Transform specifically for connecting to your data source of
 * choice, we would recommend using that one, but this IO Transform allows you to connect to many
 * data sources that do not yet have a Beam IO Transform.
 * <p>
 * You will need to pass a Hadoop {@link Configuration} with parameters specifying how the read will
 * occur. Many properties of the Configuration are optional, and some are required for certain
 * InputFormat classes, but the following properties must be set for all InputFormats:
 * <ul>
 * <li>mapreduce.job.inputformat.class: The InputFormat class used to connect to your data source of
 * choice.</li>
 * <li>key.class: The key class returned by the InputFormat in 'mapreduce.job.inputformat.class'.</li>
 * <li>value.class: The value class returned by the InputFormat in
 * 'mapreduce.job.inputformat.class'.</li>
 * </ul>
 * For example:</p>
 *
 * <pre>{@code
 * Configuration myHadoopConfiguration = new Configuration(false);
 * // Set Hadoop InputFormat, key and value class in configuration
 * myHadoopConfiguration.setClass("mapreduce.job.inputformat.class", MyDbInputFormatClass, InputFormat.class);
 * myHadoopConfiguration.setClass("key.class", MyDbInputFormatKeyClass, Object.class);
 * myHadoopConfiguration.setClass("value.class", MyDbInputFormatValueClass, Object.class);
 * }</pre>
 * 
 * <p>You will need to check to see if the key and value classes output by the InputFormat have a Beam
 * {@link Coder} available. If not, you can use withKeyTranslation/withValueTranslation to specify a
 * method transforming instances of those classes into another class that is supported by a Beam
 * {@link Coder}. These settings are optional and you don't need to specify translation for both key
 * and value. If you specify a translation, you will need to make sure the K or V of the read
 * transform match the output type of the translation.</p>
 * 
 *
 * <h3>Reading using HadoopInputFormatIO</h3> 
 * 
 * <pre> {@code
 * Pipeline p = ...; // Create pipeline.
 * // Read data only with Hadoop configuration.
 * p.apply("read",
 *     HadoopInputFormatIO.<InputFormatKeyClass, InputFormatKeyClass>read()
 *              .withConfiguration(myHadoopConfiguration);
 * }
 * 
 * // Read data with configuration and key translation (Example scenario: Beam Coder is not
 * available for key class hence key translation is required.).
 * SimpleFunction&lt;InputFormatKeyClass, MyKeyClass&gt; myOutputKeyType =
 *       new SimpleFunction&lt;InputFormatKeyClass, MyKeyClass&gt;() {
 *         public MyKeyClass apply(InputFormatKeyClass input) {
 *           // ...logic to transform InputFormatKeyClass to MyKeyClass
 *         }
 *       };
 * p.apply("read",
 *     HadoopInputFormatIO.<MyKeyClass, InputFormatKeyClass>read()
 *              .withConfiguration(myHadoopConfiguration)
 *              .withKeyTranslation(myOutputKeyType);
 * }
 * 
 * // Read data with configuration and value translation (Example scenario: Beam Coder is not
 * available for value class hence value translation is required.).
 * SimpleFunction&lt;InputFormatValueClass, MyValueClass&gt; myOutputValueType =
 *       new SimpleFunction&lt;InputFormatValueClass, MyValueClass&gt;() {
 *         public MyValueClass apply(InputFormatValueClass input) {
 *           // ...logic to transform InputFormatValueClass to MyValueClass
 *         }
 *       };
 * p.apply("read",
 *     HadoopInputFormatIO.<InputFormatKeyClass, MyValueClass>read()
 *              .withConfiguration(myHadoopConfiguration)
 *              .withValueTranslation(myOutputValueType);
 * }</pre>
 *
 * <h3>Read data from Cassandra using HadoopInputFormatIO transform</h3>
 * 
 * <pre>{@code
 * Configuration cassandraConf = new Configuration();
 * cassandraConf.set("cassandra.input.thrift.port", "9160");
 * cassandraConf.set("cassandra.input.thrift.address", CassandraHostIp);
 * cassandraConf.set("cassandra.input.partitioner.class", "Murmur3Partitioner");
 * cassandraConf.set("cassandra.input.keyspace", "myKeySpace");
 * cassandraConf.set("cassandra.input.columnfamily", "myColumnFamily");
 * cassandraConf.setClass("key.class", {@link java.lang.Long Long.class}, Object.class);
 * cassandraConf.setClass("value.class", {@link com.datastax.driver.core.Row Row.class}, Object.class);
 * cassandraConf.setClass("mapreduce.job.inputformat.class", {@link org.apache.cassandra.hadoop.cql3.CqlInputFormat CqlInputFormat.class}, InputFormat.class);
 * }</pre>
 *  
 * <p>Call Read transform as follows:</p>
 * <pre>{@code
 * PCollection<KV<Long, String>> cassandraData =
 *          p.apply("read",
 *                  HadoopInputFormatIO.<Long, String>read()
 *                      .withConfiguration(cassandraConf)
 *                      .withValueTranslation(cassandraOutputValueType);
 * }</pre>
 * 
 * <p>The CqlInputFormat value class is {@link com.datastax.driver.core.Row Row}, which does not have a
 * Beam Coder. Rather than write a new coder, you can provide your own translation method as
 * follows:</p>
 * <pre>{@code
 * SimpleFunction<Row, String> cassandraOutputValueType = SimpleFunction<Row, String>(){
 *    public String apply(Row row) {
 *      return row.getString('myColName');
 *    }
 * };
 * }</pre>
 * 
 * <h3>Read data from Elasticsearch using HadoopInputFormatIO transform</h3>
 * 
 * <pre>{@code
 * Configuration elasticSearchConf = new Configuration();
 * elasticSearchConf.set("es.nodes", ElasticsearchHostIp);
 * elasticSearchConf.set("es.port", "9200");
 * elasticSearchConf.set("es.resource", "ElasticIndexName/ElasticTypeName");
 * elasticSearchConf.setClass("key.class", {@link org.apache.hadoop.io.Text Text.class}, Object.class);
 * elasticSearchConf.setClass("value.class", {@link org.elasticsearch.hadoop.mr.LinkedMapWritable LinkedMapWritable.class}, Object.class);
 * elasticSearchConf.setClass("mapreduce.job.inputformat.class", {@link org.elasticsearch.hadoop.mr.EsInputFormat EsInputFormat.class}, InputFormat.class);
 * }</pre> 
 *   
 * <p>Call Read transform as follows:
 * <pre>{@code
 * PCollection<KV<Text, LinkedMapWritable>> elasticData =
 *       p.apply("read", HadoopInputFormatIO.<Text, LinkedMapWritable>.read()
 *                       .withConfiguration(elasticSearchConf));
 * }
 * </pre>
 * Note: The {@link org.elasticsearch.hadoop.mr.EsInputFormat EsInputFormat} key class is {@link org.apache.hadoop.io.Text Text} and value class is {@link org.elasticsearch.hadoop.mr.LinkedMapWritable LinkedMapWritable}.
 * Both key and value classes have Beam Coders, which means they don't need a translation method specified..
 */

public class HadoopInputFormatIO {
  private static final Logger LOG = LoggerFactory.getLogger(HadoopInputFormatIO.class);

  /**
   * Creates an uninitialized HadoopInputFormatIO.Read. Before use, the {@code Read} must be
   * initialized with a HadoopInputFormatIO.Read#withConfiguration(HadoopConfiguration) that
   * specifies the source. A key/value translation may also optionally be specified using
   * HadoopInputFormatIO.Read#withKeyTranslation/HadoopInputFormatIO.Read#withValueTranslation.
   */
  public static <K, V> Read<K, V> read() {
    return new AutoValue_HadoopInputFormatIO_Read.Builder<K, V>().build();
  }

  /**
   * A {@link PTransform} that reads from any data source which implements Hadoop InputFormat.
   * For e.g. Cassandra, Elasticsearch, HBase, Redis, Postgres, etc. See the class-level Javadoc on
   * {@link HadoopInputFormatIO} for more information.
   *
   * @param <K> Type of keys to be read.
   * @param <V> Type of values to be read.
   * @see HadoopInputFormatIO
   */
  @AutoValue
  public abstract static class Read<K, V> extends PTransform<PBegin, PCollection<KV<K, V>>> {

    public static TypeDescriptor<?> inputFormatClass;
    public static TypeDescriptor<?> inputFormatKeyClass;
    public static TypeDescriptor<?> inputFormatValueClass;

    // Returns the Hadoop Configuration which contains specification of source.
    @Nullable
    public abstract SerializableConfiguration getConfiguration();

    @Nullable public abstract SimpleFunction<?, K> getKeyTranslationFunction();
    @Nullable public abstract SimpleFunction<?, V> getValueTranslationFunction();
    @Nullable public abstract TypeDescriptor<K> getKeyClass();
    @Nullable public abstract TypeDescriptor<V> getValueClass();

    abstract Builder<K, V> toBuilder();

    @AutoValue.Builder
    abstract static class Builder<K, V> {
      abstract Builder<K, V> setConfiguration(SerializableConfiguration configuration);
      abstract Builder<K, V> setKeyTranslationFunction(SimpleFunction<?, K> function);
      abstract Builder<K, V> setValueTranslationFunction(SimpleFunction<?, V> function);
      abstract Builder<K, V> setKeyClass(TypeDescriptor<K> keyClass);
      abstract Builder<K, V> setValueClass(TypeDescriptor<V> valueClass);
      abstract Read<K, V> build();
    }

    /**
     * Returns a new {@link HadoopInputFormatIO.Read} that will read from the source using the
     * options provided by the given configuration.
<<<<<<< HEAD
     * <p>
     * Does not modify this object.
=======
     * <p>Does not modify this object.
>>>>>>> 0fc66418
     */
    public Read<K, V> withConfiguration(Configuration configuration) {
      validateConfiguration(configuration);
      inputFormatClass = TypeDescriptor
          .of(configuration.getClass(HadoopInputFormatIOConstants.INPUTFORMAT_CLASSNAME, null));
      inputFormatKeyClass = TypeDescriptor
          .of(configuration.getClass(HadoopInputFormatIOConstants.KEY_CLASS, null));
      inputFormatValueClass = TypeDescriptor
          .of(configuration.getClass(HadoopInputFormatIOConstants.VALUE_CLASS, null));
      Builder<K, V> builder = toBuilder()
          .setConfiguration(new SerializableConfiguration(configuration));
      /*
       * Sets the output key class to InputFormat key class if withKeyTranslation() is not called
       * yet.
       */
      if (getKeyTranslationFunction() == null) {
        builder.setKeyClass((TypeDescriptor<K>) inputFormatKeyClass);
      }
      /*
       * Sets the output value class to InputFormat value class if withValueTranslation() is not
       * called yet.
       */
      if (getValueTranslationFunction() == null) {
        builder.setValueClass((TypeDescriptor<V>) inputFormatValueClass);
      }
      return builder.build();
    }

     /**
     * Returns a new {@link HadoopInputFormatIO.Read} that will transform the keys read from the
     * source using the given key translation function.
     * <p>Does not modify this object.
     */
    public Read<K, V> withKeyTranslation(SimpleFunction<?, K> function) {
      checkNotNull(function, HadoopInputFormatIOConstants.NULL_KEY_TRANSLATIONFUNC_ERROR_MSG);
      // Sets key class to key translation function's output class type.
      return toBuilder().setKeyTranslationFunction(function)
          .setKeyClass((TypeDescriptor<K>) function.getOutputTypeDescriptor()).build();
    }

    /**
     * Returns a new {@link HadoopInputFormatIO.Read} that will transform the values read from the
     * source using the given value translation function.
     * <p>Does not modify this object.
     */
    public Read<K, V> withValueTranslation(SimpleFunction<?, V> function) {
      checkNotNull(function, HadoopInputFormatIOConstants.NULL_VALUE_TRANSLATIONFUNC_ERROR_MSG);
      // Sets value class to value translation function's output class type.
      return toBuilder().setValueTranslationFunction(function)
          .setValueClass((TypeDescriptor<V>) function.getOutputTypeDescriptor()).build();
    }

    @Override
    public PCollection<KV<K, V>> expand(PBegin input) {
      // Get the key and value coders based on the key and value classes.
      CoderRegistry coderRegistry = input.getPipeline().getCoderRegistry();
      Coder<K> keyCoder = getDefaultCoder(getKeyClass(), coderRegistry);
      Coder<V> valueCoder = getDefaultCoder(getValueClass(), coderRegistry);
      HadoopInputFormatBoundedSource<K, V> source = new HadoopInputFormatBoundedSource<K, V>(
          getConfiguration(),
          keyCoder,
          valueCoder,
          getKeyTranslationFunction(),
          getValueTranslationFunction());
      return input.getPipeline().apply(org.apache.beam.sdk.io.Read.from(source));
    }

    /**
     * Validates that the mandatory configuration properties such as InputFormat class, InputFormat
     * key and value classes are provided in the Hadoop configuration.
     */
    private void validateConfiguration(Configuration configuration) {
      checkNotNull(configuration, HadoopInputFormatIOConstants.NULL_CONFIGURATION_ERROR_MSG);
      checkNotNull(configuration.get("mapreduce.job.inputformat.class"),
          HadoopInputFormatIOConstants.MISSING_INPUTFORMAT_ERROR_MSG);
      checkNotNull(configuration.get("key.class"),
          HadoopInputFormatIOConstants.MISSING_INPUTFORMAT_KEY_CLASS_ERROR_MSG);
      checkNotNull(configuration.get("value.class"),
          HadoopInputFormatIOConstants.MISSING_INPUTFORMAT_VALUE_CLASS_ERROR_MSG);
    }

    /**
     * Validates inputs provided by the pipeline user before reading the data.
     */
    @Override
    public void validate(PBegin input) {
      checkNotNull(getConfiguration(),
          HadoopInputFormatIOConstants.MISSING_CONFIGURATION_ERROR_MSG);
      // Validate that the key translation input type must be same as key class of InputFormat.
      validateTranslationFunction(inputFormatKeyClass, getKeyTranslationFunction(),
          HadoopInputFormatIOConstants.WRONG_KEY_TRANSLATIONFUNC_ERROR_MSG);
      // Validate that the value translation input type must be same as value class of InputFormat.
      validateTranslationFunction(inputFormatValueClass, getValueTranslationFunction(),
          HadoopInputFormatIOConstants.WRONG_VALUE_TRANSLATIONFUNC_ERROR_MSG);
    }


    /**
     * Validates translation function given for key/value translation.
     */
    private void validateTranslationFunction(TypeDescriptor<?> inputType,
        SimpleFunction<?, ?> simpleFunction, String errorMsg) {
      if (simpleFunction != null) {
        if (!simpleFunction.getInputTypeDescriptor().equals(inputType)) {
          throw new IllegalArgumentException(
              String.format(errorMsg, inputFormatClass.getRawType(), inputType.getRawType()));
        }
      }
    }

    /**
     * Returns the default coder for a given type descriptor. Coder Registry is queried for correct
     * coder, if not found in Coder Registry, then check if the type desciptor provided is of type
     * Writable, then WritableCoder is returned, else exception is thrown "Cannot find coder".
     */
    @VisibleForTesting
    public <T> Coder<T> getDefaultCoder(TypeDescriptor<?> typeDesc, CoderRegistry coderRegistry) {
      Class classType = typeDesc.getRawType();
      try {
        return (Coder<T>) coderRegistry.getCoder(typeDesc);
      } catch (CannotProvideCoderException e) {
        if (Writable.class.isAssignableFrom(classType)) {
          return (Coder<T>) WritableCoder.of(classType);
        }
        throw new IllegalStateException(
            String.format(HadoopInputFormatIOConstants.CANNOT_FIND_CODER_ERROR_MSG, typeDesc)
                + e.getMessage(),
            e);
      }
    }

    @Override
    public void populateDisplayData(DisplayData.Builder builder) {
      super.populateDisplayData(builder);
      if (getConfiguration().getHadoopConfiguration() != null) {
        Iterator<Entry<String, String>> configProperties = getConfiguration()
            .getHadoopConfiguration().iterator();
        while (configProperties.hasNext()) {
          Entry<String, String> property = configProperties.next();
          builder.add(DisplayData.item(property.getKey(), property.getValue())
              .withLabel(property.getKey()));
        }
      }
    }
  }

  /**
   * Bounded source implementation for HadoopInputFormatIO.
   * @param <K> Type of keys to be read.
   * @param <V> Type of values to be read.
   */
  public static class HadoopInputFormatBoundedSource<K, V> extends BoundedSource<KV<K, V>>
      implements Serializable {
    private final SerializableConfiguration conf;
    private final Coder<K> keyCoder;
    private final Coder<V> valueCoder;
    private final SimpleFunction<?, K> keyTranslationFunction;
    private final SimpleFunction<?, V> valueTranslationFunction;
    private final SerializableSplit inputSplit;
    private transient List<SerializableSplit> inputSplits;
    private long boundedSourceEstimatedSize = 0;
    private transient InputFormat<?, ?> inputFormatObj;
    private transient TaskAttemptContext taskAttemptContext;
    private transient Class<?> expectedKeyClass;
    private transient Class<?> expectedValueClass;

    HadoopInputFormatBoundedSource(
        SerializableConfiguration conf,
        Coder<K> keyCoder,
        Coder<V> valueCoder,
        SimpleFunction<?, K> keyTranslationFunction,
        SimpleFunction<?, V> valueTranslationFunction) {
      this(conf,
          keyCoder,
          valueCoder,
          keyTranslationFunction,
          valueTranslationFunction,
          null);
    }

    protected HadoopInputFormatBoundedSource(
        SerializableConfiguration conf,
        Coder<K> keyCoder,
        Coder<V> valueCoder,
        SimpleFunction<?, K> keyTranslationFunction,
        SimpleFunction<?, V> valueTranslationFunction,
        SerializableSplit inputSplit) {
      this.conf = conf;
      this.inputSplit = inputSplit;
      this.keyCoder = keyCoder;
      this.valueCoder = valueCoder;
      this.keyTranslationFunction = keyTranslationFunction;
      this.valueTranslationFunction = valueTranslationFunction;
    }

    public SerializableConfiguration getConfiguration() {
      return conf;
    }

    @Override
    public void validate() {
      checkNotNull(conf, HadoopInputFormatIOConstants.MISSING_CONFIGURATION_SOURCE_ERROR_MSG);
      checkNotNull(keyCoder, HadoopInputFormatIOConstants.MISSING_KEY_CODER_SOURCE_ERROR_MSG);
      checkNotNull(valueCoder, HadoopInputFormatIOConstants.MISSING_VALUE_CODER_SOURCE_ERROR_MSG);
    }

    @Override
    public List<BoundedSource<KV<K, V>>> splitIntoBundles(long desiredBundleSizeBytes,
        PipelineOptions options) throws Exception {
      if (inputSplit == null) {
        computeSplitsIfNecessary();
        LOG.info("Generated {} splits. Size of first split is {} ", inputSplits.size(),
            inputSplits.get(0).getSplit().getLength());
        return Lists.transform(inputSplits,
            new Function<SerializableSplit, BoundedSource<KV<K, V>>>() {
              @Override
              public BoundedSource<KV<K, V>> apply(SerializableSplit serializableInputSplit) {
                HadoopInputFormatBoundedSource<K, V> hifBoundedSource =
                    new HadoopInputFormatBoundedSource<K, V>(conf, keyCoder, valueCoder,
                        keyTranslationFunction, valueTranslationFunction,
                        serializableInputSplit);
                return hifBoundedSource;
              }
            });
      } else {
        LOG.info("Not splitting source {} because source is already split.", this);
        return ImmutableList.of((BoundedSource<KV<K, V>>) this);
      }
    }

    @Override
    public long getEstimatedSizeBytes(PipelineOptions po) throws Exception {
      if (inputSplit == null) {
        // If there are no splits computed yet, then retrieve the splits.
        computeSplitsIfNecessary();
        return boundedSourceEstimatedSize;
      }
      return inputSplit.getSplit().getLength();
    }

    /**
     * This is a helper function to compute splits. This method will also calculate size of the data
     * being read. Note: This method is executed exactly once, the splits are retrieved and cached for
     * further use by splitIntoBundles() and getEstimatesSizeBytes().
     */
    @VisibleForTesting
    void computeSplitsIfNecessary() throws IOException, InterruptedException {
      if (inputSplits == null) {
        createInputFormatInstance();
        List<InputSplit> splits =
            inputFormatObj.getSplits(Job.getInstance(conf.getHadoopConfiguration()));
        if (splits == null) {
          throw new IOException(
              HadoopInputFormatIOConstants.COMPUTESPLITS_NULL_GETSPLITS_ERROR_MSG);
        }
        if (splits.isEmpty()) {
          throw new IOException(HadoopInputFormatIOConstants.COMPUTESPLITS_EMPTY_SPLITS_ERROR_MSG);
        }
        boundedSourceEstimatedSize = 0;
        inputSplits = new ArrayList<SerializableSplit>();
        for (InputSplit inputSplit : splits) {
          if (inputSplit == null) {
            throw new IOException(HadoopInputFormatIOConstants.COMPUTESPLITS_NULL_SPLIT_ERROR_MSG);
          }
          boundedSourceEstimatedSize += inputSplit.getLength();
          inputSplits.add(new SerializableSplit(inputSplit));
        }
        validateUserInputForKeyAndValue();
      }
    }

    /**
     * Creates instance of InputFormat class. The InputFormat class name is specified in the Hadoop
     * configuration.
     */
    protected void createInputFormatInstance() throws IOException {
      if (inputFormatObj == null) {
        try {
          taskAttemptContext =
              new TaskAttemptContextImpl(conf.getHadoopConfiguration(), new TaskAttemptID());
          inputFormatObj =
              (InputFormat<?, ?>) conf
                  .getHadoopConfiguration()
                  .getClassByName(
                      conf.getHadoopConfiguration().get(
                          HadoopInputFormatIOConstants.INPUTFORMAT_CLASSNAME)).newInstance();
          /*
           * If InputFormat explicitly implements interface {@link Configurable}, then setConf()
           * method of {@link Configurable} needs to be explicitly called to set all the
           * configuration parameters. For example: InputFormat classes which implement Configurable
           * are {@link org.apache.hadoop.mapreduce.lib.db.DBInputFormat DBInputFormat}, {@link
           * org.apache.hadoop.hbase.mapreduce.TableInputFormat TableInputFormat}, etc.
           */
          if (Configurable.class.isAssignableFrom(inputFormatObj.getClass())) {
            ((Configurable) inputFormatObj).setConf(conf.getHadoopConfiguration());
          }
        } catch (InstantiationException | IllegalAccessException | ClassNotFoundException e) {
          throw new IOException("Unable to create InputFormat object: ", e);
        }
      }
    }

    /**
     * Throws exception if you set different InputFormat key or value class than InputFormat's
     * actual key or value class. If you set incorrect classes then, it may result in an error like
     * "unexpected extra bytes after decoding" while the decoding process happens. Hence this
     * validation is required.
     */
    private void validateUserInputForKeyAndValue() throws IOException, InterruptedException {
      ParameterizedType genericClassType = determineGenericType();
      boolean isCorrectKeyClassSet = validateClasses(
          genericClassType.getActualTypeArguments()[0].getTypeName(),
          keyCoder,
          "key.class");
      boolean isCorrectValueClassSet = validateClasses(
          genericClassType.getActualTypeArguments()[1].getTypeName(),
          valueCoder,
          "value.class");
      if (!isCorrectKeyClassSet) {
        Class<?> actualClass = conf.getHadoopConfiguration().getClass("key.class", Object.class);
        throw new IllegalArgumentException(String.format(
            HadoopInputFormatIOConstants.WRONG_INPUTFORMAT_KEY_CLASS_ERROR_MSG,
            getExpectedKeyClass().getName(),
            actualClass.getName()));
      }
      if (!isCorrectValueClassSet) {
        Class<?> actualClass = conf.getHadoopConfiguration().getClass("value.class", Object.class);
        throw new IllegalArgumentException(String.format(
            HadoopInputFormatIOConstants.WRONG_INPUTFORMAT_VALUE_CLASS_ERROR_MSG,
            getExpectedValueClass().getName(),
            actualClass.getName()));
      }
    }

    /**
     * Returns true if key/value class set by the user is compatible with the key/value class of a
     * pair returned by RecordReader. User provided key and value classes are validated against
     * parameterized type of InputFormat. If parameterized type has any type parameter such as T,
     * K, V, etc then validation is done by encoding and decoding first pair returned by
     * RecordReader.
     */
    private <T> boolean validateClasses(
        String inputFormatGenericClassName,
        Coder<T> coder,
        String property) throws IOException, InterruptedException {
      Class<?> inputClass = null;
      try {
        inputClass = Class.forName(inputFormatGenericClassName);
      } catch (Exception e) {
        /*
         * Given inputFormatGenericClassName is a type parameter i.e. T, K, V, etc. In such cases
         * class validation for user provided input key/value will not work correctly. Therefore the
         * need to validate key/value classes by encoding and decoding key/value object with the
         * given coder.
         */
        return validateClassUsingCoder(property, coder);
      }
      /*
       * Validates key/value class with InputFormat's parameterized type.
       */
      if (inputClass != null) {
        return validateClassesEquality(inputClass, property);
      }
      return true;
    }

    /**
     * Returns true if first record's key/value encodes and decodes successfully. This validates the
     * key/value classes set by the user in the configuration. Also sets
     * expectedKeyClass/expectedValueClass if cloning of key/value fails.
     */
    private <T> boolean validateClassUsingCoder(String property, Coder<T> coder)
        throws IOException, InterruptedException {
      RecordReader<?, ?> reader = null;
      try {
        reader = fetchFirstRecordReader();
        if (property.contains("key")) {
          boolean isKeyClassValid = checkEncodingAndDecoding(coder, (T) reader.getCurrentKey());
          if (!isKeyClassValid) {
            this.setExpectedKeyClass(reader.getCurrentKey().getClass());
          }
          return isKeyClassValid;
        } else {
          boolean isValueClassValid = checkEncodingAndDecoding(coder, (T) reader.getCurrentValue());
          if (!isValueClassValid) {
            this.setExpectedValueClass(reader.getCurrentValue().getClass());
          }
          return isValueClassValid;
        }
      } finally {
        reader.close();
      }
    }

    /**
     * Returns true if the class set in a given property by the pipeline user is type of given
     * expectedClass.
     */
    private boolean validateClassesEquality(Class<?> expectedClass, String property) {
      Class<?> actualClass = conf.getHadoopConfiguration().getClass(property, Object.class);
      if (!actualClass.isAssignableFrom(expectedClass)) {
        if (property.contains("key")) {
          this.setExpectedKeyClass(expectedClass);
        } else {
          this.setExpectedValueClass(expectedClass);
        }
        return false;
      }
      return true;
    }

    /**
     * Validates whether the input gets encoded or decoded correctly using the provided coder.
     */
    private <T> boolean checkEncodingAndDecoding(Coder<T> coder, T input) {
      try {
        CoderUtils.clone(coder, input);
      } catch (CoderException e) {
        return false;
      }
      return true;
    }

    /**
     * Returns parameterized type of the InputFormat class.
     */
    private ParameterizedType determineGenericType() {
      Class<?> inputFormatClass = inputFormatObj.getClass();
      Type genericSuperclass = null;
      for (;;) {
        genericSuperclass = inputFormatClass.getGenericSuperclass();
        if (genericSuperclass instanceof ParameterizedType)
          break;
        inputFormatClass = inputFormatClass.getSuperclass();
      }
      return (ParameterizedType) genericSuperclass;
    }

    /**
     * Returns RecordReader object of the first split to read first record for validating key/value
     * classes.
     */
    private RecordReader fetchFirstRecordReader() throws IOException, InterruptedException {
      RecordReader<?, ?> reader =
          inputFormatObj.createRecordReader(inputSplits.get(0).getSplit(), taskAttemptContext);
      if (reader == null) {
        throw new IOException(
            String.format(HadoopInputFormatIOConstants.NULL_CREATE_RECORDREADER_ERROR_MSG,
                inputFormatObj.getClass()));
      }
      reader.initialize(inputSplits.get(0).getSplit(), taskAttemptContext);
      // First record is read to get the InputFormat's key and value classes.
      reader.nextKeyValue();
      return reader;
    }

    @VisibleForTesting
    InputFormat<?, ?> getInputFormat(){
      return inputFormatObj;
    }

    @VisibleForTesting
    void setInputFormatObj(InputFormat<?, ?> inputFormatObj) {
      this.inputFormatObj = inputFormatObj;
    }

    @Override
    public Coder<KV<K, V>> getDefaultOutputCoder() {
      return KvCoder.of(keyCoder, valueCoder);
    }

    private Class<?> getExpectedKeyClass() {
      return expectedKeyClass;
    }

    private void setExpectedKeyClass(Class<?> expectedKeyClass) {
      this.expectedKeyClass = expectedKeyClass;
    }

    private Class<?> getExpectedValueClass() {
      return expectedValueClass;
    }

    private void setExpectedValueClass(Class<?> expectedValueClass) {
      this.expectedValueClass = expectedValueClass;
    }

    @Override
    public BoundedReader<KV<K, V>> createReader(PipelineOptions options) throws IOException {
      this.validate();
      if (inputSplit == null) {
          throw new IOException(HadoopInputFormatIOConstants.CREATEREADER_UNSPLIT_SOURCE_ERROR_MSG);
      } else {
        createInputFormatInstance();
        return new HadoopInputFormatReader<>(
            this,
            keyTranslationFunction,
            valueTranslationFunction,
            inputSplit,
            inputFormatObj,
            taskAttemptContext);
      }
    }

    /**
     * BoundedReader for Hadoop InputFormat source.
     *
     * @param <K> Type of keys RecordReader emits.
     * @param <V> Type of values RecordReader emits.
     */
    class HadoopInputFormatReader<T1, T2> extends BoundedSource.BoundedReader<KV<K, V>> {

      private final HadoopInputFormatBoundedSource<K, V> source;
      @Nullable private final SimpleFunction<T1, K> keyTranslationFunction;
      @Nullable private final SimpleFunction<T2, V> valueTranslationFunction;
      private final SerializableSplit split;
      private RecordReader<T1, T2> currentReader;
      private volatile boolean doneReading = false;
      private long recordsReturned = 0L;
      // Tracks the progress of the RecordReader.
      private AtomicDouble progressValue = new AtomicDouble();
      private transient InputFormat<T1, T2> inputFormatObj;
      private transient TaskAttemptContext taskAttemptContext;

      private HadoopInputFormatReader(HadoopInputFormatBoundedSource<K, V> source,
          @Nullable SimpleFunction keyTranslationFunction,
          @Nullable SimpleFunction valueTranslationFunction,
          SerializableSplit split,
          InputFormat inputFormatObj,
          TaskAttemptContext taskAttemptContext) {
        this.source = source;
        this.keyTranslationFunction = keyTranslationFunction;
        this.valueTranslationFunction = valueTranslationFunction;
        this.split = split;
        this.inputFormatObj = inputFormatObj;
        this.taskAttemptContext = taskAttemptContext;
      }

      @Override
      public HadoopInputFormatBoundedSource<K, V> getCurrentSource() {
        return source;
      }

      @Override
      public boolean start() throws IOException {
        try {
          recordsReturned = 0;
          currentReader =
              (RecordReader<T1, T2>) inputFormatObj.createRecordReader(split.getSplit(), taskAttemptContext);
          if (currentReader != null) {
            /*
             * CurrentReader object could be accessed concurrently by multiple sources. Hence, to be
             * on safer side, it has been added in synchronized block.
             */
            synchronized (currentReader) {
              currentReader.initialize(split.getSplit(), taskAttemptContext);
              if (currentReader.nextKeyValue()) {
                recordsReturned++;
                return true;
              }
            }
          } else {
            throw new IOException(String.format(
                HadoopInputFormatIOConstants.NULL_CREATE_RECORDREADER_ERROR_MSG,
                inputFormatObj.getClass()));
          }
          synchronized (currentReader) {
            currentReader = null;
          }
        } catch (InterruptedException e) {
          throw new IOException(
              "Could not read because the thread got interrupted while reading the records with an exception: ",
              e);
        }
        doneReading = true;
        return false;
      }

      @Override
      public boolean advance() throws IOException {
        try {
          synchronized (currentReader) {
            progressValue = new AtomicDouble(getProgress());
            if (currentReader != null && currentReader.nextKeyValue()) {
              recordsReturned++;
              return true;
            }
          }
          doneReading = true;
        } catch (InterruptedException e) {
          throw new IOException("Unable to read data: ", e);
        }
        return false;
      }

      @Override
      public KV<K, V> getCurrent() throws NoSuchElementException {
        K key = null;
        V value = null;
        try {
          // Transform key if translation function is provided.
          key =
              transformKeyOrValue((T1) currentReader.getCurrentKey(), keyTranslationFunction,
                  keyCoder);
          // Transform value if if translation function is provided.
          value =
              transformKeyOrValue((T2) currentReader.getCurrentValue(), valueTranslationFunction,
                  valueCoder);
        } catch (IOException | InterruptedException e) {
          LOG.error(HadoopInputFormatIOConstants.GET_CURRENT_ERROR_MSG + e);
          return null;
        }
        if (key == null) {
          throw new NoSuchElementException();
        }
        return KV.of(key, value);
      }

      /**
       * Returns the serialized output of transformed key or value object.
       * @throws ClassCastException
       * @throws CoderException
       */
      private <T, T3> T3 transformKeyOrValue(T input,
          @Nullable SimpleFunction<T, T3> simpleFunction, Coder<T3> coder) throws CoderException,
          ClassCastException {
        T3 output;
        if (null != simpleFunction) {
          output = simpleFunction.apply(input);
        } else {
          output = (T3) input;
        }
        return cloneIfPossiblyMutable((T3) output, coder);
      }

      /**
       * Many objects used by Beam are mutable, but the Hadoop InputFormats tend to re-use the same
       * object when returning them. Hence mutable objects are cloned.
       */
      private <T> T cloneIfPossiblyMutable(T input, Coder<T> coder) throws CoderException,
          ClassCastException {
        // If the input object is not of known immutable type, clone the object.
        if (!isKnownImmutable(input)) {
          input = CoderUtils.clone(coder, input);
        }
        return input;
      }

      /**
       * Utility method to check if the passed object is of a known immutable type.
       */
      private boolean isKnownImmutable(Object o) {
        Set<Class<?>> immutableTypes = new HashSet<Class<?>>(
            Arrays.asList(
                String.class,
                Byte.class,
                Short.class,
                Integer.class,
                Long.class,
                Float.class,
                Double.class,
                Boolean.class,
                BigInteger.class,
                BigDecimal.class));
        return immutableTypes.contains(o.getClass());
      }

      @Override
      public void close() throws IOException {
        LOG.info("Closing reader after reading {} records.", recordsReturned);
        if (currentReader != null) {
          currentReader.close();
          currentReader = null;
        }
      }

      @Override
      public Double getFractionConsumed() {
        if (doneReading) {
          return 1.0;
        }
        if (currentReader == null || recordsReturned == 0) {
          return 0.0;
        }
        return progressValue.doubleValue();
      }

      /**
       * Returns RecordReader's progress.
       * @throws IOException
       */
      private Double getProgress() throws IOException {
        try {
          return (double) currentReader.getProgress();
        } catch (IOException | InterruptedException e) {
          LOG.error(HadoopInputFormatIOConstants.GETFRACTIONSCONSUMED_ERROR_MSG + e.getMessage(), e);
          throw new IOException(HadoopInputFormatIOConstants.GETFRACTIONSCONSUMED_ERROR_MSG
              + e.getMessage(), e);
        }
      }

      @Override
      public final long getSplitPointsRemaining() {
        if (doneReading) {
          return 0;
        }
        /**
         * This source does not currently support dynamic work rebalancing, so remaining parallelism
         * is always 1.
         */
        return 1;
      }
    }

    /**
     * A wrapper to allow Hadoop {@link org.apache.hadoop.mapreduce.InputSplit} to be serialized
     * using Java's standard serialization mechanisms.
     */
    public static class SerializableSplit implements Externalizable {

      private InputSplit split;

      public SerializableSplit() {}

      public SerializableSplit(InputSplit split) {
        checkArgument(split instanceof Writable, String
            .format(HadoopInputFormatIOConstants.SERIALIZABLE_SPLIT_WRITABLE_ERROR_MSG, split));
        this.split = split;
      }

      public InputSplit getSplit() {
        return split;
      }

      @Override
      public void writeExternal(ObjectOutput out) throws IOException {
        out.writeUTF(split.getClass().getCanonicalName());
        ((Writable) split).write(out);
      }

      @Override
      public void readExternal(ObjectInput in) throws IOException, ClassNotFoundException {
        String className = in.readUTF();
        try {
          split = (InputSplit) Class.forName(className).newInstance();
          ((Writable) split).readFields(in);
        } catch (InstantiationException | IllegalAccessException e) {
          throw new IOException("Unable to create split: " + e);
        }
      }
    }

    public boolean producesSortedKeys(PipelineOptions arg0) throws Exception {
      return false;
    }
  }

  /**
   * A wrapper to allow Hadoop {@link org.apache.hadoop.conf.Configuration} to be serialized using
   * Java's standard serialization mechanisms. Note that the org.apache.hadoop.conf.Configuration
   * is Writable.
   */
  public static class SerializableConfiguration implements Externalizable {

    private Configuration conf;

    public SerializableConfiguration() {}

    public SerializableConfiguration(Configuration conf) {
      this.conf = conf;
    }

    public Configuration getHadoopConfiguration() {
      return conf;
    }

    @Override
    public void writeExternal(ObjectOutput out) throws IOException {
      out.writeUTF(conf.getClass().getCanonicalName());
      ((Writable) conf).write(out);
    }

    @Override
    public void readExternal(ObjectInput in) throws IOException, ClassNotFoundException {
      String className = in.readUTF();
      try {
        conf = (Configuration) Class.forName(className).newInstance();
        conf.readFields(in);
      } catch (InstantiationException | IllegalAccessException e) {
        throw new IOException("Unable to create configuration: " + e);
      }
    }
  }
}<|MERGE_RESOLUTION|>--- conflicted
+++ resolved
@@ -100,17 +100,17 @@
  * myHadoopConfiguration.setClass("key.class", MyDbInputFormatKeyClass, Object.class);
  * myHadoopConfiguration.setClass("value.class", MyDbInputFormatValueClass, Object.class);
  * }</pre>
- * 
+ *
  * <p>You will need to check to see if the key and value classes output by the InputFormat have a Beam
  * {@link Coder} available. If not, you can use withKeyTranslation/withValueTranslation to specify a
  * method transforming instances of those classes into another class that is supported by a Beam
  * {@link Coder}. These settings are optional and you don't need to specify translation for both key
  * and value. If you specify a translation, you will need to make sure the K or V of the read
  * transform match the output type of the translation.</p>
- * 
- *
- * <h3>Reading using HadoopInputFormatIO</h3> 
- * 
+ *
+ *
+ * <h3>Reading using HadoopInputFormatIO</h3>
+ *
  * <pre> {@code
  * Pipeline p = ...; // Create pipeline.
  * // Read data only with Hadoop configuration.
@@ -118,7 +118,7 @@
  *     HadoopInputFormatIO.<InputFormatKeyClass, InputFormatKeyClass>read()
  *              .withConfiguration(myHadoopConfiguration);
  * }
- * 
+ *
  * // Read data with configuration and key translation (Example scenario: Beam Coder is not
  * available for key class hence key translation is required.).
  * SimpleFunction&lt;InputFormatKeyClass, MyKeyClass&gt; myOutputKeyType =
@@ -132,7 +132,7 @@
  *              .withConfiguration(myHadoopConfiguration)
  *              .withKeyTranslation(myOutputKeyType);
  * }
- * 
+ *
  * // Read data with configuration and value translation (Example scenario: Beam Coder is not
  * available for value class hence value translation is required.).
  * SimpleFunction&lt;InputFormatValueClass, MyValueClass&gt; myOutputValueType =
@@ -148,7 +148,7 @@
  * }</pre>
  *
  * <h3>Read data from Cassandra using HadoopInputFormatIO transform</h3>
- * 
+ *
  * <pre>{@code
  * Configuration cassandraConf = new Configuration();
  * cassandraConf.set("cassandra.input.thrift.port", "9160");
@@ -160,7 +160,7 @@
  * cassandraConf.setClass("value.class", {@link com.datastax.driver.core.Row Row.class}, Object.class);
  * cassandraConf.setClass("mapreduce.job.inputformat.class", {@link org.apache.cassandra.hadoop.cql3.CqlInputFormat CqlInputFormat.class}, InputFormat.class);
  * }</pre>
- *  
+ *
  * <p>Call Read transform as follows:</p>
  * <pre>{@code
  * PCollection<KV<Long, String>> cassandraData =
@@ -169,7 +169,7 @@
  *                      .withConfiguration(cassandraConf)
  *                      .withValueTranslation(cassandraOutputValueType);
  * }</pre>
- * 
+ *
  * <p>The CqlInputFormat value class is {@link com.datastax.driver.core.Row Row}, which does not have a
  * Beam Coder. Rather than write a new coder, you can provide your own translation method as
  * follows:</p>
@@ -180,9 +180,9 @@
  *    }
  * };
  * }</pre>
- * 
+ *
  * <h3>Read data from Elasticsearch using HadoopInputFormatIO transform</h3>
- * 
+ *
  * <pre>{@code
  * Configuration elasticSearchConf = new Configuration();
  * elasticSearchConf.set("es.nodes", ElasticsearchHostIp);
@@ -191,8 +191,8 @@
  * elasticSearchConf.setClass("key.class", {@link org.apache.hadoop.io.Text Text.class}, Object.class);
  * elasticSearchConf.setClass("value.class", {@link org.elasticsearch.hadoop.mr.LinkedMapWritable LinkedMapWritable.class}, Object.class);
  * elasticSearchConf.setClass("mapreduce.job.inputformat.class", {@link org.elasticsearch.hadoop.mr.EsInputFormat EsInputFormat.class}, InputFormat.class);
- * }</pre> 
- *   
+ * }</pre>
+ *
  * <p>Call Read transform as follows:
  * <pre>{@code
  * PCollection<KV<Text, LinkedMapWritable>> elasticData =
@@ -257,12 +257,7 @@
     /**
      * Returns a new {@link HadoopInputFormatIO.Read} that will read from the source using the
      * options provided by the given configuration.
-<<<<<<< HEAD
-     * <p>
-     * Does not modify this object.
-=======
      * <p>Does not modify this object.
->>>>>>> 0fc66418
      */
     public Read<K, V> withConfiguration(Configuration configuration) {
       validateConfiguration(configuration);
