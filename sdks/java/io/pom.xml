<?xml version="1.0" encoding="UTF-8"?>
<!--
    Licensed to the Apache Software Foundation (ASF) under one or more
    contributor license agreements.  See the NOTICE file distributed with
    this work for additional information regarding copyright ownership.
    The ASF licenses this file to You under the Apache License, Version 2.0
    (the "License"); you may not use this file except in compliance with
    the License.  You may obtain a copy of the License at

       http://www.apache.org/licenses/LICENSE-2.0

    Unless required by applicable law or agreed to in writing, software
    distributed under the License is distributed on an "AS IS" BASIS,
    WITHOUT WARRANTIES OR CONDITIONS OF ANY KIND, either express or implied.
    See the License for the specific language governing permissions and
    limitations under the License.
-->
<project xmlns="http://maven.apache.org/POM/4.0.0" xmlns:xsi="http://www.w3.org/2001/XMLSchema-instance" xsi:schemaLocation="http://maven.apache.org/POM/4.0.0 http://maven.apache.org/xsd/maven-4.0.0.xsd">

  <modelVersion>4.0.0</modelVersion>

  <parent>
    <groupId>org.apache.beam</groupId>
    <artifactId>beam-sdks-java-parent</artifactId>
    <version>0.6.0-SNAPSHOT</version>
    <relativePath>../pom.xml</relativePath>
  </parent>

  <artifactId>beam-sdks-java-io-parent</artifactId>
  <packaging>pom</packaging>
  <name>Apache Beam :: SDKs :: Java :: IO</name>
  <description>Beam SDK Java IO provides different connectivity components
  (sources and sinks) to consume and produce data from systems.</description>

  <properties>
    <!--
      This is the version of Hadoop used to compile the hadoop-common module.
      This dependency is defined with a provided scope.
      Users must supply their own Hadoop version at runtime.
    -->
    <hadoop.version>2.7.3</hadoop.version>
  </properties>

  <dependencyManagement>
    <dependencies>
      <dependency>
        <groupId>org.apache.hadoop</groupId>
        <artifactId>hadoop-client</artifactId>
        <version>${hadoop.version}</version>
      </dependency>

      <dependency>
        <groupId>org.apache.hadoop</groupId>
        <artifactId>hadoop-common</artifactId>
        <version>${hadoop.version}</version>
      </dependency>

      <dependency>
        <groupId>org.apache.hadoop</groupId>
        <artifactId>hadoop-mapreduce-client-core</artifactId>
        <version>${hadoop.version}</version>
      </dependency>
    </dependencies>
  </dependencyManagement>

  <modules>
    <module>elasticsearch</module>
    <module>google-cloud-platform</module>
<<<<<<< HEAD
	<module>hadoop-input-format</module>
=======
    <module>hadoop-common</module>
    <module>hbase</module>
>>>>>>> 932bb823
    <module>hdfs</module>
    <module>jdbc</module>
    <module>jms</module>
    <module>kafka</module>
    <module>kinesis</module>
    <module>mongodb</module>
    <module>mqtt</module>
  </modules>

</project><|MERGE_RESOLUTION|>--- conflicted
+++ resolved
@@ -66,12 +66,8 @@
   <modules>
     <module>elasticsearch</module>
     <module>google-cloud-platform</module>
-<<<<<<< HEAD
-	<module>hadoop-input-format</module>
-=======
     <module>hadoop-common</module>
     <module>hbase</module>
->>>>>>> 932bb823
     <module>hdfs</module>
     <module>jdbc</module>
     <module>jms</module>
