import groovy.json.JsonOutput

/*
 * Licensed to the Apache Software Foundation (ASF) under one
 * or more contributor license agreements.  See the NOTICE file
 * distributed with this work for additional information
 * regarding copyright ownership.  The ASF licenses this file
 * to you under the Apache License, Version 2.0 (the
 * License); you may not use this file except in compliance
 * with the License.  You may obtain a copy of the License at
 *
 *     http://www.apache.org/licenses/LICENSE-2.0
 *
 * Unless required by applicable law or agreed to in writing, software
 * distributed under the License is distributed on an AS IS BASIS,
 * WITHOUT WARRANTIES OR CONDITIONS OF ANY KIND, either express or implied.
 * See the License for the specific language governing permissions and
 * limitations under the License.
 */
<<<<<<< HEAD
 
=======

plugins { id 'org.apache.beam.module' }
applyJavaNature(automaticModuleName: 'org.apache.beam.sdk.io.azure')

dependencies {
}
>>>>>>> 4cfd4bf7
<|MERGE_RESOLUTION|>--- conflicted
+++ resolved
@@ -17,13 +17,9 @@
  * See the License for the specific language governing permissions and
  * limitations under the License.
  */
-<<<<<<< HEAD
- 
-=======
 
 plugins { id 'org.apache.beam.module' }
 applyJavaNature(automaticModuleName: 'org.apache.beam.sdk.io.azure')
 
 dependencies {
-}
->>>>>>> 4cfd4bf7
+}