/*
 * Licensed to the Apache Software Foundation (ASF) under one
 * or more contributor license agreements.  See the NOTICE file
 * distributed with this work for additional information
 * regarding copyright ownership.  The ASF licenses this file
 * to you under the Apache License, Version 2.0 (the
 * "License"); you may not use this file except in compliance
 * with the License.  You may obtain a copy of the License at
 *
 *     http://www.apache.org/licenses/LICENSE-2.0
 *
 * Unless required by applicable law or agreed to in writing, software
 * distributed under the License is distributed on an "AS IS" BASIS,
 * WITHOUT WARRANTIES OR CONDITIONS OF ANY KIND, either express or implied.
 * See the License for the specific language governing permissions and
 * limitations under the License.
 */
package org.apache.beam.sdk.io.snowflake;

import static org.apache.beam.sdk.io.TextIO.readFiles;
import static org.apache.beam.vendor.guava.v26_0_jre.com.google.common.base.Preconditions.checkArgument;

import com.google.auto.value.AutoValue;
import com.opencsv.CSVParser;
import com.opencsv.CSVParserBuilder;
import java.io.IOException;
import java.io.Serializable;
import java.security.PrivateKey;
import java.sql.Connection;
import java.sql.SQLException;
import java.text.SimpleDateFormat;
import java.util.ArrayList;
import java.util.Date;
import java.util.List;
import java.util.UUID;
import java.util.concurrent.ConcurrentHashMap;
import java.util.stream.Collectors;
import javax.sql.DataSource;
import net.snowflake.client.jdbc.SnowflakeBasicDataSource;
import net.snowflake.ingest.SimpleIngestManager;
import net.snowflake.ingest.connection.HistoryResponse;
import org.apache.beam.sdk.annotations.Experimental;
import org.apache.beam.sdk.coders.Coder;
import org.apache.beam.sdk.coders.ListCoder;
import org.apache.beam.sdk.coders.StringUtf8Coder;
import org.apache.beam.sdk.io.Compression;
import org.apache.beam.sdk.io.FileIO;
import org.apache.beam.sdk.io.FileSystems;
import org.apache.beam.sdk.io.TextIO;
import org.apache.beam.sdk.io.WriteFilesResult;
import org.apache.beam.sdk.io.fs.MoveOptions;
import org.apache.beam.sdk.io.fs.ResourceId;
import org.apache.beam.sdk.io.snowflake.credentials.KeyPairSnowflakeCredentials;
import org.apache.beam.sdk.io.snowflake.credentials.OAuthTokenSnowflakeCredentials;
import org.apache.beam.sdk.io.snowflake.credentials.SnowflakeCredentials;
import org.apache.beam.sdk.io.snowflake.credentials.SnowflakeCredentialsFactory;
import org.apache.beam.sdk.io.snowflake.credentials.UsernamePasswordSnowflakeCredentials;
import org.apache.beam.sdk.io.snowflake.data.SnowflakeTableSchema;
import org.apache.beam.sdk.io.snowflake.enums.CreateDisposition;
import org.apache.beam.sdk.io.snowflake.enums.StreamingLogLevel;
import org.apache.beam.sdk.io.snowflake.enums.WriteDisposition;
import org.apache.beam.sdk.io.snowflake.services.SnowflakeBatchServiceConfig;
import org.apache.beam.sdk.io.snowflake.services.SnowflakeBatchServiceImpl;
import org.apache.beam.sdk.io.snowflake.services.SnowflakeService;
import org.apache.beam.sdk.io.snowflake.services.SnowflakeStreamingServiceConfig;
import org.apache.beam.sdk.io.snowflake.services.SnowflakeStreamingServiceImpl;
import org.apache.beam.sdk.options.ValueProvider;
import org.apache.beam.sdk.transforms.Combine;
import org.apache.beam.sdk.transforms.Create;
import org.apache.beam.sdk.transforms.DoFn;
import org.apache.beam.sdk.transforms.MapElements;
import org.apache.beam.sdk.transforms.PTransform;
import org.apache.beam.sdk.transforms.ParDo;
import org.apache.beam.sdk.transforms.Reify;
import org.apache.beam.sdk.transforms.Reshuffle;
import org.apache.beam.sdk.transforms.SerializableFunction;
import org.apache.beam.sdk.transforms.SimpleFunction;
import org.apache.beam.sdk.transforms.Values;
import org.apache.beam.sdk.transforms.View;
import org.apache.beam.sdk.transforms.Wait;
import org.apache.beam.sdk.transforms.display.DisplayData;
import org.apache.beam.sdk.transforms.display.HasDisplayData;
import org.apache.beam.sdk.transforms.windowing.AfterFirst;
import org.apache.beam.sdk.transforms.windowing.AfterPane;
import org.apache.beam.sdk.transforms.windowing.AfterProcessingTime;
import org.apache.beam.sdk.transforms.windowing.GlobalWindows;
import org.apache.beam.sdk.transforms.windowing.Repeatedly;
import org.apache.beam.sdk.transforms.windowing.Window;
import org.apache.beam.sdk.values.PBegin;
import org.apache.beam.sdk.values.PCollection;
import org.apache.beam.sdk.values.PCollectionView;
import org.apache.beam.sdk.values.PDone;
import org.apache.beam.vendor.guava.v26_0_jre.com.google.common.base.Joiner;
<<<<<<< HEAD
import org.apache.beam.vendor.guava.v26_0_jre.com.google.common.base.Splitter;
import org.joda.time.Duration;
=======
import org.checkerframework.checker.nullness.qual.Nullable;
>>>>>>> 8d460db6
import org.slf4j.Logger;
import org.slf4j.LoggerFactory;

/**
 * IO to read and write data on Snowflake.
 *
 * <p>SnowflakeIO uses <a href="https://docs.snowflake.net/manuals/user-guide/jdbc.html">Snowflake
 * JDBC</a> driver under the hood, but data isn't read/written using JDBC directly. Instead,
 * SnowflakeIO uses dedicated <b>COPY</b> operations to read/write data from/to a cloud bucket. By
 * now only Google Cloud Storage is supported.
 *
 * <p>To configure SnowflakeIO to read/write from your Snowflake instance, you have to provide a
 * {@link DataSourceConfiguration} using {@link
 * DataSourceConfiguration#create(SnowflakeCredentials)}, where {@link SnowflakeCredentials} might
 * be created using {@link SnowflakeCredentialsFactory }. Additionally one of {@link
 * DataSourceConfiguration#withServerName(String)} or {@link
 * DataSourceConfiguration#withUrl(String)} must be used to tell SnowflakeIO which instance to use.
 * <br>
 * There are also other options available to configure connection to Snowflake:
 *
 * <ul>
 *   <li>{@link DataSourceConfiguration#withWarehouse(String)} to specify which Warehouse to use
 *   <li>{@link DataSourceConfiguration#withDatabase(String)} to specify which Database to connect
 *       to
 *   <li>{@link DataSourceConfiguration#withSchema(String)} to specify which schema to use
 *   <li>{@link DataSourceConfiguration#withRole(String)} to specify which role to use
 *   <li>{@link DataSourceConfiguration#withLoginTimeout(Integer)} to specify the timeout for the
 *       login
 *   <li>{@link DataSourceConfiguration#withPortNumber(Integer)} to specify custom port of Snowflake
 *       instance
 * </ul>
 *
 * <p>For example:
 *
 * <pre>{@code
 * SnowflakeIO.DataSourceConfiguration dataSourceConfiguration =
 *     SnowflakeIO.DataSourceConfiguration.create(SnowflakeCredentialsFactory.of(options))
 *         .withServerName(options.getServerName())
 *         .withWarehouse(options.getWarehouse())
 *         .withDatabase(options.getDatabase())
 *         .withSchema(options.getSchema());
 * }</pre>
 *
 * <h3>Reading from Snowflake</h3>
 *
 * <p>SnowflakeIO.Read returns a bounded collection of {@code T} as a {@code PCollection<T>}. T is
 * the type returned by the provided {@link CsvMapper}.
 *
 * <p>For example
 *
 * <pre>{@code
 * PCollection<GenericRecord> items = pipeline.apply(
 *  SnowflakeIO.<GenericRecord>read()
 *    .withDataSourceConfiguration(dataSourceConfiguration)
 *    .fromQuery(QUERY)
 *    .withStagingBucketName(...)
 *    .withStorageIntegrationName(...)
 *    .withCsvMapper(...)
 *    .withCoder(...));
 * }</pre>
 *
 * <p><b>Important</b> When reading data from Snowflake, temporary CSV files are created on the
 * specified stagingBucketName in directory named `sf_copy_csv_[RANDOM CHARS]_[TIMESTAMP]`. This
 * directory and all the files are cleaned up automatically by default, but in case of failed
 * pipeline they may remain and will have to be cleaned up manually.
 *
 * <h3>Writing to Snowflake</h3>
 *
 * <p>SnowflakeIO.Write supports writing records into a database. It writes a {@link PCollection} to
 * the database by converting each T into a {@link Object[]} via a user-provided {@link
 * UserDataMapper}.
 *
 * <p>For example
 *
 * <pre>{@code
 * items.apply(
 *     SnowflakeIO.<KV<Integer, String>>write()
 *         .withDataSourceConfiguration(dataSourceConfiguration)
 *         .withStagingBucketName(...)
 *         .withStorageIntegrationName(...)
 *         .withUserDataMapper(maper)
 *         .to(table);
 * }</pre>
 *
 * <p><b>Important</b> When writing data to Snowflake, firstly data will be saved as CSV files on
 * specified stagingBucketName in directory named 'data' and then into Snowflake.
 */
@Experimental
public class SnowflakeIO {
  private static final Logger LOG = LoggerFactory.getLogger(SnowflakeIO.class);

  private static final String CSV_QUOTE_CHAR = "'";

  static final int DEFAULT_FLUSH_ROW_LIMIT = 10000;
  static final int DEFAULT_STREAMING_SHARDS_NUMBER = 1;
  static final int DEFAULT_BATCH_SHARDS_NUMBER = 0;
  static final Duration DEFAULT_FLUSH_TIME_LIMIT = Duration.millis(30000); // 30 seconds
  static final Duration DEFAULT_STREAMING_LOGS_MAX_SLEEP = Duration.standardMinutes(2);
  static final Duration DEFAULT_SLEEP_STREAMING_LOGS = Duration.standardSeconds(5000);

  /**
   * Read data from Snowflake.
   *
   * @param snowflakeService user-defined {@link SnowflakeService}
   * @param <T> Type of the data to be read.
   */
  public static <T> Read<T> read(SnowflakeService snowflakeService) {
    return new AutoValue_SnowflakeIO_Read.Builder<T>()
        .setSnowflakeService(snowflakeService)
        .setQuotationMark(CSV_QUOTE_CHAR)
        .build();
  }

  /**
   * Read data from Snowflake.
   *
   * @param <T> Type of the data to be read.
   */
  public static <T> Read<T> read() {
    return read(new SnowflakeBatchServiceImpl());
  }

  /**
   * Interface for user-defined function mapping parts of CSV line into T. Used for
   * SnowflakeIO.Read.
   *
   * @param <T> Type of data to be read.
   */
  @FunctionalInterface
  public interface CsvMapper<T> extends Serializable {
    T mapRow(String[] parts) throws Exception;
  }

  /**
   * Interface for user-defined function mapping T into array of Objects. Used for
   * SnowflakeIO.Write.
   *
   * @param <T> Type of data to be written.
   */
  @FunctionalInterface
  public interface UserDataMapper<T> extends Serializable {
    Object[] mapRow(T element);
  }

  /**
   * Write data to Snowflake via COPY statement.
   *
   * @param <T> Type of data to be written.
   */
  public static <T> Write<T> write() {
    return new AutoValue_SnowflakeIO_Write.Builder<T>()
        .setFileNameTemplate("output")
        .setCreateDisposition(CreateDisposition.CREATE_IF_NEEDED)
        .setWriteDisposition(WriteDisposition.APPEND)
        .setFlushTimeLimit(DEFAULT_FLUSH_TIME_LIMIT)
        .setShardsNumber(DEFAULT_BATCH_SHARDS_NUMBER)
        .setFlushRowLimit(DEFAULT_FLUSH_ROW_LIMIT)
        .setQuotationMark(CSV_QUOTE_CHAR)
        .build();
  }

  /** Implementation of {@link #read()}. */
  @AutoValue
  public abstract static class Read<T> extends PTransform<PBegin, PCollection<T>> {

    abstract @Nullable SerializableFunction<Void, DataSource> getDataSourceProviderFn();

    abstract @Nullable String getQuery();

    abstract @Nullable String getTable();

    abstract @Nullable String getStorageIntegrationName();

    abstract @Nullable String getStagingBucketName();

    abstract @Nullable CsvMapper<T> getCsvMapper();

    abstract @Nullable Coder<T> getCoder();

    abstract @Nullable SnowflakeService getSnowflakeService();

    @Nullable
    abstract String getQuotationMark();

    abstract Builder<T> toBuilder();

    @AutoValue.Builder
    abstract static class Builder<T> {
      abstract Builder<T> setDataSourceProviderFn(
          SerializableFunction<Void, DataSource> dataSourceProviderFn);

      abstract Builder<T> setQuery(String query);

      abstract Builder<T> setTable(String table);

      abstract Builder<T> setStorageIntegrationName(String storageIntegrationName);

      abstract Builder<T> setStagingBucketName(String stagingBucketName);

      abstract Builder<T> setCsvMapper(CsvMapper<T> csvMapper);

      abstract Builder<T> setCoder(Coder<T> coder);

      abstract Builder<T> setSnowflakeService(SnowflakeService snowflakeService);

      abstract Builder<T> setQuotationMark(String quotationMark);

      abstract Read<T> build();
    }

    /**
     * Setting information about Snowflake server.
     *
     * @param config An instance of {@link DataSourceConfiguration}.
     */
    public Read<T> withDataSourceConfiguration(final DataSourceConfiguration config) {
      return withDataSourceProviderFn(new DataSourceProviderFromDataSourceConfiguration(config));
    }

    /**
     * Setting function that will provide {@link DataSourceConfiguration} in runtime.
     *
     * @param dataSourceProviderFn a {@link SerializableFunction}.
     */
    public Read<T> withDataSourceProviderFn(
        SerializableFunction<Void, DataSource> dataSourceProviderFn) {
      return toBuilder().setDataSourceProviderFn(dataSourceProviderFn).build();
    }

    /**
     * A query to be executed in Snowflake.
     *
     * @param query String with query.
     */
    public Read<T> fromQuery(String query) {
      return toBuilder().setQuery(query).build();
    }

    /**
     * A table name to be read in Snowflake.
     *
     * @param table String with the name of the table.
     */
    public Read<T> fromTable(String table) {
      return toBuilder().setTable(table).build();
    }

    /**
     * Name of the cloud bucket (GCS by now) to use as tmp location of CSVs during COPY statement.
     *
     * @param stagingBucketName String with the name of the bucket.
     */
    public Read<T> withStagingBucketName(String stagingBucketName) {
      checkArgument(
          stagingBucketName.endsWith("/"),
          "stagingBucketName must be a cloud storage path ending with /");
      return toBuilder().setStagingBucketName(stagingBucketName).build();
    }

    /**
     * Name of the Storage Integration in Snowflake to be used. See
     * https://docs.snowflake.com/en/sql-reference/sql/create-storage-integration.html for
     * reference.
     *
     * @param integrationName String with the name of the Storage Integration.
     */
    public Read<T> withStorageIntegrationName(String integrationName) {
      return toBuilder().setStorageIntegrationName(integrationName).build();
    }

    /**
     * User-defined function mapping CSV lines into user data.
     *
     * @param csvMapper an instance of {@link CsvMapper}.
     */
    public Read<T> withCsvMapper(CsvMapper<T> csvMapper) {
      return toBuilder().setCsvMapper(csvMapper).build();
    }

    /**
     * A Coder to be used by the output PCollection generated by the source.
     *
     * @param coder an instance of {@link Coder}.
     */
    public Read<T> withCoder(Coder<T> coder) {
      return toBuilder().setCoder(coder).build();
    }

    /**
     * Sets Snowflake-specific quotations around strings.
     *
     * @param quotationMark with possible single quote {@code '}, double quote {@code "} or nothing.
     *     Default value is single quotation {@code '}.
     * @return
     */
    public Read<T> withQuotationMark(String quotationMark) {
      return toBuilder().setQuotationMark(quotationMark).build();
    }

    @Override
    public PCollection<T> expand(PBegin input) {
      checkArguments();

      PCollection<Void> emptyCollection = input.apply(Create.of((Void) null));
      String tmpDirName = makeTmpDirName();
      PCollection<T> output =
          emptyCollection
              .apply(
                  ParDo.of(
                      new CopyIntoStageFn(
                          getDataSourceProviderFn(),
                          getQuery(),
                          getTable(),
                          getStorageIntegrationName(),
                          getStagingBucketName(),
                          tmpDirName,
                          getSnowflakeService(),
                          getQuotationMark())))
              .apply(Reshuffle.viaRandomKey())
              .apply(FileIO.matchAll())
              .apply(FileIO.readMatches())
              .apply(readFiles())
              .apply(ParDo.of(new MapCsvToStringArrayFn(getQuotationMark())))
              .apply(ParDo.of(new MapStringArrayToUserDataFn<>(getCsvMapper())));

      output.setCoder(getCoder());

      emptyCollection
          .apply(Wait.on(output))
          .apply(ParDo.of(new CleanTmpFilesFromGcsFn(getStagingBucketName(), tmpDirName)));
      return output;
    }

    private void checkArguments() {
      // Either table or query is required. If query is present, it's being used, table is used
      // otherwise

      checkArgument(
          getStorageIntegrationName() != null, "withStorageIntegrationName() is required");
      checkArgument(getStagingBucketName() != null, "withStagingBucketName() is required");

      checkArgument(
          getQuery() != null || getTable() != null, "fromTable() or fromQuery() is required");
      checkArgument(
          !(getQuery() != null && getTable() != null),
          "fromTable() and fromQuery() are not allowed together");
      checkArgument(getCsvMapper() != null, "withCsvMapper() is required");
      checkArgument(getCoder() != null, "withCoder() is required");
      checkArgument(
          (getDataSourceProviderFn() != null),
          "withDataSourceConfiguration() or withDataSourceProviderFn() is required");
    }

    private String makeTmpDirName() {
      return String.format(
          "sf_copy_csv_%s_%s",
          new SimpleDateFormat("yyyyMMdd_HHmmss").format(new Date()),
          UUID.randomUUID().toString().subSequence(0, 8) // first 8 chars of UUID should be enough
          );
    }

    private static class CopyIntoStageFn extends DoFn<Object, String> {
      private final SerializableFunction<Void, DataSource> dataSourceProviderFn;
      private final String query;
      private final String table;
      private final String database;
      private final String schema;
      private final String tmpDirName;
      private final String storageIntegrationName;
      private final String stagingBucketDir;
      private final SnowflakeService snowflakeService;
      private final String quotationMark;

      private CopyIntoStageFn(
          SerializableFunction<Void, DataSource> dataSourceProviderFn,
          String query,
          String table,
          String storageIntegrationName,
          String stagingBucketDir,
          String tmpDirName,
          SnowflakeService snowflakeService,
          String quotationMark) {
        this.dataSourceProviderFn = dataSourceProviderFn;
        this.query = query;
        this.table = table;
        this.storageIntegrationName = storageIntegrationName;
        this.snowflakeService = snowflakeService;
        this.quotationMark = quotationMark;
        this.stagingBucketDir = stagingBucketDir;
        this.tmpDirName = tmpDirName;
        DataSourceProviderFromDataSourceConfiguration
            dataSourceProviderFromDataSourceConfiguration =
                (DataSourceProviderFromDataSourceConfiguration) this.dataSourceProviderFn;
        DataSourceConfiguration config = dataSourceProviderFromDataSourceConfiguration.getConfig();

        this.database = config.getDatabase();
        this.schema = config.getSchema();
      }

      @ProcessElement
      public void processElement(ProcessContext context) throws Exception {

        String stagingBucketRunDir =
            String.format(
                "%s/%s/run_%s/",
                stagingBucketDir, tmpDirName, UUID.randomUUID().toString().subSequence(0, 8));

        SnowflakeBatchServiceConfig config =
            new SnowflakeBatchServiceConfig(
                dataSourceProviderFn,
                database,
                schema,
                table,
                query,
                storageIntegrationName,
                stagingBucketRunDir,
                quotationMark);

        String output = snowflakeService.read(config);

        context.output(output);
      }
    }

    /**
     * Parses {@code String} from incoming data in {@link PCollection} to have proper format for CSV
     * files.
     */
    public static class MapCsvToStringArrayFn extends DoFn<String, String[]> {
      private String quoteChar;

      public MapCsvToStringArrayFn(String quoteChar) {
        this.quoteChar = quoteChar;
      }

      @ProcessElement
      public void processElement(ProcessContext c) throws IOException {
        String csvLine = c.element();
        CSVParser parser = new CSVParserBuilder().withQuoteChar(quoteChar.charAt(0)).build();
        String[] parts = parser.parseLine(csvLine);
        c.output(parts);
      }
    }

    private static class MapStringArrayToUserDataFn<T> extends DoFn<String[], T> {
      private final CsvMapper<T> csvMapper;

      public MapStringArrayToUserDataFn(CsvMapper<T> csvMapper) {
        this.csvMapper = csvMapper;
      }

      @ProcessElement
      public void processElement(ProcessContext context) throws Exception {
        context.output(csvMapper.mapRow(context.element()));
      }
    }

    /** Removes temporary staged files after reading. */
    public static class CleanTmpFilesFromGcsFn extends DoFn<Object, Object> {
      private final String stagingBucketDir;
      private final String tmpDirName;

      /**
       * Created object that will remove temp files from stage.
       *
       * @param stagingBucketDir bucket and directory where temporary files are saved
       * @param tmpDirName temporary directory created on bucket where files were saved
       */
      public CleanTmpFilesFromGcsFn(String stagingBucketDir, String tmpDirName) {
        this.stagingBucketDir = stagingBucketDir;
        this.tmpDirName = tmpDirName;
      }

      @ProcessElement
      public void processElement(ProcessContext c) throws IOException {
        String combinedPath = String.format("%s/%s/**", stagingBucketDir, tmpDirName);
        List<ResourceId> paths =
            FileSystems.match(combinedPath).metadata().stream()
                .map(metadata -> metadata.resourceId())
                .collect(Collectors.toList());

        FileSystems.delete(paths, MoveOptions.StandardMoveOptions.IGNORE_MISSING_FILES);
      }
    }

    @Override
    public void populateDisplayData(DisplayData.Builder builder) {
      super.populateDisplayData(builder);
      if (getQuery() != null) {
        builder.add(DisplayData.item("query", getQuery()));
      }
      if (getTable() != null) {
        builder.add(DisplayData.item("table", getTable()));
      }
      builder.add(DisplayData.item("storageIntegrationName", getStagingBucketName()));
      builder.add(DisplayData.item("stagingBucketName", getStagingBucketName()));
      builder.add(DisplayData.item("csvMapper", getCsvMapper().getClass().getName()));
      builder.add(DisplayData.item("coder", getCoder().getClass().getName()));
      if (getDataSourceProviderFn() instanceof HasDisplayData) {
        ((HasDisplayData) getDataSourceProviderFn()).populateDisplayData(builder);
      }
    }
  }

  /** Implementation of {@link #write()}. */
  @AutoValue
  public abstract static class Write<T> extends PTransform<PCollection<T>, PDone> {

    abstract @Nullable SerializableFunction<Void, DataSource> getDataSourceProviderFn();

    abstract @Nullable String getTable();

    abstract @Nullable String getStorageIntegrationName();

    abstract @Nullable String getStagingBucketName();

    abstract @Nullable String getQuery();

<<<<<<< HEAD
    @Nullable
    abstract ValueProvider<String> getSnowPipe();

    @Nullable
    abstract Integer getFlushRowLimit();

    @Nullable
    abstract Integer getShardsNumber();

    @Nullable
    abstract Duration getFlushTimeLimit();

    @Nullable
    abstract String getFileNameTemplate();
=======
    abstract @Nullable String getFileNameTemplate();
>>>>>>> 8d460db6

    abstract @Nullable WriteDisposition getWriteDisposition();

    abstract @Nullable CreateDisposition getCreateDisposition();

    abstract @Nullable SnowflakeTableSchema getTableSchema();

    abstract @Nullable UserDataMapper getUserDataMapper();

    abstract @Nullable SnowflakeService getSnowflakeService();

    @Nullable
    abstract String getQuotationMark();

    @Nullable
    abstract StreamingLogLevel getDebugMode();

    abstract Builder<T> toBuilder();

    @AutoValue.Builder
    abstract static class Builder<T> {
      abstract Builder<T> setDataSourceProviderFn(
          SerializableFunction<Void, DataSource> dataSourceProviderFn);

      abstract Builder<T> setTable(String table);

      abstract Builder<T> setStorageIntegrationName(String storageIntegrationName);

      abstract Builder<T> setStagingBucketName(String stagingBucketName);

      abstract Builder<T> setQuery(String query);

      abstract Builder<T> setSnowPipe(ValueProvider<String> snowPipe);

      abstract Builder<T> setFlushRowLimit(Integer rowsCount);

      abstract Builder<T> setShardsNumber(Integer shardsNumber);

      abstract Builder<T> setFlushTimeLimit(Duration triggeringFrequency);

      abstract Builder<T> setFileNameTemplate(String fileNameTemplate);

      abstract Builder<T> setUserDataMapper(UserDataMapper userDataMapper);

      abstract Builder<T> setWriteDisposition(WriteDisposition writeDisposition);

      abstract Builder<T> setCreateDisposition(CreateDisposition createDisposition);

      abstract Builder<T> setTableSchema(SnowflakeTableSchema tableSchema);

      abstract Builder<T> setSnowflakeService(SnowflakeService snowflakeService);

      abstract Builder<T> setQuotationMark(String quotationMark);

      abstract Builder<T> setDebugMode(StreamingLogLevel debugLevel);

      abstract Write<T> build();
    }

    /**
     * Setting information about Snowflake server.
     *
     * @param config An instance of {@link DataSourceConfiguration}.
     */
    public Write<T> withDataSourceConfiguration(final DataSourceConfiguration config) {
      return withDataSourceProviderFn(new DataSourceProviderFromDataSourceConfiguration(config));
    }

    /**
     * Setting function that will provide {@link DataSourceConfiguration} in runtime.
     *
     * @param dataSourceProviderFn a {@link SerializableFunction}.
     */
    public Write<T> withDataSourceProviderFn(
        SerializableFunction<Void, DataSource> dataSourceProviderFn) {
      return toBuilder().setDataSourceProviderFn(dataSourceProviderFn).build();
    }

    /**
     * A table name to be written in Snowflake.
     *
     * @param table String with the name of the table.
     */
    public Write<T> to(String table) {
      return toBuilder().setTable(table).build();
    }

    /**
     * Name of the cloud bucket (GCS by now) to use as tmp location of CSVs during COPY statement.
     *
     * @param stagingBucketName String with the name of the bucket.
     */
    public Write<T> withStagingBucketName(String stagingBucketName) {
      checkArgument(
          stagingBucketName.endsWith("/"),
          "stagingBucketName must be a cloud storage path ending with /");
      return toBuilder().setStagingBucketName(stagingBucketName).build();
    }

    /**
     * Name of the Storage Integration in Snowflake to be used. See
     * https://docs.snowflake.com/en/sql-reference/sql/create-storage-integration.html for
     * reference.
     *
     * @param integrationName String with the name of the Storage Integration.
     */
    public Write<T> withStorageIntegrationName(String integrationName) {
      return toBuilder().setStorageIntegrationName(integrationName).build();
    }

    /**
     * A query to be executed in Snowflake.
     *
     * @param query String with query.
     */
    public Write<T> withQueryTransformation(String query) {
      return toBuilder().setQuery(query).build();
    }

    /**
     * A template name for files saved to GCP.
     *
     * @param fileNameTemplate String with template name for files.
     */
    public Write<T> withFileNameTemplate(String fileNameTemplate) {
      return toBuilder().setFileNameTemplate(fileNameTemplate).build();
    }

    /**
     * User-defined function mapping user data into CSV lines.
     *
     * @param userDataMapper an instance of {@link UserDataMapper}.
     */
    public Write<T> withUserDataMapper(UserDataMapper userDataMapper) {
      return toBuilder().setUserDataMapper(userDataMapper).build();
    }

    /**
     * Sets duration how often staged files will be created and then how often ingested by Snowflake
     * during streaming.
     *
     * @param triggeringFrequency time for triggering frequency in {@link Duration} type.
     * @return
     */
    public Write<T> withFlushTimeLimit(Duration triggeringFrequency) {
      return toBuilder().setFlushTimeLimit(triggeringFrequency).build();
    }

    /**
     * Sets name of <a
     * href="https://docs.snowflake.com/en/user-guide/data-load-snowpipe-intro.html">SnowPipe</a>
     * which can be created in Snowflake dashboard or cli:
     *
     * <pre>{@code
     * CREATE snowPipeName AS COPY INTO your_table from @yourstage;
     * }</pre>
     *
     * <p>The stage in <a
     * href="https://docs.snowflake.com/en/sql-reference/sql/copy-into-table.html">COPY</a>
     * statement should be pointing to the cloud <a
     * href="https://docs.snowflake.com/en/sql-reference/sql/create-storage-integration.html">integration</a>
     * with the valid bucket url, ex. for GCS:
     *
     * <pre>{@code
     * CREATE STAGE yourstage
     * URL = 'gcs://yourbucket/path/'
     * STORAGE_INTEGRATION = your_integration;
     * }</pre>
     *
     * <pre>{@code
     * CREATE STORAGE INTEGRATION your_integration
     *   TYPE = EXTERNAL_STAGE
     *   STORAGE_PROVIDER = GCS
     *   ENABLED = TRUE
     *   STORAGE_ALLOWED_LOCATIONS = ('gcs://yourbucket/path/')
     * }</pre>
     *
     * @param snowPipe name of created SnowPipe in Snowflake dashboard.
     * @return
     */
    public Write<T> withSnowPipe(String snowPipe) {
      return toBuilder().setSnowPipe(ValueProvider.StaticValueProvider.of(snowPipe)).build();
    }

    /**
     * Same as {@code withSnowPipe(String}, but with a {@link ValueProvider}.
     *
     * @param snowPipe name of created SnowPipe in Snowflake dashboard.
     * @return
     */
    public Write<T> withSnowPipe(ValueProvider<String> snowPipe) {
      return toBuilder().setSnowPipe(snowPipe).build();
    }

    /**
     * Number of shards that are created per window.
     *
     * @param shardsNumber defined number of shards or 1 by default.
     * @return
     */
    public Write<T> withShardsNumber(Integer shardsNumber) {
      return toBuilder().setShardsNumber(shardsNumber).build();
    }

    /**
     * Sets number of row limit that will be saved to the staged file and then loaded to Snowflake.
     * If the number of rows will be lower than the limit it will be loaded with current number of
     * rows after certain time specified by setting {@code withFlushTimeLimit(Duration
     * triggeringFrequency)}
     *
     * @param rowsCount Number of rows that will be in one file staged for loading. Default: 10000.
     * @return
     */
    public Write<T> withFlushRowLimit(Integer rowsCount) {
      return toBuilder().setFlushRowLimit(rowsCount).build();
    }

    /**
     * A disposition to be used during writing to table phase.
     *
     * @param writeDisposition an instance of {@link WriteDisposition}.
     */
    public Write<T> withWriteDisposition(WriteDisposition writeDisposition) {
      return toBuilder().setWriteDisposition(writeDisposition).build();
    }

    /**
     * A disposition to be used during table preparation.
     *
     * @param createDisposition - an instance of {@link CreateDisposition}.
     */
    public Write<T> withCreateDisposition(CreateDisposition createDisposition) {
      return toBuilder().setCreateDisposition(createDisposition).build();
    }

    /**
     * Table schema to be used during creating table.
     *
     * @param tableSchema - an instance of {@link SnowflakeTableSchema}.
     */
    public Write<T> withTableSchema(SnowflakeTableSchema tableSchema) {
      return toBuilder().setTableSchema(tableSchema).build();
    }

    /**
     * A snowflake service {@link SnowflakeService} implementation which is supposed to be used.
     *
     * @param snowflakeService an instance of {@link SnowflakeService}.
     */
    public Write<T> withSnowflakeService(SnowflakeService snowflakeService) {
      return toBuilder().setSnowflakeService(snowflakeService).build();
    }

    /**
     * Sets Snowflake-specific quotations around strings.
     *
     * @param quotationMark with possible single quote {@code '}, double quote {@code "} or nothing.
     *     Default value is single quotation {@code '}.
     * @return
     */
    public Write<T> withQuotationMark(String quotationMark) {
      return toBuilder().setQuotationMark(quotationMark).build();
    }

    /**
     * The option to verbose info (or only errors) of loaded files while streaming. It is not set by
     * default because it may influence performance. For details: <a
     * href="https://docs.snowflake.com/en/user-guide/data-load-snowpipe-rest-apis.html#endpoint-insertreport">insert
     * report REST API.</a>
     *
     * @param debugLevel error or info debug level from enum {@link StreamingLogLevel}
     * @return
     */
    public Write<T> withDebugMode(StreamingLogLevel debugLevel) {
      return toBuilder().setDebugMode(debugLevel).build();
    }

    @Override
    public PDone expand(PCollection<T> input) {
      checkArguments(input);

      PCollection out;

      if (getSnowPipe() != null) {
        out = writeStream(input, getStagingBucketName());
      } else {
        out = writeBatch(input, getStagingBucketName());
      }

      out.setCoder(StringUtf8Coder.of());

      return PDone.in(out.getPipeline());
    }

    private void checkArguments(PCollection<T> input) {
      checkArgument(getStagingBucketName() != null, "withStagingBucketName is required");

      checkArgument(getUserDataMapper() != null, "withUserDataMapper() is required");

      checkArgument(
          (getDataSourceProviderFn() != null),
          "withDataSourceConfiguration() or withDataSourceProviderFn() is required");

      if (input.isBounded() == PCollection.IsBounded.UNBOUNDED) {
        checkArgument(
            getSnowPipe() != null,
            "in streaming (unbounded) write it is required to specify SnowPipe name via withSnowPipe() method.");
      } else {
        checkArgument(
            getTable() != null,
            "in batch writing it is required to specify destination table name via to() method.");
      }
    }

    private PCollection<T> writeStream(PCollection<T> input, String stagingBucketDir) {
      SnowflakeService snowflakeService =
          getSnowflakeService() != null
              ? getSnowflakeService()
              : new SnowflakeStreamingServiceImpl();

      /* Ensure that files will be created after specific record count or duration specified */
      PCollection<T> inputInGlobalWindow =
          input.apply(
              "Rewindow Into Global",
              Window.<T>into(new GlobalWindows())
                  .triggering(
                      Repeatedly.forever(
                          AfterFirst.of(
                              AfterProcessingTime.pastFirstElementInPane()
                                  .plusDelayOf(getFlushTimeLimit()),
                              AfterPane.elementCountAtLeast(getFlushRowLimit()))))
                  .discardingFiredPanes());

      int shards = (getShardsNumber() > 0) ? getShardsNumber() : DEFAULT_STREAMING_SHARDS_NUMBER;
      PCollection files = writeFiles(inputInGlobalWindow, stagingBucketDir, shards);

      /* Ensuring that files will be ingested after flush time */
      files =
          (PCollection)
              files.apply(
                  "Apply User Trigger",
                  Window.<T>into(new GlobalWindows())
                      .triggering(
                          Repeatedly.forever(
                              AfterProcessingTime.pastFirstElementInPane()
                                  .plusDelayOf(getFlushTimeLimit())))
                      .discardingFiredPanes());
      files =
          (PCollection)
              files.apply(
                  "Create list of files for loading via SnowPipe",
                  Combine.globally(new Concatenate()).withoutDefaults());

      return (PCollection)
          files.apply("Stream files to table", streamToTable(snowflakeService, stagingBucketDir));
    }

    private PCollection writeBatch(PCollection input, String stagingBucketDir) {
      SnowflakeService snowflakeService =
          getSnowflakeService() != null ? getSnowflakeService() : new SnowflakeBatchServiceImpl();

      PCollection<String> files = writeBatchFiles(input, stagingBucketDir);

      // Combining PCollection of files as a side input into one list of files
      ListCoder<String> coder = ListCoder.of(StringUtf8Coder.of());
      files =
          (PCollection)
              files
                  .getPipeline()
                  .apply(
                      Reify.viewInGlobalWindow(
                          (PCollectionView) files.apply(View.asList()), coder));

      return (PCollection)
          files.apply("Copy files to table", copyToTable(snowflakeService, stagingBucketDir));
    }

    private PCollection writeBatchFiles(PCollection<T> input, String outputDirectory) {
      return writeFiles(input, outputDirectory, DEFAULT_BATCH_SHARDS_NUMBER);
    }

    private PCollection<String> writeFiles(
        PCollection<T> input, String stagingBucketDir, int numShards) {

      PCollection<String> mappedUserData =
          input
              .apply(
                  MapElements.via(
                      new SimpleFunction<T, Object[]>() {
                        @Override
                        public Object[] apply(T element) {
                          return getUserDataMapper().mapRow(element);
                        }
                      }))
              .apply(
                  "Map Objects array to CSV lines",
                  ParDo.of(new MapObjectsArrayToCsvFn(getQuotationMark())))
              .setCoder(StringUtf8Coder.of());

      WriteFilesResult filesResult =
          mappedUserData.apply(
              "Write files to specified location",
              FileIO.<String>write()
                  .via(TextIO.sink())
                  .to(stagingBucketDir)
                  .withPrefix(UUID.randomUUID().toString().subSequence(0, 8).toString())
                  .withSuffix(".csv")
                  .withNumShards(numShards)
                  .withCompression(Compression.GZIP));

      return (PCollection)
          filesResult
              .getPerDestinationOutputFilenames()
              .apply("Parse KV filenames to Strings", Values.<String>create());
    }

    private ParDo.SingleOutput<Object, Object> copyToTable(
        SnowflakeService snowflakeService, String stagingBucketDir) {
      return ParDo.of(
          new CopyToTableFn<>(
              getDataSourceProviderFn(),
              getTable(),
              getQuery(),
              stagingBucketDir,
              getStorageIntegrationName(),
              getCreateDisposition(),
              getWriteDisposition(),
              getTableSchema(),
              snowflakeService,
              getQuotationMark()));
    }

    protected PTransform streamToTable(SnowflakeService snowflakeService, String stagingBucketDir) {
      return ParDo.of(
          new StreamToTableFn(
              getDataSourceProviderFn(),
              getSnowPipe(),
              stagingBucketDir,
              getDebugMode(),
              snowflakeService));
    }
  }

  /**
   * Combines list of {@code String} to provide one {@code String} with paths where files were
   * staged for write.
   */
  public static class Concatenate extends Combine.CombineFn<String, List<String>, List<String>> {
    @Override
    public List<String> createAccumulator() {
      return new ArrayList<>();
    }

    @Override
    public List<String> addInput(List<String> mutableAccumulator, String input) {
      mutableAccumulator.add(String.format("'%s'", input));
      return mutableAccumulator;
    }

    @Override
    public List<String> mergeAccumulators(Iterable<List<String>> accumulators) {
      List<String> result = createAccumulator();
      for (List<String> accumulator : accumulators) {
        result.addAll(accumulator);
      }
      return result;
    }

    @Override
    public List<String> extractOutput(List<String> accumulator) {
      return accumulator;
    }
  }

  /**
   * Custom DoFn that maps {@link Object[]} into CSV line to be saved to Snowflake.
   *
   * <p>Adds Snowflake-specific quotations around strings.
   */
  private static class MapObjectsArrayToCsvFn extends DoFn<Object[], String> {
    private String quotationMark;

    public MapObjectsArrayToCsvFn(String quotationMark) {
      this.quotationMark = quotationMark;
    }

    @ProcessElement
    public void processElement(ProcessContext context) {
      List<Object> csvItems = new ArrayList<>();
      for (Object o : context.element()) {
        if (o instanceof String) {
          String field = (String) o;
          field = field.replace("'", "''");
          field = quoteField(field);

          csvItems.add(field);
        } else {
          csvItems.add(o);
        }
      }
      context.output(Joiner.on(",").useForNull("").join(csvItems));
    }

    private String quoteField(String field) {
      return quoteField(field, this.quotationMark);
    }

    private String quoteField(String field, String quotation) {
      return String.format("%s%s%s", quotation, field, quotation);
    }
  }

  private static class CopyToTableFn<ParameterT, OutputT> extends DoFn<ParameterT, OutputT> {
    private final SerializableFunction<Void, DataSource> dataSourceProviderFn;
    private final String database;
    private final String schema;
    private final String table;
    private final String query;
    private final SnowflakeTableSchema tableSchema;
    private final String stagingBucketDir;
    private final String storageIntegrationName;
    private final String quotationMark;
    private final WriteDisposition writeDisposition;
    private final CreateDisposition createDisposition;
    private final SnowflakeService snowflakeService;

    CopyToTableFn(
        SerializableFunction<Void, DataSource> dataSourceProviderFn,
        String table,
        String query,
        String stagingBucketDir,
        String storageIntegrationName,
        CreateDisposition createDisposition,
        WriteDisposition writeDisposition,
        SnowflakeTableSchema tableSchema,
        SnowflakeService snowflakeService,
        String quotationMark) {
      this.dataSourceProviderFn = dataSourceProviderFn;
      this.query = query;
      this.table = table;
      this.stagingBucketDir = stagingBucketDir;
      this.storageIntegrationName = storageIntegrationName;
      this.writeDisposition = writeDisposition;
      this.createDisposition = createDisposition;
      this.tableSchema = tableSchema;
      this.snowflakeService = snowflakeService;
      this.quotationMark = quotationMark;

      DataSourceProviderFromDataSourceConfiguration dataSourceProviderFromDataSourceConfiguration =
          (DataSourceProviderFromDataSourceConfiguration) this.dataSourceProviderFn;
      DataSourceConfiguration config = dataSourceProviderFromDataSourceConfiguration.getConfig();

      this.database = config.getDatabase();
      this.schema = config.getSchema();
    }

    @ProcessElement
    public void processElement(ProcessContext context) throws Exception {
      SnowflakeBatchServiceConfig config =
          new SnowflakeBatchServiceConfig(
              dataSourceProviderFn,
              (List<String>) context.element(),
              database,
              schema,
              table,
              query,
              tableSchema,
              createDisposition,
              writeDisposition,
              storageIntegrationName,
              stagingBucketDir,
              quotationMark);
      snowflakeService.write(config);
    }
  }

  /** Custom DoFn that streams data to Snowflake table. */
  private static class StreamToTableFn<ParameterT, OutputT> extends DoFn<ParameterT, OutputT> {
    private final SerializableFunction<Void, DataSource> dataSourceProviderFn;
    private final String stagingBucketDir;
    private final ValueProvider<String> snowPipe;
    private final StreamingLogLevel debugMode;
    private final SnowflakeService snowflakeService;
    private transient SimpleIngestManager ingestManager;

    private transient DataSource dataSource;
    ArrayList<String> trackedFilesNames;

    StreamToTableFn(
        SerializableFunction<Void, DataSource> dataSourceProviderFn,
        ValueProvider<String> snowPipe,
        String stagingBucketDir,
        StreamingLogLevel debugMode,
        SnowflakeService snowflakeService) {
      this.dataSourceProviderFn = dataSourceProviderFn;
      this.stagingBucketDir = stagingBucketDir;
      this.snowPipe = snowPipe;
      this.debugMode = debugMode;
      this.snowflakeService = snowflakeService;
      trackedFilesNames = new ArrayList<>();
    }

    @Setup
    public void setup() throws Exception {
      dataSource = dataSourceProviderFn.apply(null);

      DataSourceProviderFromDataSourceConfiguration dataSourceProviderFromDataSourceConfiguration =
          (DataSourceProviderFromDataSourceConfiguration) this.dataSourceProviderFn;
      DataSourceConfiguration config = dataSourceProviderFromDataSourceConfiguration.getConfig();

      checkArgument(config.getPrivateKey() != null, "KeyPair is required for authentication");

      String hostName = config.getServerName();
      List<String> path = Splitter.on('.').splitToList(hostName);
      String account = path.get(0);
      String username = config.getUsername();
      PrivateKey privateKey = config.getPrivateKey();
      String schema = config.getSchema();
      String database = config.getDatabase();
      String snowPipeName = String.format("%s.%s.%s", database, schema, snowPipe.get());

      this.ingestManager =
          new SimpleIngestManager(
              account, username, snowPipeName, privateKey, "https", hostName, 443);
    }

    @ProcessElement
    public void processElement(ProcessContext context) throws Exception {
      List<String> filesList = (List<String>) context.element();

      if (debugMode != null) {
        trackedFilesNames.addAll(filesList);
      }
      SnowflakeStreamingServiceConfig config =
          new SnowflakeStreamingServiceConfig(filesList, this.stagingBucketDir, this.ingestManager);
      snowflakeService.write(config);
    }

    @FinishBundle
    public void finishBundle() throws Exception {
      if (debugMode != null) {
        String beginMark = null;
        Duration currentSleep = Duration.ZERO;

        while (currentSleep.isShorterThan(DEFAULT_STREAMING_LOGS_MAX_SLEEP)
            && trackedFilesNames.size() > 0) {
          Thread.sleep(DEFAULT_SLEEP_STREAMING_LOGS.getMillis());
          currentSleep = currentSleep.plus(DEFAULT_SLEEP_STREAMING_LOGS);
          HistoryResponse response = ingestManager.getHistory(null, null, beginMark);

          if (response != null && response.getNextBeginMark() != null) {
            beginMark = response.getNextBeginMark();
          }
          if (response != null && response.files != null) {
            response.files.forEach(
                entry -> {
                  if (entry.getPath() != null && entry.isComplete()) {
                    String responseFileName =
                        String.format("'%s%s'", entry.getStageLocation(), entry.getPath())
                            .toLowerCase()
                            .replace("gcs://", "gs://");
                    if (trackedFilesNames.contains(responseFileName)) {
                      trackedFilesNames.remove(responseFileName);

                      if (entry.getErrorsSeen() > 0) {
                        LOG.error(String.format("Snowflake SnowPipe ERROR: %s", entry.toString()));
                      } else if (entry.getErrorsSeen() == 0
                          && debugMode.equals(StreamingLogLevel.INFO)) {
                        LOG.info(String.format("Snowflake SnowPipe INFO: %s", entry.toString()));
                      }
                    }
                  }
                });
          }
        }
        trackedFilesNames.forEach(
            file -> LOG.info(String.format("File %s was not found in ingest history", file)));
      }
    }
  }

  private static String getValueOrNull(ValueProvider<String> valueProvider) {
    return valueProvider != null ? valueProvider.get() : null;
  }

  /**
   * A POJO describing a {@link DataSource}, providing all properties allowing to create a {@link
   * DataSource}.
   */
  @AutoValue
  public abstract static class DataSourceConfiguration implements Serializable {

    public abstract @Nullable String getUrl();

    public abstract @Nullable String getUsername();

    public abstract @Nullable String getPassword();

    public abstract @Nullable PrivateKey getPrivateKey();

    public abstract @Nullable String getOauthToken();

    public abstract @Nullable String getDatabase();

    public abstract @Nullable String getWarehouse();

    public abstract @Nullable String getSchema();

    public abstract @Nullable String getServerName();

    public abstract @Nullable Integer getPortNumber();

    public abstract @Nullable String getRole();

    public abstract @Nullable Integer getLoginTimeout();

    public abstract @Nullable Boolean getSsl();

    public abstract @Nullable Boolean getValidate();

    public abstract @Nullable DataSource getDataSource();

    abstract Builder builder();

    @AutoValue.Builder
    abstract static class Builder {
      abstract Builder setUrl(String url);

      abstract Builder setUsername(String username);

      abstract Builder setPassword(String password);

      abstract Builder setPrivateKey(PrivateKey privateKey);

      abstract Builder setOauthToken(String oauthToken);

      abstract Builder setDatabase(String database);

      abstract Builder setWarehouse(String warehouse);

      abstract Builder setSchema(String schema);

      abstract Builder setServerName(String serverName);

      abstract Builder setPortNumber(Integer portNumber);

      abstract Builder setRole(String role);

      abstract Builder setLoginTimeout(Integer loginTimeout);

      abstract Builder setSsl(Boolean ssl);

      abstract Builder setValidate(Boolean validate);

      abstract Builder setDataSource(DataSource dataSource);

      abstract DataSourceConfiguration build();
    }

    /**
     * Creates {@link DataSourceConfiguration} from existing instance of {@link DataSource}.
     *
     * @param dataSource an instance of {@link DataSource}.
     */
    public static DataSourceConfiguration create(DataSource dataSource) {
      checkArgument(dataSource instanceof Serializable, "dataSource must be Serializable");
      return new AutoValue_SnowflakeIO_DataSourceConfiguration.Builder()
          .setValidate(true)
          .setDataSource(dataSource)
          .build();
    }

    /**
     * Creates {@link DataSourceConfiguration} from instance of {@link SnowflakeCredentials}.
     *
     * @param credentials an instance of {@link SnowflakeCredentials}.
     */
    public static DataSourceConfiguration create(SnowflakeCredentials credentials) {
      if (credentials instanceof UsernamePasswordSnowflakeCredentials) {
        return new AutoValue_SnowflakeIO_DataSourceConfiguration.Builder()
            .setValidate(true)
            .setUsername(((UsernamePasswordSnowflakeCredentials) credentials).getUsername())
            .setPassword(((UsernamePasswordSnowflakeCredentials) credentials).getPassword())
            .build();
      } else if (credentials instanceof OAuthTokenSnowflakeCredentials) {
        return new AutoValue_SnowflakeIO_DataSourceConfiguration.Builder()
            .setValidate(true)
            .setOauthToken(((OAuthTokenSnowflakeCredentials) credentials).getToken())
            .build();
      } else if (credentials instanceof KeyPairSnowflakeCredentials) {
        return new AutoValue_SnowflakeIO_DataSourceConfiguration.Builder()
            .setValidate(true)
            .setUsername(((KeyPairSnowflakeCredentials) credentials).getUsername())
            .setPrivateKey(((KeyPairSnowflakeCredentials) credentials).getPrivateKey())
            .build();
      }
      throw new IllegalArgumentException(
          "Can't create DataSourceConfiguration from given credentials");
    }

    /**
     * Sets URL of Snowflake server in following format:
     * jdbc:snowflake://<account_name>.snowflakecomputing.com
     *
     * <p>Either withUrl or withServerName is required.
     *
     * @param url String with URL of the Snowflake server.
     */
    public DataSourceConfiguration withUrl(String url) {
      checkArgument(
          url.startsWith("jdbc:snowflake://"),
          "url must have format: jdbc:snowflake://<account_name>.snowflakecomputing.com");
      checkArgument(
          url.endsWith("snowflakecomputing.com"),
          "url must have format: jdbc:snowflake://<account_name>.snowflakecomputing.com");
      return builder().setUrl(url).build();
    }

    /**
     * Sets database to use.
     *
     * @param database String with database name.
     */
    public DataSourceConfiguration withDatabase(String database) {
      return builder().setDatabase(database).build();
    }

    /**
     * Sets Snowflake Warehouse to use.
     *
     * @param warehouse String with warehouse name.
     */
    public DataSourceConfiguration withWarehouse(String warehouse) {
      return builder().setWarehouse(warehouse).build();
    }

    /**
     * Sets schema to use when connecting to Snowflake.
     *
     * @param schema String with schema name.
     */
    public DataSourceConfiguration withSchema(String schema) {
      return builder().setSchema(schema).build();
    }

    /**
     * Sets the name of the Snowflake server. Following format is required:
     * <account_name>.snowflakecomputing.com
     *
     * <p>Either withServerName or withUrl is required.
     *
     * @param serverName String with server name.
     */
    public DataSourceConfiguration withServerName(String serverName) {
      checkArgument(
          serverName.endsWith("snowflakecomputing.com"),
          "serverName must be in format <account_name>.snowflakecomputing.com");
      return builder().setServerName(serverName).build();
    }

    /**
     * Sets port number to use to connect to Snowflake.
     *
     * @param portNumber Integer with port number.
     */
    public DataSourceConfiguration withPortNumber(Integer portNumber) {
      return builder().setPortNumber(portNumber).build();
    }

    /**
     * Sets user's role to be used when running queries on Snowflake.
     *
     * @param role String with role name.
     */
    public DataSourceConfiguration withRole(String role) {
      return builder().setRole(role).build();
    }

    /**
     * Sets loginTimeout that will be used in {@link SnowflakeBasicDataSource#setLoginTimeout}.
     *
     * @param loginTimeout Integer with timeout value.
     */
    public DataSourceConfiguration withLoginTimeout(Integer loginTimeout) {
      return builder().setLoginTimeout(loginTimeout).build();
    }

    /**
     * Disables validation of connection parameters prior to pipeline submission.
     *
     * @return
     */
    public DataSourceConfiguration withoutValidation() {
      return builder().setValidate(false).build();
    }

    void populateDisplayData(DisplayData.Builder builder) {
      if (getDataSource() != null) {
        builder.addIfNotNull(DisplayData.item("dataSource", getDataSource().getClass().getName()));
      } else {
        builder.addIfNotNull(DisplayData.item("jdbcUrl", getUrl()));
        builder.addIfNotNull(DisplayData.item("username", getUsername()));
      }
    }

    /** Builds {@link SnowflakeBasicDataSource} based on the current configuration. */
    public DataSource buildDatasource() {
      if (getDataSource() == null) {
        SnowflakeBasicDataSource basicDataSource = new SnowflakeBasicDataSource();
        basicDataSource.setUrl(buildUrl());

        if (getUsername() != null) {
          basicDataSource.setUser(getUsername());
        }
        if (getPassword() != null) {
          basicDataSource.setPassword(getPassword());
        }
        if (getPrivateKey() != null) {
          basicDataSource.setPrivateKey(getPrivateKey());
        }
        if (getDatabase() != null) {
          basicDataSource.setDatabaseName(getDatabase());
        }
        if (getWarehouse() != null) {
          basicDataSource.setWarehouse(getWarehouse());
        }
        if (getSchema() != null) {
          basicDataSource.setSchema(getSchema());
        }
        if (getRole() != null) {
          basicDataSource.setRole(getRole());
        }
        if (getLoginTimeout() != null) {
          try {
            basicDataSource.setLoginTimeout(getLoginTimeout());
          } catch (SQLException e) {
            throw new RuntimeException("Failed to setLoginTimeout");
          }
        }
        if (getOauthToken() != null) {
          basicDataSource.setOauthToken(getOauthToken());
        }
        return basicDataSource;
      }
      return getDataSource();
    }

    private String buildUrl() {
      StringBuilder url = new StringBuilder();

      if (getUrl() != null) {
        url.append(getUrl());
      } else {
        url.append("jdbc:snowflake://");
        url.append(getServerName());
      }
      if (getPortNumber() != null) {
        url.append(":").append(getPortNumber());
      }
      url.append("?application=beam");
      return url.toString();
    }
  }

  /** Wraps {@link DataSourceConfiguration} to provide DataSource. */
  public static class DataSourceProviderFromDataSourceConfiguration
      implements SerializableFunction<Void, DataSource>, HasDisplayData {
    private static final ConcurrentHashMap<DataSourceConfiguration, DataSource> instances =
        new ConcurrentHashMap<>();
    private final DataSourceConfiguration config;

    private DataSourceProviderFromDataSourceConfiguration(DataSourceConfiguration config) {
      if (config.getValidate()) {
        try {
          Connection connection = config.buildDatasource().getConnection();
          connection.close();
        } catch (SQLException e) {
          throw new IllegalArgumentException(
              "Invalid DataSourceConfiguration. Underlying cause: " + e);
        }
      }
      this.config = config;
    }

    public static SerializableFunction<Void, DataSource> of(DataSourceConfiguration config) {
      return new DataSourceProviderFromDataSourceConfiguration(config);
    }

    @Override
    public DataSource apply(Void input) {
      return instances.computeIfAbsent(config, (config) -> config.buildDatasource());
    }

    @Override
    public void populateDisplayData(DisplayData.Builder builder) {
      config.populateDisplayData(builder);
    }

    public DataSourceConfiguration getConfig() {
      return this.config;
    }
  }
}<|MERGE_RESOLUTION|>--- conflicted
+++ resolved
@@ -91,12 +91,9 @@
 import org.apache.beam.sdk.values.PCollectionView;
 import org.apache.beam.sdk.values.PDone;
 import org.apache.beam.vendor.guava.v26_0_jre.com.google.common.base.Joiner;
-<<<<<<< HEAD
 import org.apache.beam.vendor.guava.v26_0_jre.com.google.common.base.Splitter;
+import org.checkerframework.checker.nullness.qual.Nullable;
 import org.joda.time.Duration;
-=======
-import org.checkerframework.checker.nullness.qual.Nullable;
->>>>>>> 8d460db6
 import org.slf4j.Logger;
 import org.slf4j.LoggerFactory;
 
@@ -613,26 +610,17 @@
 
     abstract @Nullable String getStagingBucketName();
 
+    abstract @Nullable ValueProvider<String> getSnowPipe();
+
+    abstract @Nullable Integer getFlushRowLimit();
+
+    abstract @Nullable Integer getShardsNumber();
+
+    abstract @Nullable Duration getFlushTimeLimit();
+
+    abstract @Nullable String getFileNameTemplate();
+
     abstract @Nullable String getQuery();
-
-<<<<<<< HEAD
-    @Nullable
-    abstract ValueProvider<String> getSnowPipe();
-
-    @Nullable
-    abstract Integer getFlushRowLimit();
-
-    @Nullable
-    abstract Integer getShardsNumber();
-
-    @Nullable
-    abstract Duration getFlushTimeLimit();
-
-    @Nullable
-    abstract String getFileNameTemplate();
-=======
-    abstract @Nullable String getFileNameTemplate();
->>>>>>> 8d460db6
 
     abstract @Nullable WriteDisposition getWriteDisposition();
 
