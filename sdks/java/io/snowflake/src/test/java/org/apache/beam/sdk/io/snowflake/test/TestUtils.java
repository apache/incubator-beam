/*
 * Licensed to the Apache Software Foundation (ASF) under one
 * or more contributor license agreements.  See the NOTICE file
 * distributed with this work for additional information
 * regarding copyright ownership.  The ASF licenses this file
 * to you under the Apache License, Version 2.0 (the
 * "License"); you may not use this file except in compliance
 * with the License.  You may obtain a copy of the License at
 *
 *     http://www.apache.org/licenses/LICENSE-2.0
 *
 * Unless required by applicable law or agreed to in writing, software
 * distributed under the License is distributed on an "AS IS" BASIS,
 * WITHOUT WARRANTIES OR CONDITIONS OF ANY KIND, either express or implied.
 * See the License for the specific language governing permissions and
 * limitations under the License.
 */
package org.apache.beam.sdk.io.snowflake.test;

import com.google.api.gax.paging.Page;
import com.google.cloud.storage.Blob;
import com.google.cloud.storage.Storage;
import com.google.cloud.storage.StorageOptions;
import java.io.BufferedReader;
import java.io.File;
import java.io.FileInputStream;
import java.io.IOException;
import java.io.InputStreamReader;
import java.nio.charset.Charset;
import java.nio.file.Files;
import java.nio.file.Path;
import java.nio.file.Paths;
import java.sql.Connection;
import java.sql.PreparedStatement;
import java.sql.ResultSet;
import java.sql.SQLException;
import java.util.ArrayList;
import java.util.Comparator;
import java.util.List;
import java.util.stream.Stream;
import java.util.zip.GZIPInputStream;
import javax.sql.DataSource;
import org.apache.beam.sdk.io.common.IOTestPipelineOptions;
import org.apache.beam.sdk.io.common.TestRow;
import org.apache.beam.sdk.io.snowflake.SnowflakeIO;
import org.apache.beam.sdk.transforms.DoFn;
import org.apache.beam.sdk.values.KV;
import org.slf4j.Logger;
import org.slf4j.LoggerFactory;

public class TestUtils {

  private static final Logger LOG = LoggerFactory.getLogger(TestUtils.class);

  private static final String VALID_PRIVATE_KEY_FILE_NAME = "valid_test_rsa_key.p8";
  private static final String INVALID_PRIVATE_KEY_FILE_NAME = "invalid_test_rsa_key.p8";
  private static final String PRIVATE_KEY_PASSPHRASE = "snowflake";

  public interface SnowflakeIOITPipelineOptions
      extends IOTestPipelineOptions, TestSnowflakePipelineOptions {}

  public static ResultSet runConnectionWithStatement(DataSource dataSource, String query)
      throws SQLException {

    Connection connection = dataSource.getConnection();
    return runStatement(query, connection);
  }

  public static ResultSet runStatement(String query, Connection connection) throws SQLException {
    PreparedStatement statement = connection.prepareStatement(query);
    try {
      return statement.executeQuery();
    } finally {
      statement.close();
      connection.close();
    }
  }

  public static void removeTempDir(String dir) {
    Path path = Paths.get(dir);
    try (Stream<Path> stream = Files.walk(path)) {
      stream.sorted(Comparator.reverseOrder()).map(Path::toFile).forEach(File::delete);
    } catch (IOException e) {
      LOG.info("Not able to remove files");
    }
  }

  public static boolean areListsEqual(List<?> expected, List<?> actual) {
    return expected.size() == actual.size()
        && expected.containsAll(actual)
        && actual.containsAll(expected);
  }

  public static String toSnowflakeRow(String[] strings) {
    int iMax = strings.length - 1;
    StringBuilder b = new StringBuilder();
    for (int i = 0; ; i++) {
      if (strings[i] != null) {
        b.append(String.format("'%s'", strings[i]));
      }
      if (i == iMax) {
        return b.toString();
      }
      b.append(",");
    }
  }

  public static SnowflakeIO.UserDataMapper<Long> getCsvMapper() {
    return (SnowflakeIO.UserDataMapper<Long>) recordLine -> new String[] {recordLine.toString()};
  }

  public static SnowflakeIO.UserDataMapper<KV<String, Long>> getLongCsvMapperKV() {
    return (SnowflakeIO.UserDataMapper<KV<String, Long>>)
        recordLine -> new Long[] {recordLine.getValue()};
  }

  public static SnowflakeIO.UserDataMapper<Long> getLongCsvMapper() {
    return (SnowflakeIO.UserDataMapper<Long>) recordLine -> new Long[] {recordLine};
  }

  public static SnowflakeIO.CsvMapper<TestRow> getTestRowCsvMapper() {
    return (SnowflakeIO.CsvMapper<TestRow>)
        parts -> TestRow.create(Integer.valueOf(parts[0]), parts[1]);
  }

  public static SnowflakeIO.UserDataMapper<TestRow> getTestRowDataMapper() {
    return (SnowflakeIO.UserDataMapper<TestRow>)
        (TestRow element) -> new Object[] {element.id(), element.name()};
  }

  public static SnowflakeIO.UserDataMapper<String[]> getLStringCsvMapper() {
    return (SnowflakeIO.UserDataMapper<String[]>) recordLine -> recordLine;
  }

  public static SnowflakeIO.UserDataMapper<String> getStringCsvMapper() {
    return (SnowflakeIO.UserDataMapper<String>) recordLine -> new String[] {recordLine};
  }

  public static class ParseToKv extends DoFn<Long, KV<String, Long>> {
    @ProcessElement
    public void processElement(ProcessContext c) {
      KV stringIntKV = KV.of(c.element().toString(), c.element().longValue());
      c.output(stringIntKV);
    }
  }

  public static List<String> readGZIPFile(String file) {
    List<String> lines = new ArrayList<>();
    try {
      GZIPInputStream gzip = new GZIPInputStream(new FileInputStream(file));
      BufferedReader br = new BufferedReader(new InputStreamReader(gzip, Charset.defaultCharset()));

      String line;
      while ((line = br.readLine()) != null) {
        lines.add(line);
      }
    } catch (IOException e) {
      throw new RuntimeException("Failed to read file", e);
    }

    return lines;
  }

<<<<<<< HEAD
  public static String getInvalidPrivateKeyPath(Class c) {
    return getPrivateKeyPath(c, INVALID_PRIVATE_KEY_FILE_NAME);
  }

  public static String getValidPrivateKeyPath(Class c) {
    return getPrivateKeyPath(c, VALID_PRIVATE_KEY_FILE_NAME);
  }

  public static String getRawValidPrivateKey(Class c) throws IOException {
    byte[] keyBytes = Files.readAllBytes(Paths.get(getValidPrivateKeyPath(c)));
    return new String(keyBytes, Charset.defaultCharset());
  }

  public static String getPrivateKeyPassphrase() {
    return PRIVATE_KEY_PASSPHRASE;
  }

  private static String getPrivateKeyPath(Class c, String path) {
    ClassLoader classLoader = c.getClassLoader();
    File file = new File(classLoader.getResource(path).getFile());
    return file.getAbsolutePath();
=======
  public static void clearStagingBucket(String stagingBucketName, String directory) {
    Storage storage = StorageOptions.getDefaultInstance().getService();
    Page<Blob> blobs;
    if (directory != null) {
      blobs = storage.list(stagingBucketName, Storage.BlobListOption.prefix(directory));
    } else {
      blobs = storage.list(stagingBucketName);
    }

    for (Blob blob : blobs.iterateAll()) {
      storage.delete(blob.getBlobId());
    }
>>>>>>> cfa448d1
  }
}<|MERGE_RESOLUTION|>--- conflicted
+++ resolved
@@ -161,7 +161,6 @@
     return lines;
   }
 
-<<<<<<< HEAD
   public static String getInvalidPrivateKeyPath(Class c) {
     return getPrivateKeyPath(c, INVALID_PRIVATE_KEY_FILE_NAME);
   }
@@ -183,7 +182,8 @@
     ClassLoader classLoader = c.getClassLoader();
     File file = new File(classLoader.getResource(path).getFile());
     return file.getAbsolutePath();
-=======
+  }
+
   public static void clearStagingBucket(String stagingBucketName, String directory) {
     Storage storage = StorageOptions.getDefaultInstance().getService();
     Page<Blob> blobs;
@@ -196,6 +196,5 @@
     for (Blob blob : blobs.iterateAll()) {
       storage.delete(blob.getBlobId());
     }
->>>>>>> cfa448d1
   }
 }