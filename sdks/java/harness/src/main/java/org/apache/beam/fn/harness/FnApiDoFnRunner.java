/*
 * Licensed to the Apache Software Foundation (ASF) under one
 * or more contributor license agreements.  See the NOTICE file
 * distributed with this work for additional information
 * regarding copyright ownership.  The ASF licenses this file
 * to you under the Apache License, Version 2.0 (the
 * "License"); you may not use this file except in compliance
 * with the License.  You may obtain a copy of the License at
 *
 *     http://www.apache.org/licenses/LICENSE-2.0
 *
 * Unless required by applicable law or agreed to in writing, software
 * distributed under the License is distributed on an "AS IS" BASIS,
 * WITHOUT WARRANTIES OR CONDITIONS OF ANY KIND, either express or implied.
 * See the License for the specific language governing permissions and
 * limitations under the License.
 */
package org.apache.beam.fn.harness;

import static org.apache.beam.vendor.guava.v26_0_jre.com.google.common.base.Preconditions.checkArgument;
import static org.apache.beam.vendor.guava.v26_0_jre.com.google.common.base.Preconditions.checkNotNull;
import static org.apache.beam.vendor.guava.v26_0_jre.com.google.common.base.Preconditions.checkState;

import com.google.auto.service.AutoService;
import java.io.IOException;
import java.util.Collection;
import java.util.Iterator;
import java.util.Map;
import org.apache.beam.fn.harness.DoFnPTransformRunnerFactory.Context;
import org.apache.beam.fn.harness.state.FnApiStateAccessor;
import org.apache.beam.runners.core.DoFnRunner;
import org.apache.beam.runners.core.LateDataUtils;
import org.apache.beam.runners.core.construction.PTransformTranslation;
import org.apache.beam.runners.core.construction.ParDoTranslation;
import org.apache.beam.runners.core.construction.Timer;
import org.apache.beam.sdk.coders.Coder;
import org.apache.beam.sdk.fn.data.FnDataReceiver;
import org.apache.beam.sdk.options.PipelineOptions;
import org.apache.beam.sdk.state.State;
import org.apache.beam.sdk.state.StateSpec;
import org.apache.beam.sdk.state.TimeDomain;
import org.apache.beam.sdk.transforms.DoFn;
import org.apache.beam.sdk.transforms.DoFn.MultiOutputReceiver;
import org.apache.beam.sdk.transforms.DoFn.OutputReceiver;
import org.apache.beam.sdk.transforms.DoFnOutputReceivers;
import org.apache.beam.sdk.transforms.DoFnSchemaInformation;
import org.apache.beam.sdk.transforms.SerializableFunction;
import org.apache.beam.sdk.transforms.reflect.DoFnInvoker;
import org.apache.beam.sdk.transforms.reflect.DoFnInvokers;
import org.apache.beam.sdk.transforms.reflect.DoFnSignature.StateDeclaration;
import org.apache.beam.sdk.transforms.reflect.DoFnSignature.TimerDeclaration;
import org.apache.beam.sdk.transforms.reflect.DoFnSignatures;
import org.apache.beam.sdk.transforms.splittabledofn.RestrictionTracker;
import org.apache.beam.sdk.transforms.windowing.BoundedWindow;
import org.apache.beam.sdk.transforms.windowing.PaneInfo;
import org.apache.beam.sdk.util.UserCodeException;
import org.apache.beam.sdk.util.WindowedValue;
import org.apache.beam.sdk.values.KV;
import org.apache.beam.sdk.values.PCollectionView;
import org.apache.beam.sdk.values.Row;
import org.apache.beam.sdk.values.TupleTag;
import org.apache.beam.vendor.guava.v26_0_jre.com.google.common.base.MoreObjects;
import org.apache.beam.vendor.guava.v26_0_jre.com.google.common.collect.ImmutableMap;
import org.joda.time.DateTimeUtils;
import org.joda.time.Duration;
import org.joda.time.Instant;

/**
 * A {@link DoFnRunner} specific to integrating with the Fn Api. This is to remove the layers of
 * abstraction caused by StateInternals/TimerInternals since they model state and timer concepts
 * differently.
 */
public class FnApiDoFnRunner<InputT, OutputT>
    implements DoFnPTransformRunnerFactory.DoFnPTransformRunner<InputT> {
  /** A registrar which provides a factory to handle Java {@link DoFn}s. */
  @AutoService(PTransformRunnerFactory.Registrar.class)
  public static class Registrar implements PTransformRunnerFactory.Registrar {
    @Override
    public Map<String, PTransformRunnerFactory> getPTransformRunnerFactories() {
      return ImmutableMap.of(PTransformTranslation.PAR_DO_TRANSFORM_URN, new Factory());
    }
  }

  static class Factory<InputT, OutputT>
      extends DoFnPTransformRunnerFactory<
          InputT, InputT, OutputT, FnApiDoFnRunner<InputT, OutputT>> {
    @Override
    public FnApiDoFnRunner<InputT, OutputT> createRunner(Context<InputT, OutputT> context) {
      return new FnApiDoFnRunner<>(context);
    }
  }

  //////////////////////////////////////////////////////////////////////////////////////////////////

  private final Context<InputT, OutputT> context;
  private final Collection<FnDataReceiver<WindowedValue<OutputT>>> mainOutputConsumers;
  private FnApiStateAccessor stateAccessor;
  private final DoFnInvoker<InputT, OutputT> doFnInvoker;
  private final DoFn<InputT, OutputT>.StartBundleContext startBundleContext;
  private final ProcessBundleContext processContext;
  private final OnTimerContext onTimerContext;
  private final DoFn<InputT, OutputT>.FinishBundleContext finishBundleContext;

  /** Only valid during {@link #processElement}, null otherwise. */
  private WindowedValue<InputT> currentElement;

  /** Only valid during {@link #processElement} and {@link #processTimer}, null otherwise. */
  private BoundedWindow currentWindow;

  /** Only valid during {@link #processTimer}, null otherwise. */
  private WindowedValue<KV<Object, Timer>> currentTimer;

  /** Only valid during {@link #processTimer}, null otherwise. */
  private TimeDomain currentTimeDomain;

  private DoFnSchemaInformation doFnSchemaInformation;

  private Map<String, PCollectionView<?>> sideInputMapping;

  FnApiDoFnRunner(Context<InputT, OutputT> context) {
    this.context = context;

    this.mainOutputConsumers =
        (Collection<FnDataReceiver<WindowedValue<OutputT>>>)
            (Collection) context.localNameToConsumer.get(context.mainOutputTag.getId());
    this.doFnSchemaInformation = ParDoTranslation.getSchemaInformation(context.parDoPayload);
    this.sideInputMapping = ParDoTranslation.getSideInputMapping(context.parDoPayload);
    this.doFnInvoker = DoFnInvokers.invokerFor(context.doFn);
    this.doFnInvoker.invokeSetup();

    this.startBundleContext =
        this.context.doFn.new StartBundleContext() {
          @Override
          public PipelineOptions getPipelineOptions() {
            return context.pipelineOptions;
          }
        };
    this.processContext = new ProcessBundleContext();
    this.onTimerContext = new OnTimerContext();
    this.finishBundleContext =
        this.context.doFn.new FinishBundleContext() {
          @Override
          public PipelineOptions getPipelineOptions() {
            return context.pipelineOptions;
          }

          @Override
          public void output(OutputT output, Instant timestamp, BoundedWindow window) {
            outputTo(
                mainOutputConsumers,
                WindowedValue.of(output, timestamp, window, PaneInfo.NO_FIRING));
          }

          @Override
          public <T> void output(
              TupleTag<T> tag, T output, Instant timestamp, BoundedWindow window) {
            Collection<FnDataReceiver<WindowedValue<T>>> consumers =
                (Collection) context.localNameToConsumer.get(tag.getId());
            if (consumers == null) {
              throw new IllegalArgumentException(String.format("Unknown output tag %s", tag));
            }
            outputTo(consumers, WindowedValue.of(output, timestamp, window, PaneInfo.NO_FIRING));
          }
        };
  }

  @Override
  public void startBundle() {
    this.stateAccessor =
        new FnApiStateAccessor(
            context.pipelineOptions,
            context.ptransformId,
            context.processBundleInstructionId,
            context.tagToSideInputSpecMap,
            context.beamFnStateClient,
            context.keyCoder,
            (Coder<BoundedWindow>) context.windowCoder,
            () -> MoreObjects.firstNonNull(currentElement, currentTimer),
            () -> currentWindow);

    doFnInvoker.invokeStartBundle(startBundleContext);
  }

  @Override
  public void processElement(WindowedValue<InputT> elem) {
    currentElement = elem;
    try {
      Iterator<BoundedWindow> windowIterator =
          (Iterator<BoundedWindow>) elem.getWindows().iterator();
      while (windowIterator.hasNext()) {
        currentWindow = windowIterator.next();
        doFnInvoker.invokeProcessElement(processContext);
      }
    } finally {
      currentElement = null;
      currentWindow = null;
    }
  }

  @Override
<<<<<<< HEAD
  public void onTimer(
      String timerId,
      BoundedWindow window,
      Instant timestamp,
      Instant outputTimestamp,
      TimeDomain timeDomain) {
    throw new UnsupportedOperationException("TODO: Add support for timers");
=======
  public void processTimer(
      String timerId, TimeDomain timeDomain, WindowedValue<KV<Object, Timer>> timer) {
    currentTimer = timer;
    currentTimeDomain = timeDomain;
    try {
      Iterator<BoundedWindow> windowIterator =
          (Iterator<BoundedWindow>) timer.getWindows().iterator();
      while (windowIterator.hasNext()) {
        currentWindow = windowIterator.next();
        doFnInvoker.invokeOnTimer(timerId, onTimerContext);
      }
    } finally {
      currentTimer = null;
      currentTimeDomain = null;
      currentWindow = null;
    }
>>>>>>> d21bbaf4
  }

  @Override
  public void finishBundle() {
    doFnInvoker.invokeFinishBundle(finishBundleContext);

    // TODO: Support caching state data across bundle boundaries.
    this.stateAccessor.finalizeState();
    this.stateAccessor = null;
  }

  /** Outputs the given element to the specified set of consumers wrapping any exceptions. */
  private <T> void outputTo(
      Collection<FnDataReceiver<WindowedValue<T>>> consumers, WindowedValue<T> output) {
    try {
      for (FnDataReceiver<WindowedValue<T>> consumer : consumers) {
        consumer.accept(output);
      }
    } catch (Throwable t) {
      throw UserCodeException.wrap(t);
    }
  }

  private class FnApiTimer implements org.apache.beam.sdk.state.Timer {
    private final String timerId;
    private final TimeDomain timeDomain;
    private final Instant currentTimestamp;
    private final Duration allowedLateness;
    private final WindowedValue<?> currentElementOrTimer;

    private Duration period = Duration.ZERO;
    private Duration offset = Duration.ZERO;

    FnApiTimer(String timerId, WindowedValue<KV<?, ?>> currentElementOrTimer) {
      this.timerId = timerId;
      this.currentElementOrTimer = currentElementOrTimer;

      TimerDeclaration timerDeclaration = context.doFnSignature.timerDeclarations().get(timerId);
      this.timeDomain =
          DoFnSignatures.getTimerSpecOrThrow(timerDeclaration, context.doFn).getTimeDomain();

      switch (timeDomain) {
        case EVENT_TIME:
          this.currentTimestamp = currentElementOrTimer.getTimestamp();
          break;
        case PROCESSING_TIME:
          this.currentTimestamp = new Instant(DateTimeUtils.currentTimeMillis());
          break;
        case SYNCHRONIZED_PROCESSING_TIME:
          this.currentTimestamp = new Instant(DateTimeUtils.currentTimeMillis());
          break;
        default:
          throw new IllegalArgumentException(String.format("Unknown time domain %s", timeDomain));
      }

      try {
        this.allowedLateness =
            context
                .rehydratedComponents
                .getPCollection(context.pTransform.getInputsOrThrow(timerId))
                .getWindowingStrategy()
                .getAllowedLateness();
      } catch (IOException e) {
        throw new IllegalArgumentException(
            String.format("Unable to get allowed lateness for timer %s", timerId));
      }
    }

    @Override
    public void set(Instant absoluteTime) {
      // Verifies that the time domain of this timer is acceptable for absolute timers.
      if (!TimeDomain.EVENT_TIME.equals(timeDomain)) {
        throw new IllegalArgumentException(
            "Can only set relative timers in processing time domain. Use #setRelative()");
      }

      // Ensures that the target time is reasonable. For event time timers this means that the time
      // should be prior to window GC time.
      if (TimeDomain.EVENT_TIME.equals(timeDomain)) {
        Instant windowExpiry = LateDataUtils.garbageCollectionTime(currentWindow, allowedLateness);
        checkArgument(
            !absoluteTime.isAfter(windowExpiry),
            "Attempted to set event time timer for %s but that is after"
                + " the expiration of window %s",
            absoluteTime,
            windowExpiry);
      }

      output(absoluteTime);
    }

    @Override
    public void setRelative() {
      Instant target;
      if (period.equals(Duration.ZERO)) {
        target = currentTimestamp.plus(offset);
      } else {
        long millisSinceStart = currentTimestamp.plus(offset).getMillis() % period.getMillis();
        target =
            millisSinceStart == 0
                ? currentTimestamp
                : currentTimestamp.plus(period).minus(millisSinceStart);
      }
      target = minTargetAndGcTime(target);
      output(target);
    }

    @Override
    public org.apache.beam.sdk.state.Timer offset(Duration offset) {
      this.offset = offset;
      return this;
    }

    @Override
    public org.apache.beam.sdk.state.Timer align(Duration period) {
      this.period = period;
      return this;
    }

    /**
     * For event time timers the target time should be prior to window GC time. So it returns
     * min(time to set, GC Time of window).
     */
    private Instant minTargetAndGcTime(Instant target) {
      if (TimeDomain.EVENT_TIME.equals(timeDomain)) {
        Instant windowExpiry = LateDataUtils.garbageCollectionTime(currentWindow, allowedLateness);
        if (target.isAfter(windowExpiry)) {
          return windowExpiry;
        }
      }
      return target;
    }

    private void output(Instant scheduledTime) {
      Object key = ((KV) currentElementOrTimer.getValue()).getKey();
      Collection<FnDataReceiver<WindowedValue<KV<Object, Timer>>>> consumers =
          (Collection) context.localNameToConsumer.get(timerId);

      outputTo(consumers, currentElementOrTimer.withValue(KV.of(key, Timer.of(scheduledTime))));
    }
  }

  /**
   * Provides arguments for a {@link DoFnInvoker} for {@link DoFn.ProcessElement @ProcessElement}.
   */
  private class ProcessBundleContext extends DoFn<InputT, OutputT>.ProcessContext
      implements DoFnInvoker.ArgumentProvider<InputT, OutputT> {

    private ProcessBundleContext() {
      context.doFn.super();
    }

    @Override
    public BoundedWindow window() {
      return currentWindow;
    }

    @Override
    public PaneInfo paneInfo(DoFn<InputT, OutputT> doFn) {
      return pane();
    }

    @Override
    public DoFn<InputT, OutputT>.StartBundleContext startBundleContext(DoFn<InputT, OutputT> doFn) {
      throw new UnsupportedOperationException(
          "Cannot access StartBundleContext outside of @StartBundle method.");
    }

    @Override
    public DoFn<InputT, OutputT>.FinishBundleContext finishBundleContext(
        DoFn<InputT, OutputT> doFn) {
      throw new UnsupportedOperationException(
          "Cannot access FinishBundleContext outside of @FinishBundle method.");
    }

    @Override
    public DoFn<InputT, OutputT>.ProcessContext processContext(DoFn<InputT, OutputT> doFn) {
      return this;
    }

    @Override
    public InputT element(DoFn<InputT, OutputT> doFn) {
      return element();
    }

    @Override
    public Object sideInput(String tagId) {
      return sideInput(sideInputMapping.get(tagId));
    }

    @Override
    public Object schemaElement(int index) {
      SerializableFunction converter = doFnSchemaInformation.getElementConverters().get(index);
      return converter.apply(element());
    }

    @Override
    public Instant timestamp(DoFn<InputT, OutputT> doFn) {
      return timestamp();
    }

    @Override
    public TimeDomain timeDomain(DoFn<InputT, OutputT> doFn) {
      throw new UnsupportedOperationException(
          "Cannot access time domain outside of @ProcessTimer method.");
    }

    @Override
    public OutputReceiver<OutputT> outputReceiver(DoFn<InputT, OutputT> doFn) {
      return DoFnOutputReceivers.windowedReceiver(this, null);
    }

    @Override
    public OutputReceiver<Row> outputRowReceiver(DoFn<InputT, OutputT> doFn) {
      return DoFnOutputReceivers.rowReceiver(this, null, context.mainOutputSchemaCoder);
    }

    @Override
    public MultiOutputReceiver taggedOutputReceiver(DoFn<InputT, OutputT> doFn) {
      return DoFnOutputReceivers.windowedMultiReceiver(this, context.outputCoders);
    }

    @Override
    public DoFn<InputT, OutputT>.OnTimerContext onTimerContext(DoFn<InputT, OutputT> doFn) {
      throw new UnsupportedOperationException(
          "Cannot access OnTimerContext outside of @OnTimer methods.");
    }

    @Override
    public RestrictionTracker<?, ?> restrictionTracker() {
      throw new UnsupportedOperationException("RestrictionTracker parameters are not supported.");
    }

    @Override
    public State state(String stateId) {
      StateDeclaration stateDeclaration = context.doFnSignature.stateDeclarations().get(stateId);
      checkNotNull(stateDeclaration, "No state declaration found for %s", stateId);
      StateSpec<?> spec;
      try {
        spec = (StateSpec<?>) stateDeclaration.field().get(context.doFn);
      } catch (IllegalAccessException e) {
        throw new RuntimeException(e);
      }
      return spec.bind(stateId, stateAccessor);
    }

    @Override
    public org.apache.beam.sdk.state.Timer timer(String timerId) {
      checkState(
          currentElement.getValue() instanceof KV,
          "Accessing timer in unkeyed context. Current element is not a KV: %s.",
          currentElement.getValue());

      return new FnApiTimer(timerId, (WindowedValue) currentElement);
    }

    @Override
    public PipelineOptions getPipelineOptions() {
      return context.pipelineOptions;
    }

    @Override
    public PipelineOptions pipelineOptions() {
      return context.pipelineOptions;
    }

    @Override
    public void output(OutputT output) {
      outputTo(
          mainOutputConsumers,
          WindowedValue.of(
              output, currentElement.getTimestamp(), currentWindow, currentElement.getPane()));
    }

    @Override
    public void outputWithTimestamp(OutputT output, Instant timestamp) {
      outputTo(
          mainOutputConsumers,
          WindowedValue.of(output, timestamp, currentWindow, currentElement.getPane()));
    }

    @Override
    public <T> void output(TupleTag<T> tag, T output) {
      Collection<FnDataReceiver<WindowedValue<T>>> consumers =
          (Collection) context.localNameToConsumer.get(tag.getId());
      if (consumers == null) {
        throw new IllegalArgumentException(String.format("Unknown output tag %s", tag));
      }
      outputTo(
          consumers,
          WindowedValue.of(
              output, currentElement.getTimestamp(), currentWindow, currentElement.getPane()));
    }

    @Override
    public <T> void outputWithTimestamp(TupleTag<T> tag, T output, Instant timestamp) {
      Collection<FnDataReceiver<WindowedValue<T>>> consumers =
          (Collection) context.localNameToConsumer.get(tag.getId());
      if (consumers == null) {
        throw new IllegalArgumentException(String.format("Unknown output tag %s", tag));
      }
      outputTo(
          consumers, WindowedValue.of(output, timestamp, currentWindow, currentElement.getPane()));
    }

    @Override
    public InputT element() {
      return currentElement.getValue();
    }

    @Override
    public <T> T sideInput(PCollectionView<T> view) {
      return stateAccessor.get(view, currentWindow);
    }

    @Override
    public Instant timestamp() {
      return currentElement.getTimestamp();
    }

    @Override
    public PaneInfo pane() {
      return currentElement.getPane();
    }

    @Override
    public void updateWatermark(Instant watermark) {
      throw new UnsupportedOperationException("TODO: Add support for SplittableDoFn");
    }
  }

  /** Provides arguments for a {@link DoFnInvoker} for {@link DoFn.OnTimer @OnTimer}. */
  private class OnTimerContext extends DoFn<InputT, OutputT>.OnTimerContext
      implements DoFnInvoker.ArgumentProvider<InputT, OutputT> {

    private OnTimerContext() {
      context.doFn.super();
    }

    @Override
    public BoundedWindow window() {
      return currentWindow;
    }

    @Override
    public PaneInfo paneInfo(DoFn<InputT, OutputT> doFn) {
      throw new UnsupportedOperationException(
          "Cannot access paneInfo outside of @ProcessElement methods.");
    }

    @Override
    public DoFn<InputT, OutputT>.StartBundleContext startBundleContext(DoFn<InputT, OutputT> doFn) {
      throw new UnsupportedOperationException(
          "Cannot access StartBundleContext outside of @StartBundle method.");
    }

    @Override
    public DoFn<InputT, OutputT>.FinishBundleContext finishBundleContext(
        DoFn<InputT, OutputT> doFn) {
      throw new UnsupportedOperationException(
          "Cannot access FinishBundleContext outside of @FinishBundle method.");
    }

    @Override
    public DoFn<InputT, OutputT>.ProcessContext processContext(DoFn<InputT, OutputT> doFn) {
      throw new UnsupportedOperationException(
          "Cannot access ProcessContext outside of @ProcessElement method.");
    }

    @Override
    public InputT element(DoFn<InputT, OutputT> doFn) {
      throw new UnsupportedOperationException("Element parameters are not supported.");
    }

    @Override
    public InputT sideInput(String tagId) {
      throw new UnsupportedOperationException("SideInput parameters are not supported.");
    }

    @Override
    public Object schemaElement(int index) {
      throw new UnsupportedOperationException("Element parameters are not supported.");
    }

    @Override
    public Instant timestamp(DoFn<InputT, OutputT> doFn) {
      return timestamp();
    }

    @Override
    public TimeDomain timeDomain(DoFn<InputT, OutputT> doFn) {
      return timeDomain();
    }

    @Override
    public OutputReceiver<OutputT> outputReceiver(DoFn<InputT, OutputT> doFn) {
      return DoFnOutputReceivers.windowedReceiver(this, null);
    }

    @Override
    public OutputReceiver<Row> outputRowReceiver(DoFn<InputT, OutputT> doFn) {
      return DoFnOutputReceivers.rowReceiver(this, null, context.mainOutputSchemaCoder);
    }

    @Override
    public MultiOutputReceiver taggedOutputReceiver(DoFn<InputT, OutputT> doFn) {
      return DoFnOutputReceivers.windowedMultiReceiver(this);
    }

    @Override
    public DoFn<InputT, OutputT>.OnTimerContext onTimerContext(DoFn<InputT, OutputT> doFn) {
      return this;
    }

    @Override
    public RestrictionTracker<?, ?> restrictionTracker() {
      throw new UnsupportedOperationException("RestrictionTracker parameters are not supported.");
    }

    @Override
    public State state(String stateId) {
      StateDeclaration stateDeclaration = context.doFnSignature.stateDeclarations().get(stateId);
      checkNotNull(stateDeclaration, "No state declaration found for %s", stateId);
      StateSpec<?> spec;
      try {
        spec = (StateSpec<?>) stateDeclaration.field().get(context.doFn);
      } catch (IllegalAccessException e) {
        throw new RuntimeException(e);
      }
      return spec.bind(stateId, stateAccessor);
    }

    @Override
    public org.apache.beam.sdk.state.Timer timer(String timerId) {
      checkState(
          currentTimer.getValue() instanceof KV,
          "Accessing timer in unkeyed context. Current timer is not a KV: %s.",
          currentTimer);

      return new FnApiTimer(timerId, (WindowedValue) currentTimer);
    }

    @Override
    public PipelineOptions getPipelineOptions() {
      return context.pipelineOptions;
    }

    @Override
    public PipelineOptions pipelineOptions() {
      return context.pipelineOptions;
    }

    @Override
    public void output(OutputT output) {
      outputTo(
          mainOutputConsumers,
          WindowedValue.of(output, currentTimer.getTimestamp(), currentWindow, PaneInfo.NO_FIRING));
    }

    @Override
    public void outputWithTimestamp(OutputT output, Instant timestamp) {
      checkArgument(
          !currentTimer.getTimestamp().isAfter(timestamp),
          "Output time %s can not be before timer timestamp %s.",
          timestamp,
          currentTimer.getTimestamp());
      outputTo(
          mainOutputConsumers,
          WindowedValue.of(output, timestamp, currentWindow, PaneInfo.NO_FIRING));
    }

    @Override
    public <T> void output(TupleTag<T> tag, T output) {
      Collection<FnDataReceiver<WindowedValue<T>>> consumers =
          (Collection) context.localNameToConsumer.get(tag.getId());
      if (consumers == null) {
        throw new IllegalArgumentException(String.format("Unknown output tag %s", tag));
      }
      outputTo(
          consumers,
          WindowedValue.of(output, currentTimer.getTimestamp(), currentWindow, PaneInfo.NO_FIRING));
    }

    @Override
    public <T> void outputWithTimestamp(TupleTag<T> tag, T output, Instant timestamp) {
      checkArgument(
          !currentTimer.getTimestamp().isAfter(timestamp),
          "Output time %s can not be before timer timestamp %s.",
          timestamp,
          currentTimer.getTimestamp());
      Collection<FnDataReceiver<WindowedValue<T>>> consumers =
          (Collection) context.localNameToConsumer.get(tag.getId());
      if (consumers == null) {
        throw new IllegalArgumentException(String.format("Unknown output tag %s", tag));
      }
      outputTo(consumers, WindowedValue.of(output, timestamp, currentWindow, PaneInfo.NO_FIRING));
    }

    @Override
    public TimeDomain timeDomain() {
      return currentTimeDomain;
    }

    @Override
    public Instant timestamp() {
      return currentTimer.getTimestamp();
    }
  }
}<|MERGE_RESOLUTION|>--- conflicted
+++ resolved
@@ -31,7 +31,6 @@
 import org.apache.beam.runners.core.DoFnRunner;
 import org.apache.beam.runners.core.LateDataUtils;
 import org.apache.beam.runners.core.construction.PTransformTranslation;
-import org.apache.beam.runners.core.construction.ParDoTranslation;
 import org.apache.beam.runners.core.construction.Timer;
 import org.apache.beam.sdk.coders.Coder;
 import org.apache.beam.sdk.fn.data.FnDataReceiver;
@@ -123,8 +122,8 @@
     this.mainOutputConsumers =
         (Collection<FnDataReceiver<WindowedValue<OutputT>>>)
             (Collection) context.localNameToConsumer.get(context.mainOutputTag.getId());
-    this.doFnSchemaInformation = ParDoTranslation.getSchemaInformation(context.parDoPayload);
-    this.sideInputMapping = ParDoTranslation.getSideInputMapping(context.parDoPayload);
+    //    this.doFnSchemaInformation = ParDoTranslation.getSchemaInformation(context.parDoPayload);
+    //    this.sideInputMapping = ParDoTranslation.getSideInputMapping(context.parDoPayload);
     this.doFnInvoker = DoFnInvokers.invokerFor(context.doFn);
     this.doFnInvoker.invokeSetup();
 
@@ -197,18 +196,21 @@
     }
   }
 
+  //  @Override
+  //  public void onTimer(
+  //      String timerId,
+  //      BoundedWindow window,
+  //      Instant timestamp,
+  //      Instant outputTimestamp,
+  //      TimeDomain timeDomain) {
+  //    throw new UnsupportedOperationException("TODO: Add support for timers");
+  //  }
+
   @Override
-<<<<<<< HEAD
-  public void onTimer(
+  public void processTimer(
       String timerId,
-      BoundedWindow window,
-      Instant timestamp,
-      Instant outputTimestamp,
-      TimeDomain timeDomain) {
-    throw new UnsupportedOperationException("TODO: Add support for timers");
-=======
-  public void processTimer(
-      String timerId, TimeDomain timeDomain, WindowedValue<KV<Object, Timer>> timer) {
+      TimeDomain timeDomain,
+      WindowedValue<KV<Object, org.apache.beam.runners.core.construction.Timer>> timer) {
     currentTimer = timer;
     currentTimeDomain = timeDomain;
     try {
@@ -223,7 +225,6 @@
       currentTimeDomain = null;
       currentWindow = null;
     }
->>>>>>> d21bbaf4
   }
 
   @Override
@@ -283,7 +284,7 @@
         this.allowedLateness =
             context
                 .rehydratedComponents
-                .getPCollection(context.pTransform.getInputsOrThrow(timerId))
+                .getPCollection(null)
                 .getWindowingStrategy()
                 .getAllowedLateness();
       } catch (IOException e) {
@@ -343,6 +344,11 @@
       return this;
     }
 
+    @Override
+    public org.apache.beam.sdk.state.Timer withOutputTimestamp(Instant outputTime) {
+      return null;
+    }
+
     /**
      * For event time timers the target time should be prior to window GC time. So it returns
      * min(time to set, GC Time of window).
