/*
 * Licensed to the Apache Software Foundation (ASF) under one
 * or more contributor license agreements.  See the NOTICE file
 * distributed with this work for additional information
 * regarding copyright ownership.  The ASF licenses this file
 * to you under the Apache License, Version 2.0 (the
 * "License"); you may not use this file except in compliance
 * with the License.  You may obtain a copy of the License at
 *
 *     http://www.apache.org/licenses/LICENSE-2.0
 *
 * Unless required by applicable law or agreed to in writing, software
 * distributed under the License is distributed on an "AS IS" BASIS,
 * WITHOUT WARRANTIES OR CONDITIONS OF ANY KIND, either express or implied.
 * See the License for the specific language governing permissions and
 * limitations under the License.
 */

package org.apache.beam.fn.harness;

import static com.google.common.collect.Iterables.getOnlyElement;

import com.fasterxml.jackson.databind.ObjectMapper;
import com.google.auto.service.AutoService;
import com.google.common.collect.ImmutableMap;
import com.google.common.collect.Multimap;
import java.io.IOException;
import java.util.Collection;
import java.util.Map;
import java.util.concurrent.CompletableFuture;
import java.util.function.Consumer;
import java.util.function.Supplier;
import org.apache.beam.fn.harness.data.BeamFnDataClient;
import org.apache.beam.fn.harness.data.MultiplexingFnDataReceiver;
import org.apache.beam.fn.harness.fn.ThrowingRunnable;
import org.apache.beam.fn.harness.state.BeamFnStateClient;
import org.apache.beam.model.fnexecution.v1.BeamFnApi;
import org.apache.beam.model.pipeline.v1.Endpoints;
import org.apache.beam.model.pipeline.v1.RunnerApi;
import org.apache.beam.model.pipeline.v1.RunnerApi.PCollection;
import org.apache.beam.model.pipeline.v1.RunnerApi.PTransform;
import org.apache.beam.runners.core.construction.CoderTranslation;
import org.apache.beam.runners.core.construction.RehydratedComponents;
import org.apache.beam.sdk.coders.Coder;
import org.apache.beam.sdk.fn.data.FnDataReceiver;
import org.apache.beam.sdk.fn.data.LogicalEndpoint;
import org.apache.beam.sdk.options.PipelineOptions;
import org.apache.beam.sdk.util.WindowedValue;
import org.slf4j.Logger;
import org.slf4j.LoggerFactory;

/**
 * Registers as a consumer for data over the Beam Fn API. Multiplexes any received data
 * to all receivers in a specified output map.
 *
 * <p>Can be re-used serially across {@link BeamFnApi.ProcessBundleRequest}s.
 * For each request, call {@link #registerInputLocation()} to start and call
 * {@link #blockTillReadFinishes()} to finish.
 */
public class BeamFnDataReadRunner<OutputT> {

  private static final Logger LOG = LoggerFactory.getLogger(BeamFnDataReadRunner.class);
  private static final ObjectMapper OBJECT_MAPPER = new ObjectMapper();
  private static final String URN = "urn:org.apache.beam:source:runner:0.1";

  /** A registrar which provides a factory to handle reading from the Fn Api Data Plane. */
  @AutoService(PTransformRunnerFactory.Registrar.class)
  public static class Registrar implements
      PTransformRunnerFactory.Registrar {

    @Override
    public Map<String, PTransformRunnerFactory> getPTransformRunnerFactories() {
      return ImmutableMap.of(URN, new Factory());
    }
  }

  /** A factory for {@link BeamFnDataReadRunner}s. */
  static class Factory<OutputT>
      implements PTransformRunnerFactory<BeamFnDataReadRunner<OutputT>> {

    @Override
    public BeamFnDataReadRunner<OutputT> createRunnerForPTransform(
        PipelineOptions pipelineOptions,
        BeamFnDataClient beamFnDataClient,
        BeamFnStateClient beamFnStateClient,
        String pTransformId,
        PTransform pTransform,
        Supplier<String> processBundleInstructionId,
        Map<String, PCollection> pCollections,
        Map<String, RunnerApi.Coder> coders,
<<<<<<< HEAD
        Map<String, RunnerApi.WindowingStrategy> windowingStrategies,
        Multimap<String, ThrowingConsumer<WindowedValue<?>>> pCollectionIdsToConsumers,
=======
        Multimap<String, FnDataReceiver<WindowedValue<?>>> pCollectionIdsToConsumers,
>>>>>>> aba5b0d0
        Consumer<ThrowingRunnable> addStartFunction,
        Consumer<ThrowingRunnable> addFinishFunction) throws IOException {

      BeamFnApi.Target target = BeamFnApi.Target.newBuilder()
          .setPrimitiveTransformReference(pTransformId)
          .setName(getOnlyElement(pTransform.getOutputsMap().keySet()))
          .build();
      RunnerApi.Coder coderSpec =
          coders.get(
              pCollections.get(getOnlyElement(pTransform.getOutputsMap().values())).getCoderId());
      Collection<FnDataReceiver<WindowedValue<OutputT>>> consumers =
          (Collection) pCollectionIdsToConsumers.get(
              getOnlyElement(pTransform.getOutputsMap().values()));

      BeamFnDataReadRunner<OutputT> runner = new BeamFnDataReadRunner<>(
          pTransform.getSpec(),
          processBundleInstructionId,
          target,
          coderSpec,
          coders,
          beamFnDataClient,
          consumers);
      addStartFunction.accept(runner::registerInputLocation);
      addFinishFunction.accept(runner::blockTillReadFinishes);
      return runner;
    }
  }

  private final Endpoints.ApiServiceDescriptor apiServiceDescriptor;
  private final FnDataReceiver<WindowedValue<OutputT>> receiver;
  private final Supplier<String> processBundleInstructionIdSupplier;
  private final BeamFnDataClient beamFnDataClientFactory;
  private final Coder<WindowedValue<OutputT>> coder;
  private final BeamFnApi.Target inputTarget;

  private CompletableFuture<Void> readFuture;

  BeamFnDataReadRunner(
      RunnerApi.FunctionSpec functionSpec,
      Supplier<String> processBundleInstructionIdSupplier,
      BeamFnApi.Target inputTarget,
      RunnerApi.Coder coderSpec,
      Map<String, RunnerApi.Coder> coders,
      BeamFnDataClient beamFnDataClientFactory,
      Collection<FnDataReceiver<WindowedValue<OutputT>>> consumers)
          throws IOException {
    this.apiServiceDescriptor =
        BeamFnApi.RemoteGrpcPort.parseFrom(functionSpec.getPayload()).getApiServiceDescriptor();
    this.inputTarget = inputTarget;
    this.processBundleInstructionIdSupplier = processBundleInstructionIdSupplier;
    this.beamFnDataClientFactory = beamFnDataClientFactory;
    this.receiver = MultiplexingFnDataReceiver.forConsumers(consumers);

    @SuppressWarnings("unchecked")
    Coder<WindowedValue<OutputT>> coder =
        (Coder<WindowedValue<OutputT>>)
            CoderTranslation.fromProto(
                coderSpec,
                RehydratedComponents.forComponents(
                    RunnerApi.Components.newBuilder().putAllCoders(coders).build()));
    this.coder = coder;
  }

  public void registerInputLocation() {
    this.readFuture = beamFnDataClientFactory.receive(
        apiServiceDescriptor,
        LogicalEndpoint.of(processBundleInstructionIdSupplier.get(), inputTarget),
        coder,
        receiver);
  }

  public void blockTillReadFinishes() throws Exception {
    LOG.debug("Waiting for process bundle instruction {} and target {} to close.",
        processBundleInstructionIdSupplier.get(), inputTarget);
    readFuture.get();
  }
}<|MERGE_RESOLUTION|>--- conflicted
+++ resolved
@@ -88,12 +88,8 @@
         Supplier<String> processBundleInstructionId,
         Map<String, PCollection> pCollections,
         Map<String, RunnerApi.Coder> coders,
-<<<<<<< HEAD
         Map<String, RunnerApi.WindowingStrategy> windowingStrategies,
-        Multimap<String, ThrowingConsumer<WindowedValue<?>>> pCollectionIdsToConsumers,
-=======
         Multimap<String, FnDataReceiver<WindowedValue<?>>> pCollectionIdsToConsumers,
->>>>>>> aba5b0d0
         Consumer<ThrowingRunnable> addStartFunction,
         Consumer<ThrowingRunnable> addFinishFunction) throws IOException {
 
