--- conflicted
+++ resolved
@@ -22,9 +22,6 @@
 import setuptools
 
 
-<<<<<<< HEAD
-# Currently all compiled modules are optional (for performance only).
-=======
 def get_version():
   global_names = {}
   execfile(os.path.normpath('./apache_beam/version.py'),
@@ -45,7 +42,6 @@
 
 
 # Currently all compiled modules are optional  (for performance only).
->>>>>>> fa302a3b
 if platform.system() == 'Windows':
   # Windows doesn't always provide int64_t.
   cythonize = lambda *args, **kwargs: []
@@ -57,43 +53,35 @@
     cythonize = lambda *args, **kwargs: []
 
 
-<<<<<<< HEAD
-# Read the current version
 def get_version():
   global_names = {}
-  execfile(os.path.normpath('./apache_beam/version.py'), global_names)
+  execfile(os.path.normpath('./apache_beam/version.py'),
+           global_names)
   return global_names['__version__']
 
 
-version = get_version()
-
-
 # Configure the required packages and scripts to install.
-=======
->>>>>>> fa302a3b
 REQUIRED_PACKAGES = [
     'avro>=1.7.7',
     'dill>=0.2.5',
     'google-apitools>=0.5.2',
+    # TODO(silviuc): Reenable api client package dependencies when we can
+    # update the packages to the latest version without affecting previous
+    # SDK releases.
+    # 'google-apitools-bigquery-v2',
+    # 'google-apitools-dataflow-v1b3>=0.4.20160217',
+    # 'google-apitools-storage-v1',
     'httplib2>=0.8',
     'mock>=1.0.1',
+    'nose>=1.0',
     'oauth2client>=2.0.1',
     'protorpc>=0.9.1',
     'python-gflags>=2.0',
     'pyyaml>=3.10',
-]
+    ]
+
 
 setuptools.setup(
-<<<<<<< HEAD
-    name='apache-beam-sdk',
-    version=version,
-    description='Apache Beam SDK for Python',
-    long_description='',
-    url='https://beam.incubator.apache.org',
-    download_url='TBD',
-    author='Apache Beam (incubating)',
-    author_email='dev@beam.incubator.apache.org',
-=======
     name=PACKAGE_NAME,
     version=PACKAGE_VERSION,
     description=PACKAGE_DESCRIPTION,
@@ -102,7 +90,6 @@
     download_url=PACKAGE_DOWNLOAD_URL,
     author=PACKAGE_AUTHOR,
     author_email=PACKAGE_EMAIL,
->>>>>>> fa302a3b
     packages=setuptools.find_packages(),
     package_data={'apache_beam': ['**/*.pyx', '**/*.pxd']},
     ext_modules=cythonize([
@@ -115,10 +102,6 @@
     ]),
     setup_requires=['nose>=1.0'],
     install_requires=REQUIRED_PACKAGES,
-<<<<<<< HEAD
-    package_data={'apache_beam': ['*.pyx', '*.pxd', 'pom.xml']},
-=======
->>>>>>> fa302a3b
     test_suite='nose.collector',
     zip_safe=False,
     # PyPI package information.
@@ -129,14 +112,7 @@
         'Programming Language :: Python :: 2.7',
         'Topic :: Software Development :: Libraries',
         'Topic :: Software Development :: Libraries :: Python Modules',
-<<<<<<< HEAD
-    ],
-    license='Apache License, 2.0',
-    keywords='apache beam',
-)
-=======
         ],
-    license='Apache 2.0',
+    license='Apache License, Version 2.0',
     keywords=PACKAGE_KEYWORDS,
-    )
->>>>>>> fa302a3b
+    )