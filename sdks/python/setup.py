#
# Licensed to the Apache Software Foundation (ASF) under one or more
# contributor license agreements.  See the NOTICE file distributed with
# this work for additional information regarding copyright ownership.
# The ASF licenses this file to You under the Apache License, Version 2.0
# (the "License"); you may not use this file except in compliance with
# the License.  You may obtain a copy of the License at
#
#    http://www.apache.org/licenses/LICENSE-2.0
#
# Unless required by applicable law or agreed to in writing, software
# distributed under the License is distributed on an "AS IS" BASIS,
# WITHOUT WARRANTIES OR CONDITIONS OF ANY KIND, either express or implied.
# See the License for the specific language governing permissions and
# limitations under the License.
#

"""Apache Beam SDK for Python setup file."""

from __future__ import absolute_import
from __future__ import print_function

import os
import sys
import warnings
from distutils.errors import DistutilsError
from distutils.version import StrictVersion

# Pylint and isort disagree here.
# pylint: disable=ungrouped-imports
import setuptools
from pkg_resources import DistributionNotFound
from pkg_resources import get_distribution
from pkg_resources import normalize_path
from pkg_resources import to_filename
from setuptools import Command
from setuptools.command.build_py import build_py
from setuptools.command.develop import develop
from setuptools.command.egg_info import egg_info
from setuptools.command.test import test


class mypy(Command):
  user_options = []

  def initialize_options(self):
    """Abstract method that is required to be overwritten"""

  def finalize_options(self):
    """Abstract method that is required to be overwritten"""

  def get_project_path(self):
    self.run_command('egg_info')

    # Build extensions in-place
    self.reinitialize_command('build_ext', inplace=1)
    self.run_command('build_ext')

    ei_cmd = self.get_finalized_command("egg_info")

    project_path = normalize_path(ei_cmd.egg_base)
    return os.path.join(project_path, to_filename(ei_cmd.egg_name))

  def run(self):
    import subprocess
    args = ['mypy', self.get_project_path()]
    result = subprocess.call(args)
    if result != 0:
      raise DistutilsError("mypy exited with status %d" % result)


def get_version():
  global_names = {}
  exec(  # pylint: disable=exec-used
      open(os.path.join(
          os.path.dirname(os.path.abspath(__file__)),
          'apache_beam/version.py')
          ).read(),
      global_names
  )
  return global_names['__version__']


PACKAGE_NAME = 'apache-beam'
PACKAGE_VERSION = get_version()
PACKAGE_DESCRIPTION = 'Apache Beam SDK for Python'
PACKAGE_URL = 'https://beam.apache.org'
PACKAGE_DOWNLOAD_URL = 'https://pypi.python.org/pypi/apache-beam'
PACKAGE_AUTHOR = 'Apache Software Foundation'
PACKAGE_EMAIL = 'dev@beam.apache.org'
PACKAGE_KEYWORDS = 'apache beam'
PACKAGE_LONG_DESCRIPTION = '''
Apache Beam is a unified programming model for both batch and streaming
data processing, enabling efficient execution across diverse distributed
execution engines and providing extensibility points for connecting to
different technologies and user communities.
'''

REQUIRED_PIP_VERSION = '7.0.0'
_PIP_VERSION = get_distribution('pip').version
if StrictVersion(_PIP_VERSION) < StrictVersion(REQUIRED_PIP_VERSION):
  warnings.warn(
      "You are using version {0} of pip. " \
      "However, version {1} is recommended.".format(
          _PIP_VERSION, REQUIRED_PIP_VERSION
      )
  )


REQUIRED_CYTHON_VERSION = '0.28.1'
try:
  _CYTHON_VERSION = get_distribution('cython').version
  if StrictVersion(_CYTHON_VERSION) < StrictVersion(REQUIRED_CYTHON_VERSION):
    warnings.warn(
        "You are using version {0} of cython. " \
        "However, version {1} is recommended.".format(
            _CYTHON_VERSION, REQUIRED_CYTHON_VERSION
        )
    )
except DistributionNotFound:
  # do nothing if Cython is not installed
  pass

try:
  # pylint: disable=wrong-import-position
  from Cython.Build import cythonize
except ImportError:
  cythonize = lambda *args, **kwargs: []

REQUIRED_PACKAGES = [
    # Apache Avro does not follow semantic versioning, so we should not auto
    # upgrade on minor versions. Due to AVRO-2429, Dataflow still
    # requires Avro 1.8.x.
    'avro>=1.8.1,<1.10.0; python_version < "3.0"',
    # Avro 1.9.2 for python3 was broken. The issue was fixed in version 1.9.2.1
    'avro-python3>=1.8.1,!=1.9.2,<1.10.0; python_version >= "3.0"',
    'crcmod>=1.7,<2.0',
    # Dill doesn't have forwards-compatibility guarantees within minor version.
    # Pickles created with a new version of dill may not unpickle using older
    # version of dill. It is best to use the same version of dill on client and
    # server, therefore list of allowed versions is very narrow.
    # See: https://github.com/uqfoundation/dill/issues/341.
    'dill>=0.3.1.1,<0.3.2',
    'fastavro>=0.21.4,<0.24',
    'funcsigs>=1.0.2,<2; python_version < "3.0"',
    'future>=0.18.2,<1.0.0',
    'futures>=3.2.0,<4.0.0; python_version < "3.0"',
    'grpcio>=1.29.0,<2',
    'hdfs>=2.1.0,<3.0.0',
    'httplib2>=0.8,<0.18.0',
    'mock>=1.0.1,<3.0.0',
    'numpy>=1.14.3,<2',
    'pymongo>=3.8.0,<4.0.0',
    'oauth2client>=2.0.1,<4',
    'protobuf>=3.12.2,<4',
    # [BEAM-6287] pyarrow is not supported on Windows for Python 2
    ('pyarrow>=0.15.1,<0.18.0; python_version >= "3.0" or '
     'platform_system != "Windows"'),
    'pydot>=1.2.0,<2',
    'python-dateutil>=2.8.0,<3',
    'pytz>=2018.3',
    # [BEAM-5628] Beam VCF IO is not supported in Python 3.
    'pyvcf>=0.6.8,<0.7.0; python_version < "3.0"',
    # fixes and additions have been made since typing 3.5
    'requests>=2.24.0,<3.0.0',
    'typing>=3.7.0,<3.8.0; python_full_version < "3.5.3"',
    'typing-extensions>=3.7.0,<3.8.0',
    ]

# [BEAM-8181] pyarrow cannot be installed on 32-bit Windows platforms.
if sys.platform == 'win32' and sys.maxsize <= 2**32:
  REQUIRED_PACKAGES = [
      p for p in REQUIRED_PACKAGES if not p.startswith('pyarrow')
  ]

REQUIRED_TEST_PACKAGES = [
    'freezegun>=0.3.12',
    'nose>=1.3.7',
    'nose_xunitmp>=0.4.1',
    'pandas>=0.24.2,<1; python_full_version < "3.5.3"',
    'pandas>=0.25.2,<1; python_full_version >= "3.5.3"',
    'parameterized>=0.7.1,<0.8.0',
    # pyhamcrest==1.10.0 doesn't work on Py2. Beam still supports Py2.
    # See: https://github.com/hamcrest/PyHamcrest/issues/131.
    'pyhamcrest>=1.9,!=1.10.0,<2.0.0',
    'pyyaml>=3.12,<6.0.0',
    'requests_mock>=1.7,<2.0',
    'tenacity>=5.0.2,<6.0',
    'pytest>=4.4.0,<5.0',
    'pytest-xdist>=1.29.0,<2',
    'pytest-timeout>=1.3.3,<2',
    'rsa<4.1; python_version < "3.0"',
    # sqlalchemy is used only for running xlang jdbc test so limit to Py3
    'sqlalchemy>=1.3,<2.0; python_version >= "3.5"',
    # psycopg is used only for running xlang jdbc test so limit to Py3
    'psycopg2-binary>=2.8.5,<3.0.0; python_version >= "3.5"',
    # testcontainers is used only for running xlang jdbc test so limit to Py3
    'testcontainers>=3.0.3,<4.0.0; python_version >= "3.5"',
    ]

GCP_REQUIREMENTS = [
    'cachetools>=3.1.0,<4',
    'google-apitools>=0.5.31,<0.5.32',
<<<<<<< HEAD
    'google-auth>=1.18.0,<2',
    'google-cloud-datastore>=1.7.1,<1.8.0',
    'google-cloud-pubsub>=0.39.0,<1.1.0',
=======
    'google-cloud-datastore>=1.7.1,<2',
    'google-cloud-pubsub>=0.39.0,<2',
>>>>>>> cbd9aa28
    # GCP packages required by tests
    'google-cloud-bigquery>=1.6.0,<2',
    'google-cloud-core>=0.28.1,<2',
    'google-cloud-bigtable>=0.31.1,<2',
    'google-cloud-spanner>=1.13.0,<2',
    'grpcio-gcp>=0.2.2,<1',
    # GCP Packages required by ML functionality
    'google-cloud-dlp>=0.12.0,<2',
    'google-cloud-language>=1.3.0,<2',
    'google-cloud-videointelligence>=1.8.0,<2',
    'google-cloud-vision>=0.38.0,<2',
]

INTERACTIVE_BEAM = [
    'facets-overview>=1.0.0,<2',
    'ipython>=5.8.0,<8',
    'ipykernel>=5.2.0,<6',
    'timeloop>=1.0.2,<2',
]

INTERACTIVE_BEAM_TEST = [
    # notebok utils
    'nbformat>=5.0.5,<6',
    'nbconvert>=5.6.1,<6',
    'jupyter-client>=6.1.2,<7',
    # headless chrome based integration tests
    'selenium>=3.141.0,<4',
    'needle>=0.5.0,<1',
    'chromedriver-binary>=83,<84',
    # use a fixed major version of PIL for different python versions
    'pillow>=7.1.1,<8',
]

AWS_REQUIREMENTS = [
    'boto3 >=1.9'
]


# We must generate protos after setup_requires are installed.
def generate_protos_first(original_cmd):
  try:
    # See https://issues.apache.org/jira/browse/BEAM-2366
    # pylint: disable=wrong-import-position
    import gen_protos

    class cmd(original_cmd, object):
      def run(self):
        gen_protos.generate_proto_files()
        super(cmd, self).run()
    return cmd
  except ImportError:
    warnings.warn("Could not import gen_protos, skipping proto generation.")
    return original_cmd


python_requires = '>=2.7,!=3.0.*,!=3.1.*,!=3.2.*,!=3.3.*,!=3.4.*'

if sys.version_info.major == 2:
  warnings.warn(
      'You are using Apache Beam with Python 2. '
      'New releases of Apache Beam will soon support Python 3 only.')

if sys.version_info.major == 3 and sys.version_info.minor >= 9:
  warnings.warn(
      'This version of Apache Beam has not been sufficiently tested on '
      'Python %s.%s. You may encounter bugs or missing features.' % (
          sys.version_info.major, sys.version_info.minor))

setuptools.setup(
    name=PACKAGE_NAME,
    version=PACKAGE_VERSION,
    description=PACKAGE_DESCRIPTION,
    long_description=PACKAGE_LONG_DESCRIPTION,
    url=PACKAGE_URL,
    download_url=PACKAGE_DOWNLOAD_URL,
    author=PACKAGE_AUTHOR,
    author_email=PACKAGE_EMAIL,
    packages=setuptools.find_packages(),
    package_data={'apache_beam': [
        '*/*.pyx', '*/*/*.pyx', '*/*.pxd', '*/*/*.pxd', '*/*.h', '*/*/*.h',
        'testing/data/*.yaml', 'portability/api/*.yaml']},
    ext_modules=cythonize([
        'apache_beam/**/*.pyx',
        'apache_beam/coders/coder_impl.py',
        'apache_beam/metrics/cells.py',
        'apache_beam/metrics/execution.py',
        'apache_beam/runners/common.py',
        'apache_beam/runners/worker/logger.py',
        'apache_beam/runners/worker/opcounters.py',
        'apache_beam/runners/worker/operations.py',
        'apache_beam/transforms/cy_combiners.py',
        'apache_beam/utils/counters.py',
        'apache_beam/utils/windowed_value.py',
    ]),
    install_requires=REQUIRED_PACKAGES,
    python_requires=python_requires,
    test_suite='nose.collector',
    # BEAM-8840: Do NOT use tests_require or setup_requires.
    extras_require={
        'docs': ['Sphinx>=1.5.2,<2.0'],
        'test': REQUIRED_TEST_PACKAGES,
        'gcp': GCP_REQUIREMENTS,
        'interactive': INTERACTIVE_BEAM,
        'interactive_test': INTERACTIVE_BEAM_TEST,
        'aws': AWS_REQUIREMENTS
    },
    zip_safe=False,
    # PyPI package information.
    classifiers=[
        'Intended Audience :: End Users/Desktop',
        'License :: OSI Approved :: Apache Software License',
        'Operating System :: POSIX :: Linux',
        'Programming Language :: Python :: 2.7',
        'Programming Language :: Python :: 3.5',
        'Programming Language :: Python :: 3.6',
        'Programming Language :: Python :: 3.7',
        'Programming Language :: Python :: 3.8',
        # When updating vesion classifiers, also update version warnings
        # above and in apache_beam/__init__.py.
        'Topic :: Software Development :: Libraries',
        'Topic :: Software Development :: Libraries :: Python Modules',
    ],
    license='Apache License, Version 2.0',
    keywords=PACKAGE_KEYWORDS,
    entry_points={
        'nose.plugins.0.10': [
            'beam_test_plugin = test_config:BeamTestPlugin',
        ]},
    cmdclass={
        'build_py': generate_protos_first(build_py),
        'develop': generate_protos_first(develop),
        'egg_info': generate_protos_first(egg_info),
        'test': generate_protos_first(test),
        'mypy': generate_protos_first(mypy),
    },
)<|MERGE_RESOLUTION|>--- conflicted
+++ resolved
@@ -201,14 +201,9 @@
 GCP_REQUIREMENTS = [
     'cachetools>=3.1.0,<4',
     'google-apitools>=0.5.31,<0.5.32',
-<<<<<<< HEAD
     'google-auth>=1.18.0,<2',
-    'google-cloud-datastore>=1.7.1,<1.8.0',
-    'google-cloud-pubsub>=0.39.0,<1.1.0',
-=======
     'google-cloud-datastore>=1.7.1,<2',
     'google-cloud-pubsub>=0.39.0,<2',
->>>>>>> cbd9aa28
     # GCP packages required by tests
     'google-cloud-bigquery>=1.6.0,<2',
     'google-cloud-core>=0.28.1,<2',
