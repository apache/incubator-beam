--- conflicted
+++ resolved
@@ -128,12 +128,8 @@
     # Stop all the workers and clean all the associated resources
     self._data_channel_factory.close()
     self._state_handler_factory.close()
-<<<<<<< HEAD
     self._bundle_processor_cache.shutdown()
-    logging.info('Done consuming work.')
-=======
     _LOGGER.info('Done consuming work.')
->>>>>>> 018172c1
 
   def _execute(self, task, request):
     try:
