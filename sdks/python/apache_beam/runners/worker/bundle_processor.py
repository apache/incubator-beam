#
# Licensed to the Apache Software Foundation (ASF) under one or more
# contributor license agreements.  See the NOTICE file distributed with
# this work for additional information regarding copyright ownership.
# The ASF licenses this file to You under the Apache License, Version 2.0
# (the "License"); you may not use this file except in compliance with
# the License.  You may obtain a copy of the License at
#
#    http://www.apache.org/licenses/LICENSE-2.0
#
# Unless required by applicable law or agreed to in writing, software
# distributed under the License is distributed on an "AS IS" BASIS,
# WITHOUT WARRANTIES OR CONDITIONS OF ANY KIND, either express or implied.
# See the License for the specific language governing permissions and
# limitations under the License.
#

"""SDK harness for executing Python Fns via the Fn API."""

# pytype: skip-file

from __future__ import absolute_import
from __future__ import division
from __future__ import print_function

import base64
import bisect
import collections
import copy
import json
import logging
import random
import threading
from builtins import next
from builtins import object
from typing import TYPE_CHECKING
from typing import Any
from typing import Callable
from typing import Container
from typing import DefaultDict
from typing import Dict
from typing import FrozenSet
from typing import Iterable
from typing import Iterator
from typing import List
from typing import Mapping
from typing import Optional
from typing import Set
from typing import Tuple
from typing import Type
from typing import TypeVar
from typing import Union
from typing import cast

from future.utils import itervalues
from google.protobuf import duration_pb2
from google.protobuf import timestamp_pb2

import apache_beam as beam
from apache_beam import coders
from apache_beam.coders import WindowedValueCoder
from apache_beam.coders import coder_impl
from apache_beam.internal import pickler
from apache_beam.io import iobase
from apache_beam.metrics import monitoring_infos
from apache_beam.portability import common_urns
from apache_beam.portability import python_urns
from apache_beam.portability.api import beam_fn_api_pb2
from apache_beam.portability.api import beam_runner_api_pb2
from apache_beam.runners import common
from apache_beam.runners import pipeline_context
from apache_beam.runners.worker import operation_specs
from apache_beam.runners.worker import operations
from apache_beam.runners.worker import statesampler
from apache_beam.transforms import TimeDomain
from apache_beam.transforms import core
from apache_beam.transforms import sideinputs
from apache_beam.transforms import userstate
from apache_beam.transforms import window
from apache_beam.utils import counters
from apache_beam.utils import proto_utils
from apache_beam.utils import timestamp

if TYPE_CHECKING:
  from google.protobuf import message  # pylint: disable=ungrouped-imports
  from apache_beam import pvalue
  from apache_beam.portability.api import metrics_pb2
  from apache_beam.runners.sdf_utils import SplitResultPrimary
  from apache_beam.runners.sdf_utils import SplitResultResidual
  from apache_beam.runners.worker import data_plane
  from apache_beam.runners.worker import sdk_worker
  from apache_beam.transforms.core import Windowing
  from apache_beam.transforms.window import BoundedWindow
  from apache_beam.utils import windowed_value

# This module is experimental. No backwards-compatibility guarantees.
T = TypeVar('T')
ConstructorFn = Callable[[
    'BeamTransformFactory',
    Any,
    beam_runner_api_pb2.PTransform,
    Union['message.Message', bytes],
    Dict[str, List[operations.Operation]]
],
                         operations.Operation]
OperationT = TypeVar('OperationT', bound=operations.Operation)
FnApiUserRuntimeStateTypes = Union['ReadModifyWriteRuntimeState',
                                   'CombiningValueRuntimeState',
                                   'SynchronousSetRuntimeState',
                                   'SynchronousBagRuntimeState']

DATA_INPUT_URN = 'beam:runner:source:v1'
DATA_OUTPUT_URN = 'beam:runner:sink:v1'
IDENTITY_DOFN_URN = 'beam:dofn:identity:0.1'
# TODO(vikasrk): Fix this once runner sends appropriate common_urns.
OLD_DATAFLOW_RUNNER_HARNESS_PARDO_URN = 'beam:dofn:javasdk:0.1'
OLD_DATAFLOW_RUNNER_HARNESS_READ_URN = 'beam:source:java:0.1'
URNS_NEEDING_PCOLLECTIONS = set([
    monitoring_infos.ELEMENT_COUNT_URN, monitoring_infos.SAMPLED_BYTE_SIZE_URN
])

_LOGGER = logging.getLogger(__name__)


class RunnerIOOperation(operations.Operation):
  """Common baseclass for runner harness IO operations."""

  def __init__(self,
               name_context,  # type: Union[str, common.NameContext]
               step_name,  # type: Any
               consumers,  # type: Mapping[Any, Iterable[operations.Operation]]
               counter_factory,  # type: counters.CounterFactory
               state_sampler,  # type: statesampler.StateSampler
               windowed_coder,  # type: coders.Coder
               transform_id,  # type: str
               data_channel  # type: data_plane.DataChannel
              ):
    # type: (...) -> None
    super(RunnerIOOperation,
          self).__init__(name_context, None, counter_factory, state_sampler)
    self.windowed_coder = windowed_coder
    self.windowed_coder_impl = windowed_coder.get_impl()
    # transform_id represents the consumer for the bytes in the data plane for a
    # DataInputOperation or a producer of these bytes for a DataOutputOperation.
    self.transform_id = transform_id
    self.data_channel = data_channel
    for _, consumer_ops in consumers.items():
      for consumer in consumer_ops:
        self.add_receiver(consumer, 0)


class DataOutputOperation(RunnerIOOperation):
  """A sink-like operation that gathers outputs to be sent back to the runner.
  """
  def set_output_stream(self, output_stream):
    # type: (data_plane.ClosableOutputStream) -> None
    self.output_stream = output_stream

  def process(self, windowed_value):
    # type: (windowed_value.WindowedValue) -> None
    self.windowed_coder_impl.encode_to_stream(
        windowed_value, self.output_stream, True)
    self.output_stream.maybe_flush()

  def finish(self):
    # type: () -> None
    self.output_stream.close()
    super(DataOutputOperation, self).finish()


class DataInputOperation(RunnerIOOperation):
  """A source-like operation that gathers input from the runner."""

  def __init__(self,
               operation_name,  # type: Union[str, common.NameContext]
               step_name,
               consumers,  # type: Mapping[Any, Iterable[operations.Operation]]
               counter_factory,  # type: counters.CounterFactory
               state_sampler,  # type: statesampler.StateSampler
               windowed_coder,  # type: coders.Coder
               transform_id,
               data_channel  # type: data_plane.GrpcClientDataChannel
              ):
    # type: (...) -> None
    super(DataInputOperation, self).__init__(
        operation_name,
        step_name,
        consumers,
        counter_factory,
        state_sampler,
        windowed_coder,
        transform_id=transform_id,
        data_channel=data_channel)
    # We must do this manually as we don't have a spec or spec.output_coders.
    self.receivers = [
        operations.ConsumerSet.create(
            self.counter_factory,
            self.name_context.step_name,
            0,
            next(iter(itervalues(consumers))),
            self.windowed_coder,
            self._get_runtime_performance_hints())
    ]
    self.splitting_lock = threading.Lock()
    self.index = -1
    self.stop = float('inf')
    self.started = False

  def start(self):
    # type: () -> None
    super(DataInputOperation, self).start()
    with self.splitting_lock:
      self.started = True

  def process(self, windowed_value):
    # type: (windowed_value.WindowedValue) -> None
    self.output(windowed_value)

  def process_encoded(self, encoded_windowed_values):
    # type: (bytes) -> None
    input_stream = coder_impl.create_InputStream(encoded_windowed_values)
    while input_stream.size() > 0:
      with self.splitting_lock:
        if self.index == self.stop - 1:
          return
        self.index += 1
      decoded_value = self.windowed_coder_impl.decode_from_stream(
          input_stream, True)
      self.output(decoded_value)

  def monitoring_infos(self, transform_id, tag_to_pcollection_id):
    # type: (str, Dict[str, str]) -> Dict[FrozenSet, metrics_pb2.MonitoringInfo]
    all_monitoring_infos = super(DataInputOperation, self).monitoring_infos(
        transform_id, tag_to_pcollection_id)
    read_progress_info = monitoring_infos.int64_counter(
        monitoring_infos.DATA_CHANNEL_READ_INDEX,
        self.index,
        ptransform=transform_id)
    all_monitoring_infos[monitoring_infos.to_key(
        read_progress_info)] = read_progress_info
    return all_monitoring_infos

  # TODO(BEAM-7746): typing not compatible with super type
  def try_split(  # type: ignore[override]
      self, fraction_of_remainder, total_buffer_size, allowed_split_points):
    # type: (...) -> Optional[Tuple[int, Iterable[operations.SdfSplitResultsPrimary], Iterable[operations.SdfSplitResultsResidual], int]]
    with self.splitting_lock:
      if not self.started:
        return None
      if self.index == -1:
        # We are "finished" with the (non-existent) previous element.
        current_element_progress = 1.0
      else:
        current_element_progress_object = (
            self.receivers[0].current_element_progress())
        if current_element_progress_object is None:
          current_element_progress = 0.5
        else:
          current_element_progress = (
              current_element_progress_object.fraction_completed)
      # Now figure out where to split.
      split = self._compute_split(
          self.index,
          current_element_progress,
          self.stop,
          fraction_of_remainder,
          total_buffer_size,
          allowed_split_points,
          self.receivers[0].try_split)
      if split:
        self.stop = split[-1]
      return split

  @staticmethod
  def _compute_split(
      index,
      current_element_progress,
      stop,
      fraction_of_remainder,
      total_buffer_size,
      allowed_split_points=(),
      try_split=lambda fraction: None):
    def is_valid_split_point(index):
      return not allowed_split_points or index in allowed_split_points

    if total_buffer_size < index + 1:
      total_buffer_size = index + 1
    elif total_buffer_size > stop:
      total_buffer_size = stop
    # The units here (except for keep_of_element_remainder) are all in
    # terms of number of (possibly fractional) elements.
    remainder = total_buffer_size - index - current_element_progress
    keep = remainder * fraction_of_remainder
    if current_element_progress < 1:
      keep_of_element_remainder = keep / (1 - current_element_progress)
      # If it's less than what's left of the current element,
      # try splitting at the current element.
      if (keep_of_element_remainder < 1 and is_valid_split_point(index) and
          is_valid_split_point(index + 1)):
        split = try_split(
            keep_of_element_remainder
        )  # type: Optional[Tuple[Iterable[operations.SdfSplitResultsPrimary], Iterable[operations.SdfSplitResultsResidual]]]
        if split:
          element_primaries, element_residuals = split
          return index - 1, element_primaries, element_residuals, index + 1
    # Otherwise, split at the closest element boundary.
    # pylint: disable=round-builtin
    stop_index = index + max(1, int(round(current_element_progress + keep)))
    if allowed_split_points and stop_index not in allowed_split_points:
      # Choose the closest allowed split point.
      allowed_split_points = sorted(allowed_split_points)
      closest = bisect.bisect(allowed_split_points, stop_index)
      if closest == 0:
        stop_index = allowed_split_points[0]
      elif closest == len(allowed_split_points):
        stop_index = allowed_split_points[-1]
      else:
        prev = allowed_split_points[closest - 1]
        next = allowed_split_points[closest]
        if index < prev and stop_index - prev < next - stop_index:
          stop_index = prev
        else:
          stop_index = next
    if index < stop_index < stop:
      return stop_index - 1, [], [], stop_index
    else:
      return None

  def finish(self):
    # type: () -> None
    with self.splitting_lock:
      self.index += 1
      self.started = False

  def reset(self):
    # type: () -> None
    self.index = -1
    self.stop = float('inf')
    super(DataInputOperation, self).reset()


class _StateBackedIterable(object):
  def __init__(self,
               state_handler,  # type: sdk_worker.CachingStateHandler
               state_key,  # type: beam_fn_api_pb2.StateKey
               coder_or_impl,  # type: Union[coders.Coder, coder_impl.CoderImpl]
              ):
    # type: (...) -> None
    self._state_handler = state_handler
    self._state_key = state_key
    if isinstance(coder_or_impl, coders.Coder):
      self._coder_impl = coder_or_impl.get_impl()
    else:
      self._coder_impl = coder_or_impl

  def __iter__(self):
    # type: () -> Iterator[Any]
    return iter(
        self._state_handler.blocking_get(self._state_key, self._coder_impl))

  def __reduce__(self):
    return list, (list(self), )


coder_impl.FastPrimitivesCoderImpl.register_iterable_like_type(
    _StateBackedIterable)


class StateBackedSideInputMap(object):
  def __init__(self,
               state_handler,  # type: sdk_worker.CachingStateHandler
               transform_id,  # type: str
               tag,  # type: Optional[str]
               side_input_data,  # type: pvalue.SideInputData
               coder  # type: WindowedValueCoder
              ):
    # type: (...) -> None
    self._state_handler = state_handler
    self._transform_id = transform_id
    self._tag = tag
    self._side_input_data = side_input_data
    self._element_coder = coder.wrapped_value_coder
    self._target_window_coder = coder.window_coder
    # TODO(robertwb): Limit the cache size.
    self._cache = {}  # type: Dict[BoundedWindow, Any]

  def __getitem__(self, window):
    target_window = self._side_input_data.window_mapping_fn(window)
    if target_window not in self._cache:
      state_handler = self._state_handler
      access_pattern = self._side_input_data.access_pattern

      if access_pattern == common_urns.side_inputs.ITERABLE.urn:
        state_key = beam_fn_api_pb2.StateKey(
            iterable_side_input=beam_fn_api_pb2.StateKey.IterableSideInput(
                transform_id=self._transform_id,
                side_input_id=self._tag,
                window=self._target_window_coder.encode(target_window)))
        raw_view = _StateBackedIterable(
            state_handler, state_key, self._element_coder)

      elif access_pattern == common_urns.side_inputs.MULTIMAP.urn:
        state_key = beam_fn_api_pb2.StateKey(
            multimap_side_input=beam_fn_api_pb2.StateKey.MultimapSideInput(
                transform_id=self._transform_id,
                side_input_id=self._tag,
                window=self._target_window_coder.encode(target_window),
                key=b''))
        cache = {}
        key_coder_impl = self._element_coder.key_coder().get_impl()
        value_coder = self._element_coder.value_coder()

        class MultiMap(object):
          def __getitem__(self, key):
            if key not in cache:
              keyed_state_key = beam_fn_api_pb2.StateKey()
              keyed_state_key.CopyFrom(state_key)
              keyed_state_key.multimap_side_input.key = (
                  key_coder_impl.encode_nested(key))
              cache[key] = _StateBackedIterable(
                  state_handler, keyed_state_key, value_coder)
            return cache[key]

          def __reduce__(self):
            # TODO(robertwb): Figure out how to support this.
            raise TypeError(common_urns.side_inputs.MULTIMAP.urn)

        raw_view = MultiMap()

      else:
        raise ValueError("Unknown access pattern: '%s'" % access_pattern)

      self._cache[target_window] = self._side_input_data.view_fn(raw_view)
    return self._cache[target_window]

  def is_globally_windowed(self):
    # type: () -> bool
    return (
        self._side_input_data.window_mapping_fn ==
        sideinputs._global_window_mapping_fn)

  def reset(self):
    # type: () -> None
    # TODO(BEAM-5428): Cross-bundle caching respecting cache tokens.
    self._cache = {}


class ReadModifyWriteRuntimeState(userstate.ReadModifyWriteRuntimeState):
  def __init__(self, underlying_bag_state):
    self._underlying_bag_state = underlying_bag_state

  def read(self):  # type: () -> Any
    values = list(self._underlying_bag_state.read())
    if not values:
      return None
    return values[0]

  def write(self, value):  # type: (Any) -> None
    self.clear()
    self._underlying_bag_state.add(value)

  def clear(self):  # type: () -> None
    self._underlying_bag_state.clear()

  def commit(self):  # type: () -> None
    self._underlying_bag_state.commit()


class CombiningValueRuntimeState(userstate.CombiningValueRuntimeState):
  def __init__(self, underlying_bag_state, combinefn):
    # type: (userstate.AccumulatingRuntimeState, core.CombineFn) -> None
    self._combinefn = combinefn
    self._combinefn.setup()
    self._underlying_bag_state = underlying_bag_state
    self._finalized = False

  def _read_accumulator(self, rewrite=True):
    merged_accumulator = self._combinefn.merge_accumulators(
        self._underlying_bag_state.read())
    if rewrite:
      self._underlying_bag_state.clear()
      self._underlying_bag_state.add(merged_accumulator)
    return merged_accumulator

  def read(self):
    # type: () -> Iterable[Any]
    return self._combinefn.extract_output(self._read_accumulator())

  def add(self, value):
    # type: (Any) -> None
    # Prefer blind writes, but don't let them grow unboundedly.
    # This should be tuned to be much lower, but for now exercise
    # both paths well.
    if random.random() < 0.5:
      accumulator = self._read_accumulator(False)
      self._underlying_bag_state.clear()
    else:
      accumulator = self._combinefn.create_accumulator()
    self._underlying_bag_state.add(
        self._combinefn.add_input(accumulator, value))

  def clear(self):
    # type: () -> None
    self._underlying_bag_state.clear()

  def commit(self):
    self._underlying_bag_state.commit()

  def finalize(self):
    if not self._finalized:
      self._combinefn.teardown()
      self._finalized = True


class _ConcatIterable(object):
  """An iterable that is the concatination of two iterables.

  Unlike itertools.chain, this allows reiteration.
  """
  def __init__(self, first, second):
    # type: (Iterable[Any], Iterable[Any]) -> None
    self.first = first
    self.second = second

  def __iter__(self):
    # type: () -> Iterator[Any]
    for elem in self.first:
      yield elem
    for elem in self.second:
      yield elem


coder_impl.FastPrimitivesCoderImpl.register_iterable_like_type(_ConcatIterable)


class SynchronousBagRuntimeState(userstate.BagRuntimeState):

  def __init__(self,
               state_handler,  # type: sdk_worker.CachingStateHandler
               state_key,  # type: beam_fn_api_pb2.StateKey
               value_coder  # type: coders.Coder
              ):
    # type: (...) -> None
    self._state_handler = state_handler
    self._state_key = state_key
    self._value_coder = value_coder
    self._cleared = False
    self._added_elements = []  # type: List[Any]

  def read(self):
    # type: () -> Iterable[Any]
    return _ConcatIterable([] if self._cleared else cast(
        'Iterable[Any]',
        _StateBackedIterable(
            self._state_handler, self._state_key, self._value_coder)),
                           self._added_elements)

  def add(self, value):
    # type: (Any) -> None
    self._added_elements.append(value)

  def clear(self):
    # type: () -> None
    self._cleared = True
    self._added_elements = []

  def commit(self):
    # type: () -> None
    to_await = None
    if self._cleared:
      to_await = self._state_handler.clear(self._state_key)
    if self._added_elements:
      to_await = self._state_handler.extend(
          self._state_key, self._value_coder.get_impl(), self._added_elements)
    if to_await:
      # To commit, we need to wait on the last state request future to complete.
      to_await.get()


class SynchronousSetRuntimeState(userstate.SetRuntimeState):

  def __init__(self,
               state_handler,  # type: sdk_worker.CachingStateHandler
               state_key,  # type: beam_fn_api_pb2.StateKey
               value_coder  # type: coders.Coder
              ):
    # type: (...) -> None
    self._state_handler = state_handler
    self._state_key = state_key
    self._value_coder = value_coder
    self._cleared = False
    self._added_elements = set()  # type: Set[Any]

  def _compact_data(self, rewrite=True):
    accumulator = set(
        _ConcatIterable(
            set() if self._cleared else _StateBackedIterable(
                self._state_handler, self._state_key, self._value_coder),
            self._added_elements))

    if rewrite and accumulator:
      self._state_handler.clear(self._state_key)
      self._state_handler.extend(
          self._state_key, self._value_coder.get_impl(), accumulator)

      # Since everthing is already committed so we can safely reinitialize
      # added_elements here.
      self._added_elements = set()

    return accumulator

  def read(self):
    # type: () -> Set[Any]
    return self._compact_data(rewrite=False)

  def add(self, value):
    # type: (Any) -> None
    if self._cleared:
      # This is a good time explicitly clear.
      self._state_handler.clear(self._state_key)
      self._cleared = False

    self._added_elements.add(value)
    if random.random() > 0.5:
      self._compact_data()

  def clear(self):
    # type: () -> None
    self._cleared = True
    self._added_elements = set()

  def commit(self):
    # type: () -> None
    to_await = None
    if self._cleared:
      to_await = self._state_handler.clear(self._state_key)
    if self._added_elements:
      to_await = self._state_handler.extend(
          self._state_key, self._value_coder.get_impl(), self._added_elements)
    if to_await:
      # To commit, we need to wait on the last state request future to complete.
      to_await.get()


class OutputTimer(userstate.BaseTimer):
  def __init__(self,
               key,
               window,  # type: BoundedWindow
               timestamp,  # type: timestamp.Timestamp
               paneinfo,  # type: windowed_value.PaneInfo
               time_domain, # type: str
               timer_family_id,  # type: str
               timer_coder_impl,  # type: coder_impl.TimerCoderImpl
               output_stream  # type: data_plane.ClosableOutputStream
               ):
    self._key = key
    self._window = window
    self._input_timestamp = timestamp
    self._paneinfo = paneinfo
    self._time_domain = time_domain
    self._timer_family_id = timer_family_id
    self._output_stream = output_stream
    self._timer_coder_impl = timer_coder_impl

  def set(self, ts: timestamp.TimestampTypes, dynamic_timer_tag='') -> None:
    ts = timestamp.Timestamp.of(ts)
    timer = userstate.Timer(
        user_key=self._key,
        dynamic_timer_tag=dynamic_timer_tag,
        windows=(self._window, ),
        clear_bit=False,
        fire_timestamp=ts,
        hold_timestamp=ts if TimeDomain.is_event_time(self._time_domain) else
        self._input_timestamp,
        paneinfo=self._paneinfo)
    self._timer_coder_impl.encode_to_stream(timer, self._output_stream, True)
    self._output_stream.maybe_flush()

  def clear(self, dynamic_timer_tag='') -> None:
    timer = userstate.Timer(
        user_key=self._key,
        dynamic_timer_tag=dynamic_timer_tag,
        windows=(self._window, ),
        clear_bit=True,
        fire_timestamp=None,
        hold_timestamp=None,
        paneinfo=None)
    self._timer_coder_impl.encode_to_stream(timer, self._output_stream, True)
    self._output_stream.maybe_flush()


class TimerInfo(object):
  """A data class to store information related to a timer."""
  def __init__(self, timer_coder_impl, output_stream=None):
    self.timer_coder_impl = timer_coder_impl
    self.output_stream = output_stream


class FnApiUserStateContext(userstate.UserStateContext):
  """Interface for state and timers from SDK to Fn API servicer of state.."""

  def __init__(self,
               state_handler,  # type: sdk_worker.CachingStateHandler
               transform_id,  # type: str
               key_coder,  # type: coders.Coder
               window_coder,  # type: coders.Coder
              ):
    # type: (...) -> None

    """Initialize a ``FnApiUserStateContext``.

    Args:
      state_handler: A StateServicer object.
      transform_id: The name of the PTransform that this context is associated.
      key_coder: Coder for the key type.
      window_coder: Coder for the window type.
    """
    self._state_handler = state_handler
    self._transform_id = transform_id
    self._key_coder = key_coder
    self._window_coder = window_coder
    # A mapping of {timer_family_id: TimerInfo}
    self._timers_info = {}  # type: Dict[str, TimerInfo]
    self._all_states = {}  # type: Dict[tuple, FnApiUserRuntimeStateTypes]

  def add_timer_info(self, timer_family_id, timer_info):
    # type: (str, TimerInfo) -> None
    self._timers_info[timer_family_id] = timer_info

  def get_timer(
      self, timer_spec: userstate.TimerSpec, key, window, timestamp,
      pane) -> OutputTimer:
    assert self._timers_info[timer_spec.name].output_stream is not None
    timer_coder_impl = self._timers_info[timer_spec.name].timer_coder_impl
    output_stream = self._timers_info[timer_spec.name].output_stream
    return OutputTimer(
        key,
        window,
        timestamp,
        pane,
        timer_spec.time_domain,
        timer_spec.name,
        timer_coder_impl,
        output_stream)

  def get_state(self, *args):
    # type: (*Any) -> FnApiUserRuntimeStateTypes
    state_handle = self._all_states.get(args)
    if state_handle is None:
      state_handle = self._all_states[args] = self._create_state(*args)
    return state_handle

  def _create_state(self,
                    state_spec,  # type: userstate.StateSpec
                    key,
                    window  # type: BoundedWindow
                   ):
    # type: (...) -> FnApiUserRuntimeStateTypes
    if isinstance(state_spec,
                  (userstate.BagStateSpec,
                   userstate.CombiningValueStateSpec,
                   userstate.ReadModifyWriteStateSpec)):
      bag_state = SynchronousBagRuntimeState(
          self._state_handler,
          state_key=beam_fn_api_pb2.StateKey(
              bag_user_state=beam_fn_api_pb2.StateKey.BagUserState(
                  transform_id=self._transform_id,
                  user_state_id=state_spec.name,
                  window=self._window_coder.encode(window),
                  # State keys are expected in nested encoding format
                  key=self._key_coder.encode_nested(key))),
          value_coder=state_spec.coder)
      if isinstance(state_spec, userstate.BagStateSpec):
        return bag_state
      elif isinstance(state_spec, userstate.ReadModifyWriteStateSpec):
        return ReadModifyWriteRuntimeState(bag_state)
      else:
        return CombiningValueRuntimeState(
            bag_state, copy.deepcopy(state_spec.combine_fn))
    elif isinstance(state_spec, userstate.SetStateSpec):
      return SynchronousSetRuntimeState(
          self._state_handler,
          state_key=beam_fn_api_pb2.StateKey(
              bag_user_state=beam_fn_api_pb2.StateKey.BagUserState(
                  transform_id=self._transform_id,
                  user_state_id=state_spec.name,
                  window=self._window_coder.encode(window),
                  # State keys are expected in nested encoding format
                  key=self._key_coder.encode_nested(key))),
          value_coder=state_spec.coder)
    else:
      raise NotImplementedError(state_spec)

  def commit(self):
    # type: () -> None
    for state in self._all_states.values():
      state.commit()

  def reset(self):
    # type: () -> None
    for state in self._all_states.values():
      state.finalize()
    self._all_states = {}


def memoize(func):
  cache = {}
  missing = object()

  def wrapper(*args):
    result = cache.get(args, missing)
    if result is missing:
      result = cache[args] = func(*args)
    return result

  return wrapper


def only_element(iterable):
  # type: (Iterable[T]) -> T
  element, = iterable
  return element


class BundleProcessor(object):
  """ A class for processing bundles of elements. """

  def __init__(self,
               process_bundle_descriptor,  # type: beam_fn_api_pb2.ProcessBundleDescriptor
               state_handler,  # type: sdk_worker.CachingStateHandler
               data_channel_factory  # type: data_plane.DataChannelFactory
              ):
    # type: (...) -> None

    """Initialize a bundle processor.

    Args:
      process_bundle_descriptor (``beam_fn_api_pb2.ProcessBundleDescriptor``):
        a description of the stage that this ``BundleProcessor``is to execute.
      state_handler (CachingStateHandler).
      data_channel_factory (``data_plane.DataChannelFactory``).
    """
    self.process_bundle_descriptor = process_bundle_descriptor
    self.state_handler = state_handler
    self.data_channel_factory = data_channel_factory

    # There is no guarantee that the runner only set
    # timer_api_service_descriptor when having timers. So this field cannot be
    # used as an indicator of timers.
    if self.process_bundle_descriptor.timer_api_service_descriptor.url:
      self.timer_data_channel = (
          data_channel_factory.create_data_channel_from_url(
              self.process_bundle_descriptor.timer_api_service_descriptor.url))
    else:
      self.timer_data_channel = None

    # A mapping of
    # {(transform_id, timer_family_id): TimerInfo}
    # The mapping is empty when there is no timer_family_specs in the
    # ProcessBundleDescriptor.
    self.timers_info = {}  # type: Dict[Tuple[str, str], TimerInfo]

    # TODO(robertwb): Figure out the correct prefix to use for output counters
    # from StateSampler.
    self.counter_factory = counters.CounterFactory()
    self.state_sampler = statesampler.StateSampler(
        'fnapi-step-%s' % self.process_bundle_descriptor.id,
        self.counter_factory)
    self.ops = self.create_execution_tree(self.process_bundle_descriptor)
    for op in self.ops.values():
      op.setup()
    self.splitting_lock = threading.Lock()

  def create_execution_tree(
      self,
      descriptor  # type: beam_fn_api_pb2.ProcessBundleDescriptor
  ):
    # type: (...) -> collections.OrderedDict[str, operations.DoOperation]
    transform_factory = BeamTransformFactory(
        descriptor,
        self.data_channel_factory,
        self.counter_factory,
        self.state_sampler,
        self.state_handler)

    self.timers_info = transform_factory.extract_timers_info()

    def is_side_input(transform_proto, tag):
      if transform_proto.spec.urn == common_urns.primitives.PAR_DO.urn:
        return tag in proto_utils.parse_Bytes(
            transform_proto.spec.payload,
            beam_runner_api_pb2.ParDoPayload).side_inputs

    pcoll_consumers = collections.defaultdict(
        list)  # type: DefaultDict[str, List[str]]
    for transform_id, transform_proto in descriptor.transforms.items():
      for tag, pcoll_id in transform_proto.inputs.items():
        if not is_side_input(transform_proto, tag):
          pcoll_consumers[pcoll_id].append(transform_id)

    @memoize
    def get_operation(transform_id):
      # type: (str) -> operations.Operation
      transform_consumers = {
          tag: [get_operation(op) for op in pcoll_consumers[pcoll_id]]
          for tag,
          pcoll_id in descriptor.transforms[transform_id].outputs.items()
      }
      return transform_factory.create_operation(
          transform_id, transform_consumers)

    # Operations must be started (hence returned) in order.
    @memoize
    def topological_height(transform_id):
      # type: (str) -> int
      return 1 + max([0] + [
          topological_height(consumer)
          for pcoll in descriptor.transforms[transform_id].outputs.values()
          for consumer in pcoll_consumers[pcoll]
      ])

    return collections.OrderedDict([(
        transform_id,
        cast(operations.DoOperation,
             get_operation(transform_id))) for transform_id in sorted(
                 descriptor.transforms, key=topological_height, reverse=True)])

  def reset(self):
    # type: () -> None
    self.counter_factory.reset()
    self.state_sampler.reset()
    # Side input caches.
    for op in self.ops.values():
      op.reset()

  def process_bundle(self, instruction_id):
    # type: (str) -> Tuple[List[beam_fn_api_pb2.DelayedBundleApplication], bool]

    expected_input_ops = []  # type: List[DataInputOperation]

    for op in self.ops.values():
      if isinstance(op, DataOutputOperation):
        # TODO(robertwb): Is there a better way to pass the instruction id to
        # the operation?
        op.set_output_stream(
            op.data_channel.output_stream(instruction_id, op.transform_id))
      elif isinstance(op, DataInputOperation):
        # We must wait until we receive "end of stream" for each of these ops.
        expected_input_ops.append(op)

    try:
      execution_context = ExecutionContext()
      self.state_sampler.start()
      # Start all operations.
      for op in reversed(self.ops.values()):
        _LOGGER.debug('start %s', op)
        op.execution_context = execution_context
        op.start()

      # Each data_channel is mapped to a list of expected inputs which includes
      # both data input and timer input. The data input is identied by
      # transform_id. The data input is identified by
      # (transform_id, timer_family_id).
      data_channels = collections.defaultdict(
          list
      )  # type: DefaultDict[data_plane.GrpcClientDataChannel, List[Union[str, Tuple[str, str]]]]

      # Add expected data inputs for each data channel.
      input_op_by_transform_id = {}
      for input_op in expected_input_ops:
        data_channels[input_op.data_channel].append(input_op.transform_id)
        input_op_by_transform_id[input_op.transform_id] = input_op

      # Update timer_data channel with expected timer inputs.
      if self.timer_data_channel:
        data_channels[self.timer_data_channel].extend(
            list(self.timers_info.keys()))

      # Set up timer output stream for DoOperation.
      for ((transform_id, timer_family_id),
           timer_info) in self.timers_info.items():
        output_stream = self.timer_data_channel.output_timer_stream(
            instruction_id, transform_id, timer_family_id)
        timer_info.output_stream = output_stream
        self.ops[transform_id].add_timer_info(timer_family_id, timer_info)

      # Process data and timer inputs
      for data_channel, expected_inputs in data_channels.items():
        for element in data_channel.input_elements(instruction_id,
                                                   expected_inputs):
          if isinstance(element, beam_fn_api_pb2.Elements.Timers):
            timer_coder_impl = (
                self.timers_info[(
                    element.transform_id,
                    element.timer_family_id)].timer_coder_impl)
            for timer_data in timer_coder_impl.decode_all(element.timers):
              self.ops[element.transform_id].process_timer(
                  element.timer_family_id, timer_data)
          elif isinstance(element, beam_fn_api_pb2.Elements.Data):
            input_op_by_transform_id[element.transform_id].process_encoded(
                element.data)

      # Finish all operations.
      for op in self.ops.values():
        _LOGGER.debug('finish %s', op)
        op.finish()

      # Close every timer output stream
      for timer_info in self.timers_info.values():
        assert timer_info.output_stream is not None
        timer_info.output_stream.close()

      return ([
          self.delayed_bundle_application(op, residual) for op,
          residual in execution_context.delayed_applications
      ],
              self.requires_finalization())

    finally:
      # Ensure any in-flight split attempts complete.
      with self.splitting_lock:
        pass
      self.state_sampler.stop_if_still_running()

  def finalize_bundle(self):
    # type: () -> beam_fn_api_pb2.FinalizeBundleResponse
    for op in self.ops.values():
      op.finalize_bundle()
    return beam_fn_api_pb2.FinalizeBundleResponse()

  def requires_finalization(self):
    # type: () -> bool
    return any(op.needs_finalization() for op in self.ops.values())

  def try_split(self, bundle_split_request):
    # type: (beam_fn_api_pb2.ProcessBundleSplitRequest) -> beam_fn_api_pb2.ProcessBundleSplitResponse
    split_response = beam_fn_api_pb2.ProcessBundleSplitResponse()
    with self.splitting_lock:
      for op in self.ops.values():
        if isinstance(op, DataInputOperation):
          desired_split = bundle_split_request.desired_splits.get(
              op.transform_id)
          if desired_split:
            split = op.try_split(
                desired_split.fraction_of_remainder,
                desired_split.estimated_input_elements,
                desired_split.allowed_split_points)
            if split:
              (
                  primary_end,
                  element_primaries,
                  element_residuals,
                  residual_start,
              ) = split
              for element_primary in element_primaries:
                split_response.primary_roots.add().CopyFrom(
                    self.bundle_application(*element_primary))
              for element_residual in element_residuals:
                split_response.residual_roots.add().CopyFrom(
                    self.delayed_bundle_application(*element_residual))
              split_response.channel_splits.extend([
                  beam_fn_api_pb2.ProcessBundleSplitResponse.ChannelSplit(
                      transform_id=op.transform_id,
                      last_primary_element=primary_end,
                      first_residual_element=residual_start)
              ])

    return split_response

  def delayed_bundle_application(self,
                                 op,  # type: operations.DoOperation
                                 deferred_remainder  # type: SplitResultResidual
                                ):
    # type: (...) -> beam_fn_api_pb2.DelayedBundleApplication
    assert op.input_info is not None
    # TODO(SDF): For non-root nodes, need main_input_coder + residual_coder.
    (element_and_restriction, current_watermark, deferred_timestamp) = (
        deferred_remainder)
    if deferred_timestamp:
      assert isinstance(deferred_timestamp, timestamp.Duration)
      proto_deferred_watermark = proto_utils.from_micros(
          duration_pb2.Duration,
          deferred_timestamp.micros)  # type: Optional[duration_pb2.Duration]
    else:
      proto_deferred_watermark = None
    return beam_fn_api_pb2.DelayedBundleApplication(
        requested_time_delay=proto_deferred_watermark,
        application=self.construct_bundle_application(
            op.input_info, current_watermark, element_and_restriction))

  def bundle_application(self,
                         op,  # type: operations.DoOperation
                         primary  # type: SplitResultPrimary
                        ):
    # type: (...) -> beam_fn_api_pb2.BundleApplication
    assert op.input_info is not None
    return self.construct_bundle_application(
        op.input_info, None, primary.primary_value)

  def construct_bundle_application(self,
                                   op_input_info,  # type: operations.OpInputInfo
                                   output_watermark,  # type: Optional[timestamp.Timestamp]
                                   element
                                  ):
    # type: (...) -> beam_fn_api_pb2.BundleApplication
    transform_id, main_input_tag, main_input_coder, outputs = op_input_info
    if output_watermark:
      proto_output_watermark = proto_utils.from_micros(
          timestamp_pb2.Timestamp, output_watermark.micros)
      output_watermarks = {
          output: proto_output_watermark
          for output in outputs
      }  # type: Optional[Dict[str, timestamp_pb2.Timestamp]]
    else:
      output_watermarks = None
    return beam_fn_api_pb2.BundleApplication(
        transform_id=transform_id,
        input_id=main_input_tag,
        output_watermarks=output_watermarks,
        element=main_input_coder.get_impl().encode_nested(element))

  def monitoring_infos(self):
    # type: () -> List[metrics_pb2.MonitoringInfo]

    """Returns the list of MonitoringInfos collected processing this bundle."""
    # Construct a new dict first to remove duplicates.
    all_monitoring_infos_dict = {}
    for transform_id, op in self.ops.items():
      tag_to_pcollection_id = self.process_bundle_descriptor.transforms[
          transform_id].outputs
      all_monitoring_infos_dict.update(
          op.monitoring_infos(transform_id, dict(tag_to_pcollection_id)))

    return list(all_monitoring_infos_dict.values())

  def shutdown(self):
    # type: () -> None
    for op in self.ops.values():
      op.teardown()


class ExecutionContext(object):
  def __init__(self):
    self.delayed_applications = [
    ]  # type: List[Tuple[operations.DoOperation, common.SplitResultResidual]]


class BeamTransformFactory(object):
  """Factory for turning transform_protos into executable operations."""
  def __init__(self,
               descriptor,  # type: beam_fn_api_pb2.ProcessBundleDescriptor
               data_channel_factory,  # type: data_plane.DataChannelFactory
               counter_factory,  # type: counters.CounterFactory
               state_sampler,  # type: statesampler.StateSampler
               state_handler  # type: sdk_worker.CachingStateHandler
              ):
    self.descriptor = descriptor
    self.data_channel_factory = data_channel_factory
    self.counter_factory = counter_factory
    self.state_sampler = state_sampler
    self.state_handler = state_handler
    self.context = pipeline_context.PipelineContext(
        descriptor,
        iterable_state_read=lambda token,
        element_coder_impl: _StateBackedIterable(
            state_handler,
            beam_fn_api_pb2.StateKey(
                runner=beam_fn_api_pb2.StateKey.Runner(key=token)),
            element_coder_impl))

  _known_urns = {
  }  # type: Dict[str, Tuple[ConstructorFn, Union[Type[message.Message], Type[bytes], None]]]

  @classmethod
  def register_urn(
      cls,
      urn,  # type: str
      parameter_type  # type: Optional[Type[T]]
  ):
    # type: (...) -> Callable[[Callable[[BeamTransformFactory, str, beam_runner_api_pb2.PTransform, T, Dict[str, List[operations.Operation]]], operations.Operation]], Callable[[BeamTransformFactory, str, beam_runner_api_pb2.PTransform, T, Dict[str, List[operations.Operation]]], operations.Operation]]
    def wrapper(func):
      cls._known_urns[urn] = func, parameter_type
      return func

    return wrapper

  def create_operation(self,
                       transform_id,  # type: str
                       consumers  # type: Dict[str, List[operations.Operation]]
                      ):
    # type: (...) -> operations.Operation
    transform_proto = self.descriptor.transforms[transform_id]
    if not transform_proto.unique_name:
      _LOGGER.debug("No unique name set for transform %s" % transform_id)
      transform_proto.unique_name = transform_id
    creator, parameter_type = self._known_urns[transform_proto.spec.urn]
    payload = proto_utils.parse_Bytes(
        transform_proto.spec.payload, parameter_type)
    return creator(self, transform_id, transform_proto, payload, consumers)

  def extract_timers_info(self):
    # type: () -> Dict[Tuple[str, str], TimerInfo]
    timers_info = {}
    for transform_id, transform_proto in self.descriptor.transforms.items():
      if transform_proto.spec.urn == common_urns.primitives.PAR_DO.urn:
        pardo_payload = proto_utils.parse_Bytes(
            transform_proto.spec.payload, beam_runner_api_pb2.ParDoPayload)
        for (timer_family_id,
             timer_family_spec) in pardo_payload.timer_family_specs.items():
          timer_coder_impl = self.get_coder(
              timer_family_spec.timer_family_coder_id).get_impl()
          # The output_stream should be updated when processing a bundle.
          timers_info[(transform_id, timer_family_id)] = TimerInfo(
              timer_coder_impl=timer_coder_impl)
    return timers_info

  def get_coder(self, coder_id):
    # type: (str) -> coders.Coder
    if coder_id not in self.descriptor.coders:
      raise KeyError("No such coder: %s" % coder_id)
    coder_proto = self.descriptor.coders[coder_id]
    if coder_proto.spec.urn:
      return self.context.coders.get_by_id(coder_id)
    else:
      # No URN, assume cloud object encoding json bytes.
      return operation_specs.get_coder_from_spec(
          json.loads(coder_proto.spec.payload.decode('utf-8')))

  def get_windowed_coder(self, pcoll_id):
    # type: (str) -> WindowedValueCoder
    coder = self.get_coder(self.descriptor.pcollections[pcoll_id].coder_id)
    # TODO(robertwb): Remove this condition once all runners are consistent.
    if not isinstance(coder, WindowedValueCoder):
      windowing_strategy = self.descriptor.windowing_strategies[
          self.descriptor.pcollections[pcoll_id].windowing_strategy_id]
      return WindowedValueCoder(
          coder, self.get_coder(windowing_strategy.window_coder_id))
    else:
      return coder

  def get_output_coders(self, transform_proto):
    # type: (beam_runner_api_pb2.PTransform) -> Dict[str, coders.Coder]
    return {
        tag: self.get_windowed_coder(pcoll_id)
        for tag,
        pcoll_id in transform_proto.outputs.items()
    }

  def get_only_output_coder(self, transform_proto):
    # type: (beam_runner_api_pb2.PTransform) -> coders.Coder
    return only_element(self.get_output_coders(transform_proto).values())

  def get_input_coders(self, transform_proto):
    # type: (beam_runner_api_pb2.PTransform) -> Dict[str, coders.WindowedValueCoder]
    return {
        tag: self.get_windowed_coder(pcoll_id)
        for tag,
        pcoll_id in transform_proto.inputs.items()
    }

  def get_only_input_coder(self, transform_proto):
    # type: (beam_runner_api_pb2.PTransform) -> coders.Coder
    return only_element(list(self.get_input_coders(transform_proto).values()))

  def get_input_windowing(self, transform_proto):
    # type: (beam_runner_api_pb2.PTransform) -> Windowing
    pcoll_id = only_element(transform_proto.inputs.values())
    windowing_strategy_id = self.descriptor.pcollections[
        pcoll_id].windowing_strategy_id
    return self.context.windowing_strategies.get_by_id(windowing_strategy_id)

  # TODO(robertwb): Update all operations to take these in the constructor.
  @staticmethod
  def augment_oldstyle_op(
      op,  # type: OperationT
      step_name,  # type: str
      consumers,  # type: Mapping[str, Iterable[operations.Operation]]
      tag_list=None  # type: Optional[List[str]]
  ):
    # type: (...) -> OperationT
    op.step_name = step_name
    for tag, op_consumers in consumers.items():
      for consumer in op_consumers:
        op.add_receiver(consumer, tag_list.index(tag) if tag_list else 0)
    return op


@BeamTransformFactory.register_urn(
    DATA_INPUT_URN, beam_fn_api_pb2.RemoteGrpcPort)
def create_source_runner(
    factory,  # type: BeamTransformFactory
    transform_id,  # type: str
    transform_proto,  # type: beam_runner_api_pb2.PTransform
    grpc_port,  # type: beam_fn_api_pb2.RemoteGrpcPort
    consumers  # type: Dict[str, List[operations.Operation]]
):
  # type: (...) -> DataInputOperation

  output_coder = factory.get_coder(grpc_port.coder_id)
  return DataInputOperation(
      common.NameContext(transform_proto.unique_name, transform_id),
      transform_proto.unique_name,
      consumers,
      factory.counter_factory,
      factory.state_sampler,
      output_coder,
      transform_id=transform_id,
      data_channel=factory.data_channel_factory.create_data_channel(grpc_port))


@BeamTransformFactory.register_urn(
    DATA_OUTPUT_URN, beam_fn_api_pb2.RemoteGrpcPort)
def create_sink_runner(
    factory,  # type: BeamTransformFactory
    transform_id,  # type: str
    transform_proto,  # type: beam_runner_api_pb2.PTransform
    grpc_port,  # type: beam_fn_api_pb2.RemoteGrpcPort
    consumers  # type: Dict[str, List[operations.Operation]]
):
  # type: (...) -> DataOutputOperation
  output_coder = factory.get_coder(grpc_port.coder_id)
  return DataOutputOperation(
      common.NameContext(transform_proto.unique_name, transform_id),
      transform_proto.unique_name,
      consumers,
      factory.counter_factory,
      factory.state_sampler,
      output_coder,
      transform_id=transform_id,
      data_channel=factory.data_channel_factory.create_data_channel(grpc_port))


@BeamTransformFactory.register_urn(OLD_DATAFLOW_RUNNER_HARNESS_READ_URN, None)
def create_source_java(
    factory,  # type: BeamTransformFactory
    transform_id,  # type: str
    transform_proto,  # type: beam_runner_api_pb2.PTransform
    parameter,
    consumers  # type: Dict[str, List[operations.Operation]]
):
  # type: (...) -> operations.ReadOperation
  # The Dataflow runner harness strips the base64 encoding.
  source = pickler.loads(base64.b64encode(parameter))
  spec = operation_specs.WorkerRead(
      iobase.SourceBundle(1.0, source, None, None),
      [factory.get_only_output_coder(transform_proto)])
  return factory.augment_oldstyle_op(
      operations.ReadOperation(
          common.NameContext(transform_proto.unique_name, transform_id),
          spec,
          factory.counter_factory,
          factory.state_sampler),
      transform_proto.unique_name,
      consumers)


@BeamTransformFactory.register_urn(
    common_urns.deprecated_primitives.READ.urn, beam_runner_api_pb2.ReadPayload)
def create_deprecated_read(
    factory,  # type: BeamTransformFactory
    transform_id,  # type: str
    transform_proto,  # type: beam_runner_api_pb2.PTransform
    parameter,  # type: beam_runner_api_pb2.ReadPayload
    consumers  # type: Dict[str, List[operations.Operation]]
):
  # type: (...) -> operations.ReadOperation
  source = iobase.BoundedSource.from_runner_api(
      parameter.source, factory.context)
  spec = operation_specs.WorkerRead(
      iobase.SourceBundle(1.0, source, None, None),
      [WindowedValueCoder(source.default_output_coder())])
  return factory.augment_oldstyle_op(
      operations.ReadOperation(
          common.NameContext(transform_proto.unique_name, transform_id),
          spec,
          factory.counter_factory,
          factory.state_sampler),
      transform_proto.unique_name,
      consumers)


@BeamTransformFactory.register_urn(
    python_urns.IMPULSE_READ_TRANSFORM, beam_runner_api_pb2.ReadPayload)
def create_read_from_impulse_python(
    factory,  # type: BeamTransformFactory
    transform_id,  # type: str
    transform_proto,  # type: beam_runner_api_pb2.PTransform
    parameter,  # type: beam_runner_api_pb2.ReadPayload
    consumers  # type: Dict[str, List[operations.Operation]]
):
  # type: (...) -> operations.ImpulseReadOperation
  return operations.ImpulseReadOperation(
      common.NameContext(transform_proto.unique_name, transform_id),
      factory.counter_factory,
      factory.state_sampler,
      consumers,
      iobase.BoundedSource.from_runner_api(parameter.source, factory.context),
      factory.get_only_output_coder(transform_proto))


@BeamTransformFactory.register_urn(OLD_DATAFLOW_RUNNER_HARNESS_PARDO_URN, None)
def create_dofn_javasdk(
    factory,  # type: BeamTransformFactory
    transform_id,  # type: str
    transform_proto,  # type: beam_runner_api_pb2.PTransform
    serialized_fn,
    consumers  # type: Dict[str, List[operations.Operation]]
):
  return _create_pardo_operation(
      factory, transform_id, transform_proto, consumers, serialized_fn)


@BeamTransformFactory.register_urn(
    common_urns.sdf_components.PAIR_WITH_RESTRICTION.urn,
    beam_runner_api_pb2.ParDoPayload)
def create_pair_with_restriction(*args):
  class PairWithRestriction(beam.DoFn):
    def __init__(self, fn, restriction_provider, watermark_estimator_provider):
      self.restriction_provider = restriction_provider
      self.watermark_estimator_provider = watermark_estimator_provider

    def process(self, element, *args, **kwargs):
      # TODO(SDF): Do we want to allow mutation of the element?
      # (E.g. it could be nice to shift bulky description to the portion
      # that can be distributed.)
      initial_restriction = self.restriction_provider.initial_restriction(
          element)
      initial_estimator_state = (
          self.watermark_estimator_provider.initial_estimator_state(
              element, initial_restriction))
      yield (element, (initial_restriction, initial_estimator_state))

  return _create_sdf_operation(PairWithRestriction, *args)


@BeamTransformFactory.register_urn(
    common_urns.sdf_components.SPLIT_AND_SIZE_RESTRICTIONS.urn,
    beam_runner_api_pb2.ParDoPayload)
def create_split_and_size_restrictions(*args):
  class SplitAndSizeRestrictions(beam.DoFn):
    def __init__(self, fn, restriction_provider, watermark_estimator_provider):
      self.restriction_provider = restriction_provider
      self.watermark_estimator_provider = watermark_estimator_provider

    def process(self, element_restriction, *args, **kwargs):
      element, (restriction, _) = element_restriction
      for part, size in self.restriction_provider.split_and_size(
          element, restriction):
        estimator_state = (
            self.watermark_estimator_provider.initial_estimator_state(
                element, part))
        yield ((element, (part, estimator_state)), size)

  return _create_sdf_operation(SplitAndSizeRestrictions, *args)


@BeamTransformFactory.register_urn(
    common_urns.sdf_components.TRUNCATE_SIZED_RESTRICTION.urn,
    beam_runner_api_pb2.ParDoPayload)
def create_truncate_sized_restriction(*args):
  class TruncateAndSizeRestriction(beam.DoFn):
    def __init__(self, fn, restriction_provider, watermark_estimator_provider):
      self.restriction_provider = restriction_provider

    def process(self, element_restriction, *args, **kwargs):
      ((element, (restriction, estimator_state)), _) = element_restriction
      truncated_restriction = self.restriction_provider.truncate(
          element, restriction)
      if truncated_restriction:
        truncated_restriction_size = (
            self.restriction_provider.restriction_size(
                element, truncated_restriction))
        yield ((element, (truncated_restriction, estimator_state)),
               truncated_restriction_size)

  return _create_sdf_operation(
      TruncateAndSizeRestriction,
      *args,
      operation_cls=operations.SdfTruncateSizedRestrictions)


@BeamTransformFactory.register_urn(
    common_urns.sdf_components.PROCESS_SIZED_ELEMENTS_AND_RESTRICTIONS.urn,
    beam_runner_api_pb2.ParDoPayload)
def create_process_sized_elements_and_restrictions(
    factory,  # type: BeamTransformFactory
    transform_id,  # type: str
    transform_proto,  # type: beam_runner_api_pb2.PTransform
    parameter,  # type: beam_runner_api_pb2.ParDoPayload
    consumers  # type: Dict[str, List[operations.Operation]]
):
  return _create_pardo_operation(
      factory,
      transform_id,
      transform_proto,
      consumers,
      core.DoFnInfo.from_runner_api(parameter.do_fn,
                                    factory.context).serialized_dofn_data(),
      parameter,
      operation_cls=operations.SdfProcessSizedElements)


def _create_sdf_operation(
    proxy_dofn,
    factory,
    transform_id,
    transform_proto,
    parameter,
    consumers,
    operation_cls=operations.DoOperation):

  dofn_data = pickler.loads(parameter.do_fn.payload)
  dofn = dofn_data[0]
  restriction_provider = common.DoFnSignature(dofn).get_restriction_provider()
  watermark_estimator_provider = (
      common.DoFnSignature(dofn).get_watermark_estimator_provider())
  serialized_fn = pickler.dumps(
      (proxy_dofn(dofn, restriction_provider, watermark_estimator_provider), ) +
      dofn_data[1:])
  return _create_pardo_operation(
      factory,
      transform_id,
      transform_proto,
      consumers,
      serialized_fn,
      parameter,
      operation_cls=operation_cls)


@BeamTransformFactory.register_urn(
    common_urns.primitives.PAR_DO.urn, beam_runner_api_pb2.ParDoPayload)
def create_par_do(
    factory,  # type: BeamTransformFactory
    transform_id,  # type: str
    transform_proto,  # type: beam_runner_api_pb2.PTransform
    parameter,  # type: beam_runner_api_pb2.ParDoPayload
    consumers  # type: Dict[str, List[operations.Operation]]
):
  # type: (...) -> operations.DoOperation
  return _create_pardo_operation(
      factory,
      transform_id,
      transform_proto,
      consumers,
      core.DoFnInfo.from_runner_api(parameter.do_fn,
                                    factory.context).serialized_dofn_data(),
      parameter)


def _create_pardo_operation(
    factory,  # type: BeamTransformFactory
    transform_id,  # type: str
    transform_proto,  # type: beam_runner_api_pb2.PTransform
    consumers,
    serialized_fn,
    pardo_proto=None,  # type: Optional[beam_runner_api_pb2.ParDoPayload]
    operation_cls=operations.DoOperation
):

  if pardo_proto and pardo_proto.side_inputs:
    input_tags_to_coders = factory.get_input_coders(transform_proto)
    tagged_side_inputs = [
        (tag, beam.pvalue.SideInputData.from_runner_api(si, factory.context))
        for tag,
        si in pardo_proto.side_inputs.items()
    ]
    tagged_side_inputs.sort(
        key=lambda tag_si: sideinputs.get_sideinput_index(tag_si[0]))
    side_input_maps = [
        StateBackedSideInputMap(
            factory.state_handler,
            transform_id,
            tag,
            si,
            input_tags_to_coders[tag]) for tag,
        si in tagged_side_inputs
    ]
  else:
    side_input_maps = []

  output_tags = list(transform_proto.outputs.keys())

  dofn_data = pickler.loads(serialized_fn)
  if not dofn_data[-1]:
    # Windowing not set.
    if pardo_proto:
      other_input_tags = set.union(
          set(pardo_proto.side_inputs),
          set(pardo_proto.timer_family_specs))  # type: Container[str]
    else:
      other_input_tags = ()
    pcoll_id, = [pcoll for tag, pcoll in transform_proto.inputs.items()
                 if tag not in other_input_tags]
    windowing = factory.context.windowing_strategies.get_by_id(
        factory.descriptor.pcollections[pcoll_id].windowing_strategy_id)
    serialized_fn = pickler.dumps(dofn_data[:-1] + (windowing, ))

  if pardo_proto and (pardo_proto.timer_family_specs or pardo_proto.state_specs
                      or pardo_proto.restriction_coder_id):
    found_input_coder = None
    for tag, pcoll_id in transform_proto.inputs.items():
      if tag in pardo_proto.side_inputs:
        pass
      else:
        # Must be the main input
        assert found_input_coder is None
        main_input_tag = tag
        found_input_coder = factory.get_windowed_coder(pcoll_id)
    assert found_input_coder is not None
    main_input_coder = found_input_coder

    if pardo_proto.timer_family_specs or pardo_proto.state_specs:
      user_state_context = FnApiUserStateContext(
          factory.state_handler,
          transform_id,
          main_input_coder.key_coder(),
          main_input_coder.window_coder
      )  # type: Optional[FnApiUserStateContext]
    else:
      user_state_context = None
  else:
    user_state_context = None

  output_coders = factory.get_output_coders(transform_proto)
  spec = operation_specs.WorkerDoFn(
      serialized_fn=serialized_fn,
      output_tags=output_tags,
      input=None,
      side_inputs=None,  # Fn API uses proto definitions and the Fn State API
      output_coders=[output_coders[tag] for tag in output_tags])

  result = factory.augment_oldstyle_op(
      operation_cls(
          common.NameContext(transform_proto.unique_name, transform_id),
          spec,
          factory.counter_factory,
          factory.state_sampler,
          side_input_maps,
          user_state_context),
      transform_proto.unique_name,
      consumers,
      output_tags)
  if pardo_proto and pardo_proto.restriction_coder_id:
    result.input_info = operations.OpInputInfo(
        transform_id,
        main_input_tag,
        main_input_coder,
        transform_proto.outputs.keys())
  return result


def _create_simple_pardo_operation(factory,  # type: BeamTransformFactory
                                   transform_id,
                                   transform_proto,
                                   consumers,
                                   dofn,  # type: beam.DoFn
                                  ):
  serialized_fn = pickler.dumps((dofn, (), {}, [], None))
  return _create_pardo_operation(
      factory, transform_id, transform_proto, consumers, serialized_fn)


@BeamTransformFactory.register_urn(
    common_urns.primitives.ASSIGN_WINDOWS.urn,
    beam_runner_api_pb2.WindowingStrategy)
def create_assign_windows(
    factory,  # type: BeamTransformFactory
    transform_id,  # type: str
    transform_proto,  # type: beam_runner_api_pb2.PTransform
    parameter,  # type: beam_runner_api_pb2.WindowingStrategy
    consumers  # type: Dict[str, List[operations.Operation]]
):
  class WindowIntoDoFn(beam.DoFn):
    def __init__(self, windowing):
      self.windowing = windowing

    def process(
        self,
        element,
        timestamp=beam.DoFn.TimestampParam,
        window=beam.DoFn.WindowParam):
      new_windows = self.windowing.windowfn.assign(
          WindowFn.AssignContext(timestamp, element=element, window=window))
      yield WindowedValue(element, timestamp, new_windows)

  from apache_beam.transforms.core import Windowing
  from apache_beam.transforms.window import WindowFn, WindowedValue
  windowing = Windowing.from_runner_api(parameter, factory.context)
  return _create_simple_pardo_operation(
      factory,
      transform_id,
      transform_proto,
      consumers,
      WindowIntoDoFn(windowing))


@BeamTransformFactory.register_urn(IDENTITY_DOFN_URN, None)
def create_identity_dofn(
    factory,  # type: BeamTransformFactory
    transform_id,  # type: str
    transform_proto,  # type: beam_runner_api_pb2.PTransform
    parameter,
    consumers  # type: Dict[str, List[operations.Operation]]
):
  # type: (...) -> operations.FlattenOperation
  return factory.augment_oldstyle_op(
      operations.FlattenOperation(
          common.NameContext(transform_proto.unique_name, transform_id),
          operation_specs.WorkerFlatten(
              None, [factory.get_only_output_coder(transform_proto)]),
          factory.counter_factory,
          factory.state_sampler),
      transform_proto.unique_name,
      consumers)


@BeamTransformFactory.register_urn(
    common_urns.combine_components.COMBINE_PER_KEY_PRECOMBINE.urn,
    beam_runner_api_pb2.CombinePayload)
def create_combine_per_key_precombine(
    factory,  # type: BeamTransformFactory
    transform_id,  # type: str
    transform_proto,  # type: beam_runner_api_pb2.PTransform
    payload,  # type: beam_runner_api_pb2.CombinePayload
    consumers  # type: Dict[str, List[operations.Operation]]
):
  # type: (...) -> operations.PGBKCVOperation
  serialized_combine_fn = pickler.dumps((
      beam.CombineFn.from_runner_api(payload.combine_fn,
                                     factory.context), [], {}))
  return factory.augment_oldstyle_op(
      operations.PGBKCVOperation(
          common.NameContext(transform_proto.unique_name, transform_id),
          operation_specs.WorkerPartialGroupByKey(
              serialized_combine_fn,
              None, [factory.get_only_output_coder(transform_proto)]),
          factory.counter_factory,
          factory.state_sampler,
          factory.get_input_windowing(transform_proto)),
      transform_proto.unique_name,
      consumers)


@BeamTransformFactory.register_urn(
    common_urns.combine_components.COMBINE_PER_KEY_MERGE_ACCUMULATORS.urn,
    beam_runner_api_pb2.CombinePayload)
def create_combbine_per_key_merge_accumulators(
    factory,  # type: BeamTransformFactory
    transform_id,  # type: str
    transform_proto,  # type: beam_runner_api_pb2.PTransform
    payload,  # type: beam_runner_api_pb2.CombinePayload
    consumers  # type: Dict[str, List[operations.Operation]]
):
  return _create_combine_phase_operation(
      factory, transform_id, transform_proto, payload, consumers, 'merge')


@BeamTransformFactory.register_urn(
    common_urns.combine_components.COMBINE_PER_KEY_EXTRACT_OUTPUTS.urn,
    beam_runner_api_pb2.CombinePayload)
def create_combine_per_key_extract_outputs(
    factory,  # type: BeamTransformFactory
    transform_id,  # type: str
    transform_proto,  # type: beam_runner_api_pb2.PTransform
    payload,  # type: beam_runner_api_pb2.CombinePayload
    consumers  # type: Dict[str, List[operations.Operation]]
):
  return _create_combine_phase_operation(
      factory, transform_id, transform_proto, payload, consumers, 'extract')


@BeamTransformFactory.register_urn(
    common_urns.combine_components.COMBINE_PER_KEY_CONVERT_TO_ACCUMULATORS.urn,
    beam_runner_api_pb2.CombinePayload)
def create_combine_per_key_convert_to_accumulators(
    factory,  # type: BeamTransformFactory
    transform_id,  # type: str
    transform_proto,  # type: beam_runner_api_pb2.PTransform
    payload,  # type: beam_runner_api_pb2.CombinePayload
    consumers  # type: Dict[str, List[operations.Operation]]
):
  return _create_combine_phase_operation(
      factory, transform_id, transform_proto, payload, consumers, 'convert')


@BeamTransformFactory.register_urn(
    common_urns.combine_components.COMBINE_GROUPED_VALUES.urn,
    beam_runner_api_pb2.CombinePayload)
def create_combine_grouped_values(
    factory,  # type: BeamTransformFactory
    transform_id,  # type: str
    transform_proto,  # type: beam_runner_api_pb2.PTransform
    payload,  # type: beam_runner_api_pb2.CombinePayload
    consumers  # type: Dict[str, List[operations.Operation]]
):
  return _create_combine_phase_operation(
      factory, transform_id, transform_proto, payload, consumers, 'all')


def _create_combine_phase_operation(
    factory, transform_id, transform_proto, payload, consumers, phase):
  # type: (...) -> operations.CombineOperation
  serialized_combine_fn = pickler.dumps((
      beam.CombineFn.from_runner_api(payload.combine_fn,
                                     factory.context), [], {}))
  return factory.augment_oldstyle_op(
      operations.CombineOperation(
          common.NameContext(transform_proto.unique_name, transform_id),
          operation_specs.WorkerCombineFn(
              serialized_combine_fn,
              phase,
              None, [factory.get_only_output_coder(transform_proto)]),
          factory.counter_factory,
          factory.state_sampler),
      transform_proto.unique_name,
      consumers)


@BeamTransformFactory.register_urn(common_urns.primitives.FLATTEN.urn, None)
def create_flatten(
    factory,  # type: BeamTransformFactory
    transform_id,  # type: str
    transform_proto,  # type: beam_runner_api_pb2.PTransform
    payload,
    consumers  # type: Dict[str, List[operations.Operation]]
):
  # type: (...) -> operations.FlattenOperation
  return factory.augment_oldstyle_op(
      operations.FlattenOperation(
          common.NameContext(transform_proto.unique_name, transform_id),
          operation_specs.WorkerFlatten(
              None, [factory.get_only_output_coder(transform_proto)]),
          factory.counter_factory,
          factory.state_sampler),
      transform_proto.unique_name,
      consumers)


@BeamTransformFactory.register_urn(
    common_urns.primitives.MAP_WINDOWS.urn, beam_runner_api_pb2.FunctionSpec)
def create_map_windows(
    factory,  # type: BeamTransformFactory
    transform_id,  # type: str
    transform_proto,  # type: beam_runner_api_pb2.PTransform
    mapping_fn_spec,  # type: beam_runner_api_pb2.FunctionSpec
    consumers  # type: Dict[str, List[operations.Operation]]
):
  assert mapping_fn_spec.urn == python_urns.PICKLED_WINDOW_MAPPING_FN
  window_mapping_fn = pickler.loads(mapping_fn_spec.payload)

  class MapWindows(beam.DoFn):
    def process(self, element):
      key, window = element
      return [(key, window_mapping_fn(window))]

  return _create_simple_pardo_operation(
      factory, transform_id, transform_proto, consumers, MapWindows())


<<<<<<< HEAD
@BeamTransformFactory.register_urn(
    common_urns.primitives.MERGE_WINDOWS.urn, beam_runner_api_pb2.FunctionSpec)
def create_merge_windows(
=======
@BeamTransformFactory.register_urn(common_urns.primitives.TO_STRING.urn, None)
def create_to_string_fn(
>>>>>>> 091ecdfa
    factory,  # type: BeamTransformFactory
    transform_id,  # type: str
    transform_proto,  # type: beam_runner_api_pb2.PTransform
    mapping_fn_spec,  # type: beam_runner_api_pb2.FunctionSpec
    consumers  # type: Dict[str, List[operations.Operation]]
):
<<<<<<< HEAD
  assert mapping_fn_spec.urn == python_urns.PICKLED_WINDOWFN
  window_fn = pickler.loads(mapping_fn_spec.payload)

  class MergeWindows(beam.DoFn):
    def process(self, element):
      nonce, windows = element

      original_windows = set(windows)  # type: Set[window.BoundedWindow]
      merged_windows = collections.defaultdict(
          set
      )  # type: MutableMapping[window.BoundedWindow, Set[window.BoundedWindow]]

      class RecordingMergeContext(window.WindowFn.MergeContext):
        def merge(
            self,
            to_be_merged,  # type: Iterable[window.BoundedWindow]
            merge_result,  # type: window.BoundedWindow
          ):
          originals = merged_windows[merge_result]
          for window in to_be_merged:
            if window in original_windows:
              originals.add(window)
              original_windows.remove(window)
            else:
              originals.update(merged_windows.pop(window))

      window_fn.merge(RecordingMergeContext(windows))
      yield nonce, (original_windows, merged_windows.items())

  return _create_simple_pardo_operation(
      factory, transform_id, transform_proto, consumers, MergeWindows())
=======
  class ToString(beam.DoFn):
    def process(self, element):
      key, value = element
      return [(key, str(value))]

  return _create_simple_pardo_operation(
      factory, transform_id, transform_proto, consumers, ToString())
>>>>>>> 091ecdfa
<|MERGE_RESOLUTION|>--- conflicted
+++ resolved
@@ -1857,21 +1857,15 @@
       factory, transform_id, transform_proto, consumers, MapWindows())
 
 
-<<<<<<< HEAD
 @BeamTransformFactory.register_urn(
     common_urns.primitives.MERGE_WINDOWS.urn, beam_runner_api_pb2.FunctionSpec)
 def create_merge_windows(
-=======
-@BeamTransformFactory.register_urn(common_urns.primitives.TO_STRING.urn, None)
-def create_to_string_fn(
->>>>>>> 091ecdfa
     factory,  # type: BeamTransformFactory
     transform_id,  # type: str
     transform_proto,  # type: beam_runner_api_pb2.PTransform
     mapping_fn_spec,  # type: beam_runner_api_pb2.FunctionSpec
     consumers  # type: Dict[str, List[operations.Operation]]
 ):
-<<<<<<< HEAD
   assert mapping_fn_spec.urn == python_urns.PICKLED_WINDOWFN
   window_fn = pickler.loads(mapping_fn_spec.payload)
 
@@ -1903,12 +1897,19 @@
 
   return _create_simple_pardo_operation(
       factory, transform_id, transform_proto, consumers, MergeWindows())
-=======
+
+@BeamTransformFactory.register_urn(common_urns.primitives.TO_STRING.urn, None)
+def create_to_string_fn(
+    factory,  # type: BeamTransformFactory
+    transform_id,  # type: str
+    transform_proto,  # type: beam_runner_api_pb2.PTransform
+    mapping_fn_spec,  # type: beam_runner_api_pb2.FunctionSpec
+    consumers  # type: Dict[str, List[operations.Operation]]
+):
   class ToString(beam.DoFn):
     def process(self, element):
       key, value = element
       return [(key, str(value))]
 
   return _create_simple_pardo_operation(
-      factory, transform_id, transform_proto, consumers, ToString())
->>>>>>> 091ecdfa
+      factory, transform_id, transform_proto, consumers, ToString())