--- conflicted
+++ resolved
@@ -54,12 +54,9 @@
 from apache_beam.transforms import ParDo
 from apache_beam.transforms import PTransform
 from apache_beam.transforms import WindowInto
-<<<<<<< HEAD
+from apache_beam.transforms.display import DisplayDataItem
 from apache_beam.transforms.environments import ProcessEnvironment
 from apache_beam.transforms.resources import ResourceHint
-=======
-from apache_beam.transforms.display import DisplayDataItem
->>>>>>> 62df129c
 from apache_beam.transforms.userstate import BagStateSpec
 from apache_beam.transforms.window import SlidingWindows
 from apache_beam.transforms.window import TimestampedValue
@@ -967,207 +964,6 @@
             transform.annotations['proto'], some_proto.SerializeToString())
     self.assertEqual(seen, 2)
 
-<<<<<<< HEAD
-  def test_runner_api_roundtrip_preserves_resource_hints(self):
-    p = beam.Pipeline()
-    _ = (
-        p | beam.Create([1, 2])
-        | beam.Map(lambda x: x + 1).with_resource_hints(accelerator='gpu'))
-
-    self.assertEqual(
-        p.transforms_stack[0].parts[1].transform.get_resource_hints(),
-        {common_urns.resource_hints.ACCELERATOR.urn: b'gpu'})
-
-    for _ in range(3):
-      # Verify that DEFAULT environments are recreated during multiple RunnerAPI
-      # translation and hints don't get lost.
-      p = Pipeline.from_runner_api(Pipeline.to_runner_api(p), None, None)
-      self.assertEqual(
-          p.transforms_stack[0].parts[1].transform.get_resource_hints(),
-          {common_urns.resource_hints.ACCELERATOR.urn: b'gpu'})
-
-  def test_hints_on_composite_transforms_are_propagated_to_subtransforms(self):
-    class FooHint(ResourceHint):
-      urn = 'foo_urn'
-
-    class BarHint(ResourceHint):
-      urn = 'bar_urn'
-
-    class BazHint(ResourceHint):
-      urn = 'baz_urn'
-
-    class QuxHint(ResourceHint):
-      urn = 'qux_urn'
-
-    class UseMaxValueHint(ResourceHint):
-      urn = 'use_max_value_urn'
-
-      @classmethod
-      def get_merged_value(
-          cls, outer_value, inner_value):  # type: (bytes, bytes) -> bytes
-        return ResourceHint._use_max(outer_value, inner_value)
-
-    ResourceHint.register_resource_hint('foo_hint', FooHint)
-    ResourceHint.register_resource_hint('bar_hint', BarHint)
-    ResourceHint.register_resource_hint('baz_hint', BazHint)
-    ResourceHint.register_resource_hint('qux_hint', QuxHint)
-    ResourceHint.register_resource_hint('use_max_value_hint', UseMaxValueHint)
-
-    @beam.ptransform_fn
-    def SubTransform(pcoll):
-      return pcoll | beam.Map(lambda x: x + 1).with_resource_hints(
-          foo_hint='set_on_subtransform', use_max_value_hint='10')
-
-    @beam.ptransform_fn
-    def CompositeTransform(pcoll):
-      return pcoll | beam.Map(lambda x: x * 2) | SubTransform()
-
-    p = beam.Pipeline()
-    _ = (
-        p | beam.Create([1, 2])
-        | CompositeTransform().with_resource_hints(
-            foo_hint='should_be_overriden_by_subtransform',
-            bar_hint='set_on_composite',
-            baz_hint='set_on_composite',
-            use_max_value_hint='100'))
-    options = PortableOptions([
-        '--resource_hint=baz_hint=should_be_overriden_by_composite',
-        '--resource_hint=qux_hint=set_via_options',
-        '--environment_type=PROCESS',
-        '--environment_option=process_command=foo',
-        '--sdk_location=container',
-    ])
-    environment = ProcessEnvironment.from_options(options)
-    proto = Pipeline.to_runner_api(p, default_environment=environment)
-
-    for t in proto.components.transforms.values():
-      if "CompositeTransform/SubTransform/Map" in t.unique_name:
-        environment = proto.components.environments.get(t.environment_id)
-        self.assertEqual(
-            environment.resource_hints.get('foo_urn'), b'set_on_subtransform')
-        self.assertEqual(
-            environment.resource_hints.get('bar_urn'), b'set_on_composite')
-        self.assertEqual(
-            environment.resource_hints.get('baz_urn'), b'set_on_composite')
-        self.assertEqual(
-            environment.resource_hints.get('qux_urn'), b'set_via_options')
-        self.assertEqual(
-            environment.resource_hints.get('use_max_value_urn'), b'100')
-        found = True
-    assert found
-
-  def test_environments_with_same_resource_hints_are_reused(self):
-    class HintX(ResourceHint):
-      urn = 'X_urn'
-
-    class HintY(ResourceHint):
-      urn = 'Y_urn'
-
-    class HintIsOdd(ResourceHint):
-      urn = 'IsOdd_urn'
-
-    ResourceHint.register_resource_hint('X', HintX)
-    ResourceHint.register_resource_hint('Y', HintY)
-    ResourceHint.register_resource_hint('IsOdd', HintIsOdd)
-
-    p = beam.Pipeline()
-    num_iter = 4
-    for i in range(num_iter):
-      _ = (
-          p
-          | f'NoHintCreate_{i}' >> beam.Create([1, 2])
-          | f'NoHint_{i}' >> beam.Map(lambda x: x + 1))
-      _ = (
-          p
-          | f'XCreate_{i}' >> beam.Create([1, 2])
-          |
-          f'HintX_{i}' >> beam.Map(lambda x: x + 1).with_resource_hints(X='X'))
-      _ = (
-          p
-          | f'XYCreate_{i}' >> beam.Create([1, 2])
-          | f'HintXY_{i}' >> beam.Map(lambda x: x + 1).with_resource_hints(
-              X='X', Y='Y'))
-      _ = (
-          p
-          | f'IsOddCreate_{i}' >> beam.Create([1, 2])
-          | f'IsOdd_{i}' >>
-          beam.Map(lambda x: x + 1).with_resource_hints(IsOdd=str(i % 2 != 0)))
-
-    proto = Pipeline.to_runner_api(p)
-    count_x = count_xy = count_is_odd = count_no_hints = 0
-    env_ids = set()
-    for _, t in proto.components.transforms.items():
-      env = proto.components.environments[t.environment_id]
-      if t.unique_name.startswith('HintX_'):
-        count_x += 1
-        env_ids.add(t.environment_id)
-        self.assertEqual(env.resource_hints, {'X_urn': b'X'})
-
-      if t.unique_name.startswith('HintXY_'):
-        count_xy += 1
-        env_ids.add(t.environment_id)
-        self.assertEqual(env.resource_hints, {'X_urn': b'X', 'Y_urn': b'Y'})
-
-      if t.unique_name.startswith('NoHint_'):
-        count_no_hints += 1
-        env_ids.add(t.environment_id)
-        self.assertEqual(env.resource_hints, {})
-
-      if t.unique_name.startswith('IsOdd_'):
-        count_is_odd += 1
-        env_ids.add(t.environment_id)
-        self.assertTrue(
-            env.resource_hints == {'IsOdd_urn': b'True'} or
-            env.resource_hints == {'IsOdd_urn': b'False'})
-    assert count_x == count_is_odd == count_xy == count_no_hints == num_iter
-    assert num_iter > 1
-
-    self.assertEqual(len(env_ids), 5)
-
-  def test_multiple_application_of_the_same_transform_set_different_hints(self):
-    class FooHint(ResourceHint):
-      urn = 'foo_urn'
-
-    class UseMaxValueHint(ResourceHint):
-      urn = 'use_max_value_urn'
-
-      @classmethod
-      def get_merged_value(
-          cls, outer_value, inner_value):  # type: (bytes, bytes) -> bytes
-        return ResourceHint._use_max(outer_value, inner_value)
-
-    ResourceHint.register_resource_hint('foo_hint', FooHint)
-    ResourceHint.register_resource_hint('use_max_value_hint', UseMaxValueHint)
-
-    @beam.ptransform_fn
-    def SubTransform(pcoll):
-      return pcoll | beam.Map(lambda x: x + 1)
-
-    @beam.ptransform_fn
-    def CompositeTransform(pcoll):
-      sub = SubTransform()
-      return (
-          pcoll
-          | 'first' >> sub.with_resource_hints(foo_hint='first_application')
-          | 'second' >> sub.with_resource_hints(foo_hint='second_application'))
-
-    p = beam.Pipeline()
-    _ = (p | beam.Create([1, 2]) | CompositeTransform())
-    proto = Pipeline.to_runner_api(p)
-    count = 0
-    for t in proto.components.transforms.values():
-      if "CompositeTransform/first/Map" in t.unique_name:
-        environment = proto.components.environments.get(t.environment_id)
-        self.assertEqual(
-            b'first_application', environment.resource_hints.get('foo_urn'))
-        count += 1
-      if "CompositeTransform/second/Map" in t.unique_name:
-        environment = proto.components.environments.get(t.environment_id)
-        self.assertEqual(
-            b'second_application', environment.resource_hints.get('foo_urn'))
-        count += 1
-    assert count == 2
-=======
   def test_transform_ids(self):
     class MyPTransform(beam.PTransform):
       def expand(self, p):
@@ -1253,7 +1049,206 @@
                     label='dd_int_label',
                     double_value=1.1).SerializeToString()),
         ])
->>>>>>> 62df129c
+
+  def test_runner_api_roundtrip_preserves_resource_hints(self):
+    p = beam.Pipeline()
+    _ = (
+        p | beam.Create([1, 2])
+        | beam.Map(lambda x: x + 1).with_resource_hints(accelerator='gpu'))
+
+    self.assertEqual(
+        p.transforms_stack[0].parts[1].transform.get_resource_hints(),
+        {common_urns.resource_hints.ACCELERATOR.urn: b'gpu'})
+
+    for _ in range(3):
+      # Verify that DEFAULT environments are recreated during multiple RunnerAPI
+      # translation and hints don't get lost.
+      p = Pipeline.from_runner_api(Pipeline.to_runner_api(p), None, None)
+      self.assertEqual(
+          p.transforms_stack[0].parts[1].transform.get_resource_hints(),
+          {common_urns.resource_hints.ACCELERATOR.urn: b'gpu'})
+
+  def test_hints_on_composite_transforms_are_propagated_to_subtransforms(self):
+    class FooHint(ResourceHint):
+      urn = 'foo_urn'
+
+    class BarHint(ResourceHint):
+      urn = 'bar_urn'
+
+    class BazHint(ResourceHint):
+      urn = 'baz_urn'
+
+    class QuxHint(ResourceHint):
+      urn = 'qux_urn'
+
+    class UseMaxValueHint(ResourceHint):
+      urn = 'use_max_value_urn'
+
+      @classmethod
+      def get_merged_value(
+          cls, outer_value, inner_value):  # type: (bytes, bytes) -> bytes
+        return ResourceHint._use_max(outer_value, inner_value)
+
+    ResourceHint.register_resource_hint('foo_hint', FooHint)
+    ResourceHint.register_resource_hint('bar_hint', BarHint)
+    ResourceHint.register_resource_hint('baz_hint', BazHint)
+    ResourceHint.register_resource_hint('qux_hint', QuxHint)
+    ResourceHint.register_resource_hint('use_max_value_hint', UseMaxValueHint)
+
+    @beam.ptransform_fn
+    def SubTransform(pcoll):
+      return pcoll | beam.Map(lambda x: x + 1).with_resource_hints(
+          foo_hint='set_on_subtransform', use_max_value_hint='10')
+
+    @beam.ptransform_fn
+    def CompositeTransform(pcoll):
+      return pcoll | beam.Map(lambda x: x * 2) | SubTransform()
+
+    p = beam.Pipeline()
+    _ = (
+        p | beam.Create([1, 2])
+        | CompositeTransform().with_resource_hints(
+            foo_hint='should_be_overriden_by_subtransform',
+            bar_hint='set_on_composite',
+            baz_hint='set_on_composite',
+            use_max_value_hint='100'))
+    options = PortableOptions([
+        '--resource_hint=baz_hint=should_be_overriden_by_composite',
+        '--resource_hint=qux_hint=set_via_options',
+        '--environment_type=PROCESS',
+        '--environment_option=process_command=foo',
+        '--sdk_location=container',
+    ])
+    environment = ProcessEnvironment.from_options(options)
+    proto = Pipeline.to_runner_api(p, default_environment=environment)
+
+    for t in proto.components.transforms.values():
+      if "CompositeTransform/SubTransform/Map" in t.unique_name:
+        environment = proto.components.environments.get(t.environment_id)
+        self.assertEqual(
+            environment.resource_hints.get('foo_urn'), b'set_on_subtransform')
+        self.assertEqual(
+            environment.resource_hints.get('bar_urn'), b'set_on_composite')
+        self.assertEqual(
+            environment.resource_hints.get('baz_urn'), b'set_on_composite')
+        self.assertEqual(
+            environment.resource_hints.get('qux_urn'), b'set_via_options')
+        self.assertEqual(
+            environment.resource_hints.get('use_max_value_urn'), b'100')
+        found = True
+    assert found
+
+  def test_environments_with_same_resource_hints_are_reused(self):
+    class HintX(ResourceHint):
+      urn = 'X_urn'
+
+    class HintY(ResourceHint):
+      urn = 'Y_urn'
+
+    class HintIsOdd(ResourceHint):
+      urn = 'IsOdd_urn'
+
+    ResourceHint.register_resource_hint('X', HintX)
+    ResourceHint.register_resource_hint('Y', HintY)
+    ResourceHint.register_resource_hint('IsOdd', HintIsOdd)
+
+    p = beam.Pipeline()
+    num_iter = 4
+    for i in range(num_iter):
+      _ = (
+          p
+          | f'NoHintCreate_{i}' >> beam.Create([1, 2])
+          | f'NoHint_{i}' >> beam.Map(lambda x: x + 1))
+      _ = (
+          p
+          | f'XCreate_{i}' >> beam.Create([1, 2])
+          |
+          f'HintX_{i}' >> beam.Map(lambda x: x + 1).with_resource_hints(X='X'))
+      _ = (
+          p
+          | f'XYCreate_{i}' >> beam.Create([1, 2])
+          | f'HintXY_{i}' >> beam.Map(lambda x: x + 1).with_resource_hints(
+              X='X', Y='Y'))
+      _ = (
+          p
+          | f'IsOddCreate_{i}' >> beam.Create([1, 2])
+          | f'IsOdd_{i}' >>
+          beam.Map(lambda x: x + 1).with_resource_hints(IsOdd=str(i % 2 != 0)))
+
+    proto = Pipeline.to_runner_api(p)
+    count_x = count_xy = count_is_odd = count_no_hints = 0
+    env_ids = set()
+    for _, t in proto.components.transforms.items():
+      env = proto.components.environments[t.environment_id]
+      if t.unique_name.startswith('HintX_'):
+        count_x += 1
+        env_ids.add(t.environment_id)
+        self.assertEqual(env.resource_hints, {'X_urn': b'X'})
+
+      if t.unique_name.startswith('HintXY_'):
+        count_xy += 1
+        env_ids.add(t.environment_id)
+        self.assertEqual(env.resource_hints, {'X_urn': b'X', 'Y_urn': b'Y'})
+
+      if t.unique_name.startswith('NoHint_'):
+        count_no_hints += 1
+        env_ids.add(t.environment_id)
+        self.assertEqual(env.resource_hints, {})
+
+      if t.unique_name.startswith('IsOdd_'):
+        count_is_odd += 1
+        env_ids.add(t.environment_id)
+        self.assertTrue(
+            env.resource_hints == {'IsOdd_urn': b'True'} or
+            env.resource_hints == {'IsOdd_urn': b'False'})
+    assert count_x == count_is_odd == count_xy == count_no_hints == num_iter
+    assert num_iter > 1
+
+    self.assertEqual(len(env_ids), 5)
+
+  def test_multiple_application_of_the_same_transform_set_different_hints(self):
+    class FooHint(ResourceHint):
+      urn = 'foo_urn'
+
+    class UseMaxValueHint(ResourceHint):
+      urn = 'use_max_value_urn'
+
+      @classmethod
+      def get_merged_value(
+          cls, outer_value, inner_value):  # type: (bytes, bytes) -> bytes
+        return ResourceHint._use_max(outer_value, inner_value)
+
+    ResourceHint.register_resource_hint('foo_hint', FooHint)
+    ResourceHint.register_resource_hint('use_max_value_hint', UseMaxValueHint)
+
+    @beam.ptransform_fn
+    def SubTransform(pcoll):
+      return pcoll | beam.Map(lambda x: x + 1)
+
+    @beam.ptransform_fn
+    def CompositeTransform(pcoll):
+      sub = SubTransform()
+      return (
+          pcoll
+          | 'first' >> sub.with_resource_hints(foo_hint='first_application')
+          | 'second' >> sub.with_resource_hints(foo_hint='second_application'))
+
+    p = beam.Pipeline()
+    _ = (p | beam.Create([1, 2]) | CompositeTransform())
+    proto = Pipeline.to_runner_api(p)
+    count = 0
+    for t in proto.components.transforms.values():
+      if "CompositeTransform/first/Map" in t.unique_name:
+        environment = proto.components.environments.get(t.environment_id)
+        self.assertEqual(
+            b'first_application', environment.resource_hints.get('foo_urn'))
+        count += 1
+      if "CompositeTransform/second/Map" in t.unique_name:
+        environment = proto.components.environments.get(t.environment_id)
+        self.assertEqual(
+            b'second_application', environment.resource_hints.get('foo_urn'))
+        count += 1
+    assert count == 2
 
 
 if __name__ == '__main__':
