--- conflicted
+++ resolved
@@ -33,15 +33,12 @@
 
 GENERIC_COMPOSITE_TRANSFORM = "beam:transform:generic_composite:v1"
 
-<<<<<<< HEAD
 KEY_WITH_NONE_DOFN = "beam:dofn:python_key_with_none:v1"
-=======
 PACKED_COMBINE_FN = "beam:combinefn:packed_python:v1"
 
 # A coder for a tuple.
 # Components: The coders for the tuple elements, in order.
 TUPLE_CODER = "beam:coder:tuple:v1"
->>>>>>> d9e5c8f8
 
 # Invoke UserFns in process, via direct function calls.
 # Payload: None.
