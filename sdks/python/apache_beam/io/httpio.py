#
# Licensed to the Apache Software Foundation (ASF) under one or more
# contributor license agreements.  See the NOTICE file distributed with
# this work for additional information regarding copyright ownership.
# The ASF licenses this file to You under the Apache License, Version 2.0
# (the "License"); you may not use this file except in compliance with
# the License.  You may obtain a copy of the License at
#
#    http://www.apache.org/licenses/LICENSE-2.0
#
# Unless required by applicable law or agreed to in writing, software
# distributed under the License is distributed on an "AS IS" BASIS,
# WITHOUT WARRANTIES OR CONDITIONS OF ANY KIND, either express or implied.
# See the License for the specific language governing permissions and
# limitations under the License.
#

"""This class implements methods to interact with files at HTTP URLs.

This I/O only implements methods to read with files at HTTP URLs, because
of the variability in methods by which HTTP content can be written
to a server. If you need to write your results to an HTTP endpoint,
you might want to make your own I/O or use another, more specific,
I/O connector.

"""

# pytype: skip-file

from __future__ import absolute_import

import io
from builtins import object

from apache_beam.io.filesystem import BeamIOError
from apache_beam.io.filesystemio import Downloader
from apache_beam.io.filesystemio import DownloaderStream
from apache_beam.internal.http_client import get_new_http
import sys

REQUEST_FAILED_ERROR_MSG = "HTTP request failed for URL {}: Received {} {}"


class HttpIO(object):
  """HTTP I/O."""

  def __init__(self, client=None):
    if sys.version_info[0] != 3:
      raise RuntimeError("HttpIO only supports Python 3.")
    self._client = client or get_new_http()
  
  def open(
      self,
      uri,
      mode='r',
      read_buffer_size=16 * 1024 * 1024):
      """Open a URL for reading or writing.

      Args:
        uri (str): HTTP URL in the form ``http://[path]`` or ``https://[path]``.
        mode (str): ``'r'`` or ``'rb'`` for reading.
        read_buffer_size (int): Buffer size to use during read operations.

      Returns:
        A file object representing the response.

      Raises:
        ValueError: Invalid open file mode.
      """
<<<<<<< HEAD
      if mode == 'r' or mode == 'rb':
        downloader = HttpDownloader(uri, self._client)
        return io.BufferedReader(
          DownloaderStream(downloader, mode=mode), buffer_size=read_buffer_size)
      else:
        raise ValueError('Invalid file open mode: %s.' % mode)
=======
    if mode == 'r' or mode == 'rb':
      downloader = HttpDownloader(uri, self._client)
      return io.BufferedReader(
        DownloaderStream(downloader, mode=mode), buffer_size=read_buffer_size)
    else:
      raise ValueError('Unsupported file open mode: %s for URI %s.' % (mode, uri))
>>>>>>> 1960d61a

  def list_prefix(self, path):
    """Lists files matching the prefix.
    
    Because there is no common standard for listing files at a given
    HTTP URL, this method just returns a single file at the given URL.
    This means that listing files only works with an exact path, not
    with a glob expression.

    Args:
      path: HTTP URL in the form http://[path] or https://[path].

    Returns:
      Dictionary of file name -> size.
    """
    return {path: self.size(path)}

  def size(self, uri, method=None):
    """Returns the size of a single file stored at a HTTP URL.

    First, the client attempts to make a HEAD request for a non-gzipped version of the file,
    and uses the Content-Length header to retrieve the size. If that fails because the server
    does not attempt HEAD requests, the client just does a GET requuest to retrieve the length. 

    Args:
      path: HTTP URL in the form http://[path] or https://[path].
      method (optional): HTTP method to use to get the size -- if specified, overrides the default behavior mentioned above.

    Returns:
      Size of the HTTP file in bytes.
    """
    if method:
      # Pass in "" for "Accept-Encoding" because we want the non-gzipped content-length.
      resp, content = self._client.request(uri, method=method, headers={"Accept-Encoding": ""})
      if resp.status != 200:
        raise BeamIOError(REQUEST_FAILED_ERROR_MSG.format(uri, resp.status, resp.reason))
      return int(resp["content-length"])
    # Default behavior
    try:
      return self.size(uri, method='HEAD')
    except BeamIOError:
      return self.size(uri, method='GET')

  def exists(self, uri, method=None):
    """Returns whether the file at the given HTTP URL exists.

    The client attempts to make a HEAD request, and if that fails, a GET request.
    If the server returns 404, this function returns false, and it returns
    true only if the server returns 200.

    Args:
      path: HTTP URL in the form http://[path] or https://[path].
      method (optional): HTTP method to use to check whether the file exists -- overrides the default behavior mentioned above.

    Returns:
      Size of the HTTP file in bytes.
    """
    if method:
      resp, content = self._client.request(uri, method=method)
      if resp.status == 200:
        return True
      if resp.status == 404:
        return False
      raise BeamIOError(REQUEST_FAILED_ERROR_MSG.format(uri, resp.status, resp.reason))
    # Default behavior
    try:
      return self.exists(uri, method='HEAD')
    except BeamIOError:
      return self.exists(uri, method='GET')


class HttpDownloader(Downloader):
  def __init__(self, uri, client):
    self._uri = uri
    self._client = client

    resp, content = self._client.request(self._uri, method='GET')
    if resp.status != 200:
      raise BeamIOError(REQUEST_FAILED_ERROR_MSG.format(uri, resp.status, resp.reason))
    self._size = int(resp["content-length"])
    self._content = content

  @property
  def size(self):
    return self._size

  def get_range(self, start, end):
    return self._content[start:end]<|MERGE_RESOLUTION|>--- conflicted
+++ resolved
@@ -67,21 +67,12 @@
       Raises:
         ValueError: Invalid open file mode.
       """
-<<<<<<< HEAD
-      if mode == 'r' or mode == 'rb':
-        downloader = HttpDownloader(uri, self._client)
-        return io.BufferedReader(
-          DownloaderStream(downloader, mode=mode), buffer_size=read_buffer_size)
-      else:
-        raise ValueError('Invalid file open mode: %s.' % mode)
-=======
     if mode == 'r' or mode == 'rb':
       downloader = HttpDownloader(uri, self._client)
       return io.BufferedReader(
         DownloaderStream(downloader, mode=mode), buffer_size=read_buffer_size)
     else:
       raise ValueError('Unsupported file open mode: %s for URI %s.' % (mode, uri))
->>>>>>> 1960d61a
 
   def list_prefix(self, path):
     """Lists files matching the prefix.
