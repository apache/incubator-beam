--- conflicted
+++ resolved
@@ -176,25 +176,15 @@
     if not isinstance(start_offset, (int, long)):
       raise TypeError(
           'start_offset must be a number. Received: %r', start_offset)
-<<<<<<< HEAD
-    if not isinstance(stop_offset, (int, long)):
-      raise TypeError(
-          'stop_offset must be a number. Received: %r', stop_offset)
-    if start_offset >= stop_offset:
-      raise ValueError(
-          'start_offset must be smaller than stop_offset. Received %d and %d '
-          'for start and stop offsets respectively', start_offset, stop_offset)
-=======
     if stop_offset != range_trackers.OffsetRangeTracker.OFFSET_INFINITY:
-      if not (isinstance(stop_offset, int) or isinstance(stop_offset, long)):
-        raise ValueError(
+      if isinstance(stop_offset, (int, long)):
+        raise TypeError(
             'stop_offset must be a number. Received: %r', stop_offset)
       if start_offset >= stop_offset:
         raise ValueError(
             'start_offset must be smaller than stop_offset. Received %d and %d '
             'for start and stop offsets respectively',
             start_offset, stop_offset)
->>>>>>> 345fc698
 
     self._file_name = file_name
     self._is_gcs_file = file_name.startswith('gs://') if file_name else False
