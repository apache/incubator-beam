--- conflicted
+++ resolved
@@ -260,11 +260,7 @@
       instance_id(str): GCP Instance to write the Rows
       table_id(str): GCP Table to write the `DirectRows`
     """
-<<<<<<< HEAD
     super(WriteToBigtable, self).__init__()
-=======
-    super(WriteToBigTable, self).__init__()
->>>>>>> 6ce19427
     self.beam_options = {
         'project_id': project_id,
         'instance_id': instance_id,
