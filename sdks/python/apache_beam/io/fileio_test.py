--- conflicted
+++ resolved
@@ -34,588 +34,8 @@
 from apache_beam.transforms.display import DisplayData
 from apache_beam.transforms.display_test import DisplayDataItemMatcher
 
-<<<<<<< HEAD
-# TODO: Add tests for file patterns (ie not just individual files) for both
-# compressed and uncompressed files.
-
-
-class TestCompressedFile(unittest.TestCase):
-
-  def create_temp_file(self, mode):
-    return tempfile.NamedTemporaryFile(mode=mode, delete=False)
-
-  def test_seekable(self):
-    readable = fileio._CompressedFile(self.create_temp_file('r'))
-    self.assertFalse(readable.seekable)
-
-    writeable = fileio._CompressedFile(self.create_temp_file('w'))
-    self.assertFalse(writeable.seekable)
-
-  def test_tell(self):
-    lines = ['line%d\n' % i for i in range(10)]
-    tmpfile = self.create_temp_file('w')
-    writeable = fileio._CompressedFile(tmpfile)
-    current_offset = 0
-    for line in lines:
-      writeable.write(line)
-      current_offset += len(line)
-      self.assertEqual(current_offset, writeable.tell())
-
-    writeable.close()
-    readable = fileio._CompressedFile(open(tmpfile.name))
-    current_offset = 0
-    while True:
-      line = readable.readline()
-      current_offset += len(line)
-      self.assertEqual(current_offset, readable.tell())
-      if not line:
-        break
-
-
-class TestTextFileSource(unittest.TestCase):
-
-  def create_temp_file(self, text, suffix=''):
-    temp = tempfile.NamedTemporaryFile(delete=False, suffix=suffix)
-    with temp.file as tmp:
-      tmp.write(text)
-    return temp.name
-
-  def read_with_offsets(self,
-                        input_lines,
-                        output_lines,
-                        start_offset=None,
-                        end_offset=None):
-    file_name = self.create_temp_file('\n'.join(input_lines))
-    source = fileio.TextFileSource(
-        file_path=file_name,
-        start_offset=start_offset,
-        end_offset=end_offset)
-    read_lines = []
-    with source.reader() as reader:
-      for line in reader:
-        read_lines.append(line)
-    self.assertEqual(read_lines, output_lines)
-    dd = DisplayData.create_from(source)
-    expected_items = [
-        DisplayDataItemMatcher('file_pattern', file_name),
-        DisplayDataItemMatcher('compression', 'auto')]
-    hc.assert_that(dd.items,
-                   hc.contains_inanyorder(*expected_items))
-
-  def progress_with_offsets(self,
-                            input_lines,
-                            start_offset=None,
-                            end_offset=None):
-    source = fileio.TextFileSource(
-        file_path=self.create_temp_file('\n'.join(input_lines)),
-        start_offset=start_offset,
-        end_offset=end_offset)
-    progress_record = []
-    with source.reader() as reader:
-      self.assertEqual(reader.get_progress().position.byte_offset, -1)
-      for line in reader:
-        self.assertIsNotNone(line)
-        progress_record.append(reader.get_progress().position.byte_offset)
-
-    previous = 0
-    for current in progress_record:
-      self.assertGreater(current, previous)
-      previous = current
-
-  def test_read_entire_file(self):
-    lines = ['First', 'Second', 'Third']
-    source = fileio.TextFileSource(
-        file_path=self.create_temp_file('\n'.join(lines)))
-    read_lines = []
-    with source.reader() as reader:
-      for line in reader:
-        read_lines.append(line)
-    self.assertEqual(read_lines, lines)
-
-  def test_read_entire_file_empty(self):
-    source = fileio.TextFileSource(file_path=self.create_temp_file(''))
-    read_lines = []
-    with source.reader() as reader:
-      for line in reader:
-        read_lines.append(line)
-    self.assertEqual(read_lines, [])
-
-  def test_read_entire_file_gzip(self):
-    lines = ['First', 'Second', 'Third']
-    compressor = zlib.compressobj(-1, zlib.DEFLATED, zlib.MAX_WBITS | 16)
-    data = compressor.compress('\n'.join(lines)) + compressor.flush()
-    source = fileio.TextFileSource(
-        file_path=self.create_temp_file(data),
-        compression_type=fileio.CompressionTypes.GZIP)
-    read_lines = []
-    with source.reader() as reader:
-      for line in reader:
-        read_lines.append(line)
-    self.assertEqual(read_lines, lines)
-
-  def test_read_entire_file_gzip_auto(self):
-    lines = ['First', 'Second', 'Third']
-    compressor = zlib.compressobj(-1, zlib.DEFLATED, zlib.MAX_WBITS | 16)
-    data = compressor.compress('\n'.join(lines)) + compressor.flush()
-    source = fileio.TextFileSource(file_path=self.create_temp_file(
-        data, suffix='.gz'))
-    read_lines = []
-    with source.reader() as reader:
-      for line in reader:
-        read_lines.append(line)
-    self.assertEqual(read_lines, lines)
-
-  def test_read_entire_file_gzip_empty(self):
-    compressor = zlib.compressobj(-1, zlib.DEFLATED, zlib.MAX_WBITS | 16)
-    data = compressor.compress('') + compressor.flush()
-    source = fileio.TextFileSource(
-        file_path=self.create_temp_file(data),
-        compression_type=fileio.CompressionTypes.GZIP)
-    read_lines = []
-    with source.reader() as reader:
-      for line in reader:
-        read_lines.append(line)
-    self.assertEqual(read_lines, [])
-
-  def test_read_entire_file_gzip_large(self):
-    lines = ['Line %d' % d for d in range(100 * 1000)]
-    compressor = zlib.compressobj(-1, zlib.DEFLATED, zlib.MAX_WBITS | 16)
-    data = compressor.compress('\n'.join(lines)) + compressor.flush()
-    source = fileio.TextFileSource(
-        file_path=self.create_temp_file(data),
-        compression_type=fileio.CompressionTypes.GZIP)
-    read_lines = []
-    with source.reader() as reader:
-      for line in reader:
-        read_lines.append(line)
-    self.assertEqual(read_lines, lines)
-
-  def test_read_entire_file_bzip2(self):
-    lines = ['First', 'Second', 'Third']
-    compressor = bz2.BZ2Compressor()
-    data = compressor.compress('\n'.join(lines)) + compressor.flush()
-    source = fileio.TextFileSource(
-        file_path=self.create_temp_file(data),
-        compression_type=fileio.CompressionTypes.BZIP2)
-    read_lines = []
-    with source.reader() as reader:
-      for line in reader:
-        read_lines.append(line)
-    self.assertEqual(read_lines, lines)
-
-  def test_read_entire_file_bzip2_auto(self):
-    lines = ['First', 'Second', 'Third']
-    compressor = bz2.BZ2Compressor()
-    data = compressor.compress('\n'.join(lines)) + compressor.flush()
-    source = fileio.TextFileSource(file_path=self.create_temp_file(
-        data, suffix='.bz2'))
-    read_lines = []
-    with source.reader() as reader:
-      for line in reader:
-        read_lines.append(line)
-    self.assertEqual(read_lines, lines)
-
-  def test_read_entire_file_bzip2_empty(self):
-    compressor = bz2.BZ2Compressor()
-    data = compressor.compress('') + compressor.flush()
-    source = fileio.TextFileSource(
-        file_path=self.create_temp_file(data),
-        compression_type=fileio.CompressionTypes.BZIP2)
-    read_lines = []
-    with source.reader() as reader:
-      for line in reader:
-        read_lines.append(line)
-    self.assertEqual(read_lines, [])
-
-  def test_read_entire_file_bzip2_large(self):
-    lines = ['Line %d' % d for d in range(100 * 1000)]
-    compressor = bz2.BZ2Compressor()
-    data = compressor.compress('\n'.join(lines)) + compressor.flush()
-    source = fileio.TextFileSource(
-        file_path=self.create_temp_file(data),
-        compression_type=fileio.CompressionTypes.BZIP2)
-    read_lines = []
-    with source.reader() as reader:
-      for line in reader:
-        read_lines.append(line)
-    self.assertEqual(read_lines, lines)
-
-  def test_progress_entire_file(self):
-    lines = ['First', 'Second', 'Third']
-    source = fileio.TextFileSource(
-        file_path=self.create_temp_file('\n'.join(lines)))
-    progress_record = []
-    with source.reader() as reader:
-      self.assertEqual(-1, reader.get_progress().position.byte_offset)
-      for line in reader:
-        self.assertIsNotNone(line)
-        progress_record.append(reader.get_progress().position.byte_offset)
-      self.assertEqual(13, reader.get_progress().position.byte_offset)
-
-    self.assertEqual(len(progress_record), 3)
-    self.assertEqual(progress_record, [0, 6, 13])
-
-  def test_progress_entire_file_gzip(self):
-    lines = ['First', 'Second', 'Third']
-    compressor = zlib.compressobj(-1, zlib.DEFLATED, zlib.MAX_WBITS | 16)
-    data = compressor.compress('\n'.join(lines)) + compressor.flush()
-    source = fileio.TextFileSource(
-        file_path=self.create_temp_file(data),
-        compression_type=fileio.CompressionTypes.GZIP)
-    progress_record = []
-    with source.reader() as reader:
-      self.assertEqual(-1, reader.get_progress().position.byte_offset)
-      for line in reader:
-        self.assertIsNotNone(line)
-        progress_record.append(reader.get_progress().position.byte_offset)
-      self.assertEqual(18,  # Reading the entire contents before we decide EOF.
-                       reader.get_progress().position.byte_offset)
-
-    self.assertEqual(len(progress_record), 3)
-    self.assertEqual(progress_record, [0, 6, 13])
-
-  def test_progress_entire_file_bzip2(self):
-    lines = ['First', 'Second', 'Third']
-    compressor = bz2.BZ2Compressor()
-    data = compressor.compress('\n'.join(lines)) + compressor.flush()
-    source = fileio.TextFileSource(
-        file_path=self.create_temp_file(data),
-        compression_type=fileio.CompressionTypes.BZIP2)
-    progress_record = []
-    with source.reader() as reader:
-      self.assertEqual(-1, reader.get_progress().position.byte_offset)
-      for line in reader:
-        self.assertIsNotNone(line)
-        progress_record.append(reader.get_progress().position.byte_offset)
-      self.assertEqual(18,  # Reading the entire contents before we decide EOF.
-                       reader.get_progress().position.byte_offset)
-
-    self.assertEqual(len(progress_record), 3)
-    self.assertEqual(progress_record, [0, 6, 13])
-
-  def try_splitting_reader_at(self, reader, split_request, expected_response):
-    actual_response = reader.request_dynamic_split(split_request)
-
-    if expected_response is None:
-      self.assertIsNone(actual_response)
-    else:
-      self.assertIsNotNone(actual_response.stop_position)
-      self.assertIsInstance(actual_response.stop_position,
-                            dataflow_io.ReaderPosition)
-      self.assertIsNotNone(actual_response.stop_position.byte_offset)
-      self.assertEqual(expected_response.stop_position.byte_offset,
-                       actual_response.stop_position.byte_offset)
-
-      return actual_response
-
-  def test_file_unsplittable_gzip(self):
-    lines = ['aaaa', 'bbbb', 'cccc', 'dddd', 'eeee']
-    compressor = zlib.compressobj(-1, zlib.DEFLATED, zlib.MAX_WBITS | 16)
-    data = compressor.compress('\n'.join(lines)) + compressor.flush()
-
-    with self.assertRaises(ValueError):  # Unsplittable initially.
-      source = fileio.TextFileSource(
-          file_path=self.create_temp_file(data),
-          compression_type=fileio.CompressionTypes.GZIP,
-          start_offset=1)  # Anything other than 0 will do.
-      with source.reader():
-        pass
-
-    # Unsplittable dynamically.
-    source = fileio.TextFileSource(
-        file_path=self.create_temp_file(data),
-        compression_type=fileio.CompressionTypes.GZIP)
-
-    with source.reader() as reader:
-      percents_complete = [x / 100.0 for x in range(101)]
-
-      # Cursor at beginning of file.
-      for percent_complete in percents_complete:
-        self.try_splitting_reader_at(
-            reader,
-            dataflow_io.DynamicSplitRequest(
-                dataflow_io.ReaderProgress(percent_complete=percent_complete)),
-            None)
-
-      # Cursor passed beginning of file.
-      reader_iter = iter(reader)
-      next(reader_iter)
-      next(reader_iter)
-      for percent_complete in percents_complete:
-        self.try_splitting_reader_at(
-            reader,
-            dataflow_io.DynamicSplitRequest(
-                dataflow_io.ReaderProgress(percent_complete=percent_complete)),
-            None)
-
-  def test_file_unsplittable_bzip2(self):
-    lines = ['aaaa', 'bbbb', 'cccc', 'dddd', 'eeee']
-    compressor = bz2.BZ2Compressor()
-    data = compressor.compress('\n'.join(lines)) + compressor.flush()
-
-    with self.assertRaises(ValueError):  # Unsplittable initially.
-      source = fileio.TextFileSource(
-          file_path=self.create_temp_file(data),
-          compression_type=fileio.CompressionTypes.BZIP2,
-          start_offset=1)  # Anything other than 0 will do.
-      with source.reader():
-        pass
-
-    # Unsplittable dynamically.
-    source = fileio.TextFileSource(
-        file_path=self.create_temp_file(data),
-        compression_type=fileio.CompressionTypes.BZIP2)
-    with source.reader() as reader:
-      percents_complete = [x / 100.0 for x in range(101)]
-
-      # Cursor at beginning of file.
-      for percent_complete in percents_complete:
-        self.try_splitting_reader_at(
-            reader,
-            dataflow_io.DynamicSplitRequest(
-                dataflow_io.ReaderProgress(percent_complete=percent_complete)),
-            None)
-
-      # Cursor passed beginning of file.
-      reader_iter = iter(reader)
-      next(reader_iter)
-      next(reader_iter)
-      for percent_complete in percents_complete:
-        self.try_splitting_reader_at(
-            reader,
-            dataflow_io.DynamicSplitRequest(
-                dataflow_io.ReaderProgress(percent_complete=percent_complete)),
-            None)
-
-  def test_update_stop_position_for_percent_complete(self):
-    lines = ['aaaa', 'bbbb', 'cccc', 'dddd', 'eeee']
-    source = fileio.TextFileSource(
-        file_path=self.create_temp_file('\n'.join(lines)))
-    with source.reader() as reader:
-      # Reading two lines
-      reader_iter = iter(reader)
-      next(reader_iter)
-      next(reader_iter)
-      next(reader_iter)
-
-      # Splitting at end of the range should be unsuccessful
-      self.try_splitting_reader_at(
-          reader,
-          dataflow_io.DynamicSplitRequest(
-              dataflow_io.ReaderProgress(percent_complete=0)),
-          None)
-      self.try_splitting_reader_at(
-          reader,
-          dataflow_io.DynamicSplitRequest(
-              dataflow_io.ReaderProgress(percent_complete=1)),
-          None)
-
-      # Splitting at positions on or before start offset of the last record
-      self.try_splitting_reader_at(
-          reader,
-          dataflow_io.DynamicSplitRequest(
-              dataflow_io.ReaderProgress(percent_complete=0.2)),
-          None)
-      self.try_splitting_reader_at(
-          reader,
-          dataflow_io.DynamicSplitRequest(
-              dataflow_io.ReaderProgress(percent_complete=0.4)),
-          None)
-
-      # Splitting at a position after the start offset of the last record should
-      # be successful
-      self.try_splitting_reader_at(
-          reader,
-          dataflow_io.DynamicSplitRequest(
-              dataflow_io.ReaderProgress(percent_complete=0.6)),
-          dataflow_io.DynamicSplitResultWithPosition(
-              dataflow_io.ReaderPosition(byte_offset=15)))
-
-  def test_update_stop_position_percent_complete_for_position(self):
-    lines = ['aaaa', 'bbbb', 'cccc', 'dddd', 'eeee']
-    source = fileio.TextFileSource(
-        file_path=self.create_temp_file('\n'.join(lines)))
-    with source.reader() as reader:
-      # Reading two lines
-      reader_iter = iter(reader)
-      next(reader_iter)
-      next(reader_iter)
-      next(reader_iter)
-
-      # Splitting at end of the range should be unsuccessful
-      self.try_splitting_reader_at(
-          reader,
-          dataflow_io.DynamicSplitRequest(
-              dataflow_io.ReaderProgress(position=dataflow_io.ReaderPosition(
-                  byte_offset=0))),
-          None)
-      self.try_splitting_reader_at(
-          reader,
-          dataflow_io.DynamicSplitRequest(
-              dataflow_io.ReaderProgress(position=dataflow_io.ReaderPosition(
-                  byte_offset=25))),
-          None)
-
-      # Splitting at positions on or before start offset of the last record
-      self.try_splitting_reader_at(
-          reader,
-          dataflow_io.DynamicSplitRequest(
-              dataflow_io.ReaderProgress(position=dataflow_io.ReaderPosition(
-                  byte_offset=5))),
-          None)
-      self.try_splitting_reader_at(
-          reader,
-          dataflow_io.DynamicSplitRequest(
-              dataflow_io.ReaderProgress(position=dataflow_io.ReaderPosition(
-                  byte_offset=10))),
-          None)
-
-      # Splitting at a position after the start offset of the last record should
-      # be successful
-      self.try_splitting_reader_at(
-          reader,
-          dataflow_io.DynamicSplitRequest(
-              dataflow_io.ReaderProgress(position=dataflow_io.ReaderPosition(
-                  byte_offset=15))),
-          dataflow_io.DynamicSplitResultWithPosition(
-              dataflow_io.ReaderPosition(byte_offset=15)))
-
-  def run_update_stop_position_exhaustive(self, lines, newline):
-    """An exhaustive test for dynamic splitting.
-
-    For the given set of data items, try to perform a split at all possible
-    combinations of following.
-
-    * start position
-    * original stop position
-    * updated stop position
-    * number of items read
-
-    Args:
-      lines: set of data items to be used to create the file
-      newline: separater to be used when writing give set of lines to a text
-        file.
-    """
-
-    file_path = self.create_temp_file(newline.join(lines))
-
-    total_records = len(lines)
-    total_bytes = 0
-
-    for line in lines:
-      total_bytes += len(line)
-    total_bytes += len(newline) * (total_records - 1)
-
-    for start in xrange(0, total_bytes - 1):
-      for end in xrange(start + 1, total_bytes):
-        for stop in xrange(start, end):
-          for records_to_read in range(0, total_records):
-            self.run_update_stop_position(start, end, stop, records_to_read,
-                                          file_path)
-
-  def test_update_stop_position_exhaustive(self):
-    self.run_update_stop_position_exhaustive(
-        ['aaaa', 'bbbb', 'cccc', 'dddd', 'eeee'], '\n')
-
-  def test_update_stop_position_exhaustive_with_empty_lines(self):
-    self.run_update_stop_position_exhaustive(
-        ['', 'aaaa', '', 'bbbb', 'cccc', '', 'dddd', 'eeee', ''], '\n')
-
-  def test_update_stop_position_exhaustive_windows_newline(self):
-    self.run_update_stop_position_exhaustive(
-        ['aaaa', 'bbbb', 'cccc', 'dddd', 'eeee'], '\r\n')
-
-  def test_update_stop_position_exhaustive_multi_byte(self):
-    self.run_update_stop_position_exhaustive([u'අඅඅඅ'.encode('utf-8'),
-                                              u'බබබබ'.encode('utf-8'),
-                                              u'කකකක'.encode('utf-8')], '\n')
-
-  def run_update_stop_position(self, start_offset, end_offset, stop_offset,
-                               records_to_read, file_path):
-    source = fileio.TextFileSource(file_path, start_offset, end_offset)
-
-    records_of_first_split = ''
-
-    with source.reader() as reader:
-      reader_iter = iter(reader)
-      i = 0
-
-      try:
-        while i < records_to_read:
-          records_of_first_split += next(reader_iter)
-          i += 1
-      except StopIteration:
-        # Invalid case, given source does not contain this many records.
-        return
-
-      last_record_start_after_reading = reader.range_tracker.last_record_start
-
-      if stop_offset <= last_record_start_after_reading:
-        expected_split_response = None
-      elif stop_offset == start_offset or stop_offset == end_offset:
-        expected_split_response = None
-      elif records_to_read == 0:
-        expected_split_response = None  # unstarted
-      else:
-        expected_split_response = dataflow_io.DynamicSplitResultWithPosition(
-            stop_position=dataflow_io.ReaderPosition(byte_offset=stop_offset))
-
-      split_response = self.try_splitting_reader_at(
-          reader,
-          dataflow_io.DynamicSplitRequest(progress=dataflow_io.ReaderProgress(
-              dataflow_io.ReaderPosition(byte_offset=stop_offset))),
-          expected_split_response)
-
-      # Reading remaining records from the updated reader.
-      for line in reader:
-        records_of_first_split += line
-
-    if split_response is not None:
-      # Total contents received by reading the two splits should be equal to the
-      # result obtained by reading the original source.
-      records_of_original = ''
-      records_of_second_split = ''
-
-      with source.reader() as original_reader:
-        for line in original_reader:
-          records_of_original += line
-
-      new_source = fileio.TextFileSource(
-          file_path, split_response.stop_position.byte_offset, end_offset)
-      with new_source.reader() as reader:
-        for line in reader:
-          records_of_second_split += line
-
-      self.assertEqual(records_of_original,
-                       records_of_first_split + records_of_second_split)
-
-  def test_various_offset_combination_with_local_file_for_read(self):
-    lines = ['01234', '6789012', '456789012']
-    self.read_with_offsets(lines, lines[1:], start_offset=5)
-    self.read_with_offsets(lines, lines[1:], start_offset=6)
-    self.read_with_offsets(lines, lines[2:], start_offset=7)
-    self.read_with_offsets(lines, lines[1:2], start_offset=5, end_offset=13)
-    self.read_with_offsets(lines, lines[1:2], start_offset=5, end_offset=14)
-    self.read_with_offsets(lines, lines[1:], start_offset=5, end_offset=16)
-    self.read_with_offsets(lines, lines[2:], start_offset=14, end_offset=20)
-    self.read_with_offsets(lines, lines[2:], start_offset=14)
-    self.read_with_offsets(lines, [], start_offset=20, end_offset=20)
-
-  def test_various_offset_combination_with_local_file_for_progress(self):
-    lines = ['01234', '6789012', '456789012']
-    self.progress_with_offsets(lines, start_offset=5)
-    self.progress_with_offsets(lines, start_offset=6)
-    self.progress_with_offsets(lines, start_offset=7)
-    self.progress_with_offsets(lines, start_offset=5, end_offset=13)
-    self.progress_with_offsets(lines, start_offset=5, end_offset=14)
-    self.progress_with_offsets(lines, start_offset=5, end_offset=16)
-    self.progress_with_offsets(lines, start_offset=14, end_offset=20)
-    self.progress_with_offsets(lines, start_offset=14)
-    self.progress_with_offsets(lines, start_offset=20, end_offset=20)
-=======
 
 class TestChannelFactory(unittest.TestCase):
->>>>>>> 9540cf17
 
   @mock.patch('apache_beam.io.fileio.gcsio')
   def test_size_of_files_in_glob_complete(self, *unused_args):
@@ -657,6 +77,38 @@
         expected_results)
     gcsio_mock.size_of_files_in_glob.assert_called_once_with('gs://bucket/*')
     gcsio_mock.size.assert_called_once_with('gs://bucket/file2')
+
+class TestCompressedFile(unittest.TestCase):
+
+  def create_temp_file(self, mode):
+    return tempfile.NamedTemporaryFile(mode=mode, delete=False)
+
+  def test_seekable(self):
+    readable = fileio._CompressedFile(self.create_temp_file('r'))
+    self.assertFalse(readable.seekable)
+
+    writeable = fileio._CompressedFile(self.create_temp_file('w'))
+    self.assertFalse(writeable.seekable)
+
+  def test_tell(self):
+    lines = ['line%d\n' % i for i in range(10)]
+    tmpfile = self.create_temp_file('w')
+    writeable = fileio._CompressedFile(tmpfile)
+    current_offset = 0
+    for line in lines:
+      writeable.write(line)
+      current_offset += len(line)
+      self.assertEqual(current_offset, writeable.tell())
+
+    writeable.close()
+    readable = fileio._CompressedFile(open(tmpfile.name))
+    current_offset = 0
+    while True:
+      line = readable.readline()
+      current_offset += len(line)
+      self.assertEqual(current_offset, readable.tell())
+      if not line:
+        break
 
 
 class MyFileSink(fileio.FileSink):
