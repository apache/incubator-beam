--- conflicted
+++ resolved
@@ -27,13 +27,7 @@
 import unittest
 import warnings
 
-<<<<<<< HEAD
-# patches unittest.TestCase to be python3 compatible
-import future.tests.base  # pylint: disable=unused-import
 import pytest
-=======
-from nose.plugins.attrib import attr
->>>>>>> 47cfbcb6
 
 import apache_beam as beam
 from apache_beam import GroupByKey
