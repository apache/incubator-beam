#
# Licensed to the Apache Software Foundation (ASF) under one or more
# contributor license agreements.  See the NOTICE file distributed with
# this work for additional information regarding copyright ownership.
# The ASF licenses this file to You under the Apache License, Version 2.0
# (the "License"); you may not use this file except in compliance with
# the License.  You may obtain a copy of the License at
#
#    http://www.apache.org/licenses/LICENSE-2.0
#
# Unless required by applicable law or agreed to in writing, software
# distributed under the License is distributed on an "AS IS" BASIS,
# WITHOUT WARRANTIES OR CONDITIONS OF ANY KIND, either express or implied.
# See the License for the specific language governing permissions and
# limitations under the License.
#

"""Unit tests for the transform.util classes."""

from __future__ import absolute_import
from __future__ import division

import math
import logging
import random
import time
import unittest
import itertools
from builtins import object
from builtins import range

import apache_beam as beam
from apache_beam import WindowInto
from apache_beam.coders import coders
from apache_beam.options.pipeline_options import PipelineOptions
from apache_beam.options.pipeline_options import StandardOptions
from apache_beam.testing.test_pipeline import TestPipeline
from apache_beam.testing.test_stream import TestStream
from apache_beam.testing.util import TestWindowedValue
from apache_beam.testing.util import assert_that
from apache_beam.testing.util import contains_in_any_order
from apache_beam.testing.util import equal_to
from apache_beam.transforms import util
from apache_beam.transforms import window
from apache_beam.transforms.window import GlobalWindow
from apache_beam.transforms.window import GlobalWindows
from apache_beam.transforms.window import IntervalWindow
from apache_beam.transforms.window import Sessions
from apache_beam.transforms.window import SlidingWindows
from apache_beam.transforms.window import TimestampedValue
from apache_beam.transforms.window import FixedWindows
from apache_beam.utils import timestamp
from apache_beam.utils.windowed_value import WindowedValue


class FakeClock(object):

  def __init__(self):
    self._now = time.time()

  def __call__(self):
    return self._now

  def sleep(self, duration):
    self._now += duration


class BatchElementsTest(unittest.TestCase):

  def test_constant_batch(self):
    # Assumes a single bundle...
    with TestPipeline() as p:
      res = (
          p
          | beam.Create(range(35))
          | util.BatchElements(min_batch_size=10, max_batch_size=10)
          | beam.Map(len))
      assert_that(res, equal_to([10, 10, 10, 5]))

  def test_grows_to_max_batch(self):
    # Assumes a single bundle...
    with TestPipeline() as p:
      res = (
          p
          | beam.Create(range(164))
          | util.BatchElements(
              min_batch_size=1, max_batch_size=50, clock=FakeClock())
          | beam.Map(len))
      assert_that(res, equal_to([1, 1, 2, 4, 8, 16, 32, 50, 50]))

  def test_windowed_batches(self):
    # Assumes a single bundle, in order...
    with TestPipeline() as p:
      res = (
          p
          | beam.Create(range(47))
          | beam.Map(lambda t: window.TimestampedValue(t, t))
          | beam.WindowInto(window.FixedWindows(30))
          | util.BatchElements(
              min_batch_size=5, max_batch_size=10, clock=FakeClock())
          | beam.Map(len))
      assert_that(res, equal_to([
          5, 5, 10, 10,  # elements in [0, 30)
          10, 7,         # elements in [30, 47)
      ]))

  def test_target_duration(self):
    clock = FakeClock()
    batch_estimator = util._BatchSizeEstimator(
        target_batch_overhead=None, target_batch_duration_secs=10, clock=clock)
    batch_duration = lambda batch_size: 1 + .7 * batch_size
    # 1 + 12 * .7 is as close as we can get to 10 as possible.
    expected_sizes = [1, 2, 4, 8, 12, 12, 12]
    actual_sizes = []
    for _ in range(len(expected_sizes)):
      actual_sizes.append(batch_estimator.next_batch_size())
      with batch_estimator.record_time(actual_sizes[-1]):
        clock.sleep(batch_duration(actual_sizes[-1]))
    self.assertEqual(expected_sizes, actual_sizes)

  def test_target_overhead(self):
    clock = FakeClock()
    batch_estimator = util._BatchSizeEstimator(
        target_batch_overhead=.05, target_batch_duration_secs=None, clock=clock)
    batch_duration = lambda batch_size: 1 + .7 * batch_size
    # At 27 items, a batch takes ~20 seconds with 5% (~1 second) overhead.
    expected_sizes = [1, 2, 4, 8, 16, 27, 27, 27]
    actual_sizes = []
    for _ in range(len(expected_sizes)):
      actual_sizes.append(batch_estimator.next_batch_size())
      with batch_estimator.record_time(actual_sizes[-1]):
        clock.sleep(batch_duration(actual_sizes[-1]))
    self.assertEqual(expected_sizes, actual_sizes)

  def test_variance(self):
    clock = FakeClock()
    variance = 0.25
    batch_estimator = util._BatchSizeEstimator(
        target_batch_overhead=.05, target_batch_duration_secs=None,
        variance=variance, clock=clock)
    batch_duration = lambda batch_size: 1 + .7 * batch_size
    expected_target = 27
    actual_sizes = []
    for _ in range(util._BatchSizeEstimator._MAX_DATA_POINTS - 1):
      actual_sizes.append(batch_estimator.next_batch_size())
      with batch_estimator.record_time(actual_sizes[-1]):
        clock.sleep(batch_duration(actual_sizes[-1]))
    # Check that we're testing a good range of values.
    stable_set = set(actual_sizes[-20:])
    self.assertGreater(len(stable_set), 3)
    self.assertGreater(
        min(stable_set), expected_target - expected_target * variance)
    self.assertLess(
        max(stable_set), expected_target + expected_target * variance)

  def _run_regression_test(self, linear_regression_fn, test_outliers):
    xs = [random.random() for _ in range(10)]
    ys = [2*x + 1 for x in xs]
    a, b = linear_regression_fn(xs, ys)
    self.assertAlmostEqual(a, 1)
    self.assertAlmostEqual(b, 2)

    xs = [1 + random.random() for _ in range(100)]
    ys = [7*x + 5 + 0.01 * random.random() for x in xs]
    a, b = linear_regression_fn(xs, ys)
    self.assertAlmostEqual(a, 5, delta=0.02)
    self.assertAlmostEqual(b, 7, delta=0.02)

    # Test repeated xs
    xs = [1 + random.random()] * 100
    ys = [7 * x + 5 + 0.01 * random.random() for x in xs]
    a, b = linear_regression_fn(xs, ys)
    self.assertAlmostEqual(a, 0, delta=0.02)
    self.assertAlmostEqual(
        b, sum(ys)/(len(ys) * xs[0]), delta=0.02)

    if test_outliers:
      xs = [1 + random.random() for _ in range(100)]
      ys = [2*x + 1 for x in xs]
      a, b = linear_regression_fn(xs, ys)
      self.assertAlmostEqual(a, 1)
      self.assertAlmostEqual(b, 2)

      # An outlier or two doesn't affect the result.
      for _ in range(2):
        xs += [10]
        ys += [30]
        a, b = linear_regression_fn(xs, ys)
        self.assertAlmostEqual(a, 1)
        self.assertAlmostEqual(b, 2)

      # But enough of them, and they're no longer outliers.
      xs += [10] * 10
      ys += [30] * 10
      a, b = linear_regression_fn(xs, ys)
      self.assertLess(a, 0.5)
      self.assertGreater(b, 2.5)

  def test_no_numpy_regression(self):
    self._run_regression_test(
        util._BatchSizeEstimator.linear_regression_no_numpy, False)

  def test_numpy_regression(self):
    try:
      # pylint: disable=wrong-import-order, wrong-import-position
      import numpy as _
    except ImportError:
      self.skipTest('numpy not available')
    self._run_regression_test(
        util._BatchSizeEstimator.linear_regression_numpy, True)


class IdentityWindowTest(unittest.TestCase):

  def test_window_preserved(self):
    expected_timestamp = timestamp.Timestamp(5)
    expected_window = window.IntervalWindow(1.0, 2.0)

    class AddWindowDoFn(beam.DoFn):
      def process(self, element):
        yield WindowedValue(
            element, expected_timestamp, [expected_window])

    pipeline = TestPipeline()
    data = [(1, 1), (2, 1), (3, 1), (1, 2), (2, 2), (1, 4)]
    expected_windows = [
        TestWindowedValue(kv, expected_timestamp, [expected_window])
        for kv in data]
    before_identity = (pipeline
                       | 'start' >> beam.Create(data)
                       | 'add_windows' >> beam.ParDo(AddWindowDoFn()))
    assert_that(before_identity, equal_to(expected_windows),
                label='before_identity', reify_windows=True)
    after_identity = (before_identity
                      | 'window' >> beam.WindowInto(
                          beam.transforms.util._IdentityWindowFn(
                              coders.IntervalWindowCoder())))
    assert_that(after_identity, equal_to(expected_windows),
                label='after_identity', reify_windows=True)
    pipeline.run()

  def test_no_window_context_fails(self):
    expected_timestamp = timestamp.Timestamp(5)
    # Assuming the default window function is window.GlobalWindows.
    expected_window = window.GlobalWindow()

    class AddTimestampDoFn(beam.DoFn):
      def process(self, element):
        yield window.TimestampedValue(element, expected_timestamp)

    pipeline = TestPipeline()
    data = [(1, 1), (2, 1), (3, 1), (1, 2), (2, 2), (1, 4)]
    expected_windows = [
        TestWindowedValue(kv, expected_timestamp, [expected_window])
        for kv in data]
    before_identity = (pipeline
                       | 'start' >> beam.Create(data)
                       | 'add_timestamps' >> beam.ParDo(AddTimestampDoFn()))
    assert_that(before_identity, equal_to(expected_windows),
                label='before_identity', reify_windows=True)
    after_identity = (before_identity
                      | 'window' >> beam.WindowInto(
                          beam.transforms.util._IdentityWindowFn(
                              coders.GlobalWindowCoder()))
                      # This DoFn will return TimestampedValues, making
                      # WindowFn.AssignContext passed to IdentityWindowFn
                      # contain a window of None. IdentityWindowFn should
                      # raise an exception.
                      | 'add_timestamps2' >> beam.ParDo(AddTimestampDoFn()))
    assert_that(after_identity, equal_to(expected_windows),
                label='after_identity', reify_windows=True)
    with self.assertRaisesRegexp(ValueError, r'window.*None.*add_timestamps2'):
      pipeline.run()


class ReshuffleTest(unittest.TestCase):

  def test_reshuffle_contents_unchanged(self):
    pipeline = TestPipeline()
    data = [(1, 1), (2, 1), (3, 1), (1, 2), (2, 2), (1, 3)]
    result = (pipeline
              | beam.Create(data)
              | beam.Reshuffle())
    assert_that(result, equal_to(data))
    pipeline.run()

  def test_reshuffle_after_gbk_contents_unchanged(self):
    pipeline = TestPipeline()
    data = [(1, 1), (2, 1), (3, 1), (1, 2), (2, 2), (1, 3)]
    expected_result = [(1, [1, 2, 3]), (2, [1, 2]), (3, [1])]

    after_gbk = (pipeline
                 | beam.Create(data)
                 | beam.GroupByKey())
    assert_that(after_gbk, equal_to(expected_result), label='after_gbk')
    after_reshuffle = after_gbk | beam.Reshuffle()
    assert_that(after_reshuffle, equal_to(expected_result),
                label='after_reshuffle')
    pipeline.run()

  def test_reshuffle_timestamps_unchanged(self):
    pipeline = TestPipeline()
    timestamp = 5
    data = [(1, 1), (2, 1), (3, 1), (1, 2), (2, 2), (1, 3)]
    expected_result = [TestWindowedValue(v, timestamp, [GlobalWindow()])
                       for v in data]
    before_reshuffle = (pipeline
                        | 'start' >> beam.Create(data)
                        | 'add_timestamp' >> beam.Map(
                            lambda v: beam.window.TimestampedValue(v,
                                                                   timestamp)))
    assert_that(before_reshuffle, equal_to(expected_result),
                label='before_reshuffle', reify_windows=True)
    after_reshuffle = before_reshuffle | beam.Reshuffle()
    assert_that(after_reshuffle, equal_to(expected_result),
                label='after_reshuffle', reify_windows=True)
    pipeline.run()

  def test_reshuffle_windows_unchanged(self):
    pipeline = TestPipeline()
    data = [(1, 1), (2, 1), (3, 1), (1, 2), (2, 2), (1, 4)]
    expected_data = [TestWindowedValue(v, t, [w]) for (v, t, w) in [
        ((1, contains_in_any_order([2, 1])), 4.0, IntervalWindow(1.0, 4.0)),
        ((2, contains_in_any_order([2, 1])), 4.0, IntervalWindow(1.0, 4.0)),
        ((3, [1]), 3.0, IntervalWindow(1.0, 3.0)),
        ((1, [4]), 6.0, IntervalWindow(4.0, 6.0))]]
    before_reshuffle = (pipeline
                        | 'start' >> beam.Create(data)
                        | 'add_timestamp' >> beam.Map(
                            lambda v: beam.window.TimestampedValue(v, v[1]))
                        | 'window' >> beam.WindowInto(Sessions(gap_size=2))
                        | 'group_by_key' >> beam.GroupByKey())
    assert_that(before_reshuffle, equal_to(expected_data),
                label='before_reshuffle', reify_windows=True)
    after_reshuffle = before_reshuffle | beam.Reshuffle()
    assert_that(after_reshuffle, equal_to(expected_data),
                label='after reshuffle', reify_windows=True)
    pipeline.run()

  def test_reshuffle_window_fn_preserved(self):
    pipeline = TestPipeline()
    data = [(1, 1), (2, 1), (3, 1), (1, 2), (2, 2), (1, 4)]
    expected_windows = [TestWindowedValue(v, t, [w]) for (v, t, w) in [
        ((1, 1), 1.0, IntervalWindow(1.0, 3.0)),
        ((2, 1), 1.0, IntervalWindow(1.0, 3.0)),
        ((3, 1), 1.0, IntervalWindow(1.0, 3.0)),
        ((1, 2), 2.0, IntervalWindow(2.0, 4.0)),
        ((2, 2), 2.0, IntervalWindow(2.0, 4.0)),
        ((1, 4), 4.0, IntervalWindow(4.0, 6.0))]]
    expected_merged_windows = [TestWindowedValue(v, t, [w]) for (v, t, w) in [
        ((1, contains_in_any_order([2, 1])), 4.0, IntervalWindow(1.0, 4.0)),
        ((2, contains_in_any_order([2, 1])), 4.0, IntervalWindow(1.0, 4.0)),
        ((3, [1]), 3.0, IntervalWindow(1.0, 3.0)),
        ((1, [4]), 6.0, IntervalWindow(4.0, 6.0))]]
    before_reshuffle = (pipeline
                        | 'start' >> beam.Create(data)
                        | 'add_timestamp' >> beam.Map(
                            lambda v: TimestampedValue(v, v[1]))
                        | 'window' >> beam.WindowInto(Sessions(gap_size=2)))
    assert_that(before_reshuffle, equal_to(expected_windows),
                label='before_reshuffle', reify_windows=True)
    after_reshuffle = before_reshuffle | beam.Reshuffle()
    assert_that(after_reshuffle, equal_to(expected_windows),
                label='after_reshuffle', reify_windows=True)
    after_group = after_reshuffle | beam.GroupByKey()
    assert_that(after_group, equal_to(expected_merged_windows),
                label='after_group', reify_windows=True)
    pipeline.run()

  def test_reshuffle_global_window(self):
    pipeline = TestPipeline()
    data = [(1, 1), (2, 1), (3, 1), (1, 2), (2, 2), (1, 4)]
    expected_data = [(1, [1, 2, 4]), (2, [1, 2]), (3, [1])]
    before_reshuffle = (pipeline
                        | beam.Create(data)
                        | beam.WindowInto(GlobalWindows())
                        | beam.GroupByKey())
    assert_that(before_reshuffle, equal_to(expected_data),
                label='before_reshuffle')
    after_reshuffle = before_reshuffle | beam.Reshuffle()
    assert_that(after_reshuffle, equal_to(expected_data),
                label='after reshuffle')
    pipeline.run()

  def test_reshuffle_sliding_window(self):
    pipeline = TestPipeline()
    data = [(1, 1), (2, 1), (3, 1), (1, 2), (2, 2), (1, 4)]
    window_size = 2
    expected_data = [(1, [1, 2, 4]), (2, [1, 2]), (3, [1])] * window_size
    before_reshuffle = (pipeline
                        | beam.Create(data)
                        | beam.WindowInto(SlidingWindows(
                            size=window_size, period=1))
                        | beam.GroupByKey())
    assert_that(before_reshuffle, equal_to(expected_data),
                label='before_reshuffle')
    after_reshuffle = before_reshuffle | beam.Reshuffle()
    # If Reshuffle applies the sliding window function a second time there
    # should be extra values for each key.
    assert_that(after_reshuffle, equal_to(expected_data),
                label='after reshuffle')
    pipeline.run()

  def test_reshuffle_streaming_global_window(self):
    options = PipelineOptions()
    options.view_as(StandardOptions).streaming = True
    pipeline = TestPipeline(options=options)
    data = [(1, 1), (2, 1), (3, 1), (1, 2), (2, 2), (1, 4)]
    expected_data = [(1, [1, 2, 4]), (2, [1, 2]), (3, [1])]
    before_reshuffle = (pipeline
                        | beam.Create(data)
                        | beam.WindowInto(GlobalWindows())
                        | beam.GroupByKey())
    assert_that(before_reshuffle, equal_to(expected_data),
                label='before_reshuffle')
    after_reshuffle = before_reshuffle | beam.Reshuffle()
    assert_that(after_reshuffle, equal_to(expected_data),
                label='after reshuffle')
    pipeline.run()


class WithKeysTest(unittest.TestCase):

  def setUp(self):
    self.l = [1, 2, 3]

  def test_constant_k(self):
    with TestPipeline() as p:
      pc = p | beam.Create(self.l)
      with_keys = pc | util.WithKeys('k')
    assert_that(with_keys, equal_to([('k', 1), ('k', 2), ('k', 3)], ))

  def test_callable_k(self):
    with TestPipeline() as p:
      pc = p | beam.Create(self.l)
      with_keys = pc | util.WithKeys(lambda x: x*x)
    assert_that(with_keys, equal_to([(1, 1), (4, 2), (9, 3)]))


<<<<<<< HEAD
class GroupIntoBatchesTest(unittest.TestCase):
  NUM_ELEMENTS = 10
  BATCH_SIZE = 5

  @staticmethod
  def _create_test_data():
    scientists = [
      "Einstein",
      "Darwin",
      "Copernicus",
      "Pasteur",
      "Curie",
      "Faraday",
      "Newton",
      "Bohr",
      "Galilei",
      "Maxwell"
    ]

    data = []
    for i in range(GroupIntoBatchesTest.NUM_ELEMENTS):
      index = i % len(scientists)
      data.append(("key", scientists[index]))
    return data
    
  def test_in_global_window(self):
    pipeline = TestPipeline()
    collection = pipeline | beam.Create(GroupIntoBatchesTest._create_test_data()) | util.GroupIntoBatches(GroupIntoBatchesTest.BATCH_SIZE)
    num_batches = collection | beam.combiners.Count.Globally()
    assert_that(num_batches, equal_to([int(math.ceil(GroupIntoBatchesTest.NUM_ELEMENTS / GroupIntoBatchesTest.BATCH_SIZE))]))
    pipeline.run()

  # def test_in_streaming_mode(self):
  #   timestamp_interval = 1
  #   offset = itertools.count(0)
  #   start_time = timestamp.Timestamp(0)
  #   window_duration = 6
  #   test_stream = (TestStream()
  #                 .advance_watermark_to(start_time)
  #                 .add_elements([TimestampedValue(x, next(offset) * timestamp_interval) for x in GroupIntoBatchesTest._create_test_data()])
  #                 .advance_watermark_to(start_time + (window_duration - 1))
  #                 .advance_watermark_to(start_time + (window_duration + 1))
  #                 .advance_watermark_to(start_time + GroupIntoBatchesTest.NUM_ELEMENTS)
  #                 .advance_watermark_to_infinity())
  #   pipeline = TestPipeline()
  #   collection = pipeline | test_stream | WindowInto(FixedWindows(window_duration)) | util.GroupIntoBatches(GroupIntoBatchesTest.BATCH_SIZE)
  #   print collection
  #   # assert_that(num_batches, equal_to([int(math.ceil(GroupIntoBatchesTest.NUM_ELEMENTS / GroupIntoBatchesTest.BATCH_SIZE))]))
  #   result = pipeline.run()
  #   result.wait_until_finish()
=======
class ToStringTest(unittest.TestCase):

  def test_tostring_elements(self):

    with TestPipeline() as p:
      result = (p | beam.Create([1, 1, 2, 3]) | util.ToString.Element())
      assert_that(result, equal_to(["1", "1", "2", "3"]))

  def test_tostring_iterables(self):
    with TestPipeline() as p:
      result = (p | beam.Create([("one", "two", "three"),
                                 ("four", "five", "six")])
                | util.ToString.Iterables())
      assert_that(result, equal_to(["one,two,three", "four,five,six"]))

  def test_tostring_iterables_with_delimeter(self):
    with TestPipeline() as p:
      data = [("one", "two", "three"), ("four", "five", "six")]
      result = (p | beam.Create(data) | util.ToString.Iterables("\t"))
      assert_that(result, equal_to(["one\ttwo\tthree", "four\tfive\tsix"]))

  def test_tostring_kvs(self):
    with TestPipeline() as p:
      result = (p | beam.Create([("one", 1), ("two", 2)]) | util.ToString.Kvs())
      assert_that(result, equal_to(["one,1", "two,2"]))

  def test_tostring_kvs_delimeter(self):
    with TestPipeline() as p:
      result = (p | beam.Create([("one", 1), ("two", 2)]) |
                util.ToString.Kvs("\t"))
      assert_that(result, equal_to(["one\t1", "two\t2"]))


class ReifyTest(unittest.TestCase):

  def test_timestamp(self):
    l = [TimestampedValue('a', 100),
         TimestampedValue('b', 200),
         TimestampedValue('c', 300)]
    expected = [TestWindowedValue('a', 100, [GlobalWindow()]),
                TestWindowedValue('b', 200, [GlobalWindow()]),
                TestWindowedValue('c', 300, [GlobalWindow()])]
    with TestPipeline() as p:
      # Map(lambda x: x) PTransform is added after Create here, because when
      # a PCollection of TimestampedValues is created with Create PTransform,
      # the timestamps are not assigned to it. Adding a Map forces the
      # PCollection to go through a DoFn so that the PCollection consists of
      # the elements with timestamps assigned to them instead of a PCollection
      # of TimestampedValue(element, timestamp).
      pc = p | beam.Create(l) | beam.Map(lambda x: x)
      reified_pc = pc | util.Reify.Timestamp()
      assert_that(reified_pc, equal_to(expected), reify_windows=True)

  @unittest.skip('BEAM-7499')
  def test_window(self):
    l = [GlobalWindows.windowed_value('a', 100),
         GlobalWindows.windowed_value('b', 200),
         GlobalWindows.windowed_value('c', 300)]
    expected = [TestWindowedValue(('a', 100, GlobalWindow()), 100,
                                  [GlobalWindow()]),
                TestWindowedValue(('b', 200, GlobalWindow()), 200,
                                  [GlobalWindow()]),
                TestWindowedValue(('c', 300, GlobalWindow()), 300,
                                  [GlobalWindow()])]
    with TestPipeline() as p:
      pc = p | beam.Create(l)
      reified_pc = pc | util.Reify.Window()
      assert_that(reified_pc, equal_to(expected), reify_windows=True)

  def test_timestamp_in_value(self):
    l = [TimestampedValue(('a', 1), 100),
         TimestampedValue(('b', 2), 200),
         TimestampedValue(('c', 3), 300)]
    expected = [TestWindowedValue(('a', TimestampedValue(1, 100)), 100,
                                  [GlobalWindow()]),
                TestWindowedValue(('b', TimestampedValue(2, 200)), 200,
                                  [GlobalWindow()]),
                TestWindowedValue(('c', TimestampedValue(3, 300)), 300,
                                  [GlobalWindow()])]
    with TestPipeline() as p:
      pc = p | beam.Create(l) | beam.Map(lambda x: x)
      reified_pc = pc | util.Reify.TimestampInValue()
      assert_that(reified_pc, equal_to(expected), reify_windows=True)

  def test_window_in_value(self):
    l = [GlobalWindows.windowed_value(('a', 1), 100),
         GlobalWindows.windowed_value(('b', 2), 200),
         GlobalWindows.windowed_value(('c', 3), 300)]
    expected = [TestWindowedValue(('a', (1, 100, GlobalWindow())), 100,
                                  [GlobalWindow()]),
                TestWindowedValue(('b', (2, 200, GlobalWindow())), 200,
                                  [GlobalWindow()]),
                TestWindowedValue(('c', (3, 300, GlobalWindow())), 300,
                                  [GlobalWindow()])]
    with TestPipeline() as p:
      # Map(lambda x: x) hack is used for the same reason here.
      # Also, this makes the typehint on Reify.WindowInValue work.
      pc = p | beam.Create(l) | beam.Map(lambda x: x)
      reified_pc = pc | util.Reify.WindowInValue()
      assert_that(reified_pc, equal_to(expected), reify_windows=True)
>>>>>>> 24516012


if __name__ == '__main__':
  logging.getLogger().setLevel(logging.INFO)
  unittest.main()<|MERGE_RESOLUTION|>--- conflicted
+++ resolved
@@ -437,7 +437,6 @@
     assert_that(with_keys, equal_to([(1, 1), (4, 2), (9, 3)]))
 
 
-<<<<<<< HEAD
 class GroupIntoBatchesTest(unittest.TestCase):
   NUM_ELEMENTS = 10
   BATCH_SIZE = 5
@@ -488,7 +487,8 @@
   #   # assert_that(num_batches, equal_to([int(math.ceil(GroupIntoBatchesTest.NUM_ELEMENTS / GroupIntoBatchesTest.BATCH_SIZE))]))
   #   result = pipeline.run()
   #   result.wait_until_finish()
-=======
+
+
 class ToStringTest(unittest.TestCase):
 
   def test_tostring_elements(self):
@@ -589,7 +589,6 @@
       pc = p | beam.Create(l) | beam.Map(lambda x: x)
       reified_pc = pc | util.Reify.WindowInValue()
       assert_that(reified_pc, equal_to(expected), reify_windows=True)
->>>>>>> 24516012
 
 
 if __name__ == '__main__':
