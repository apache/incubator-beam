#
# Licensed to the Apache Software Foundation (ASF) under one or more
# contributor license agreements.  See the NOTICE file distributed with
# this work for additional information regarding copyright ownership.
# The ASF licenses this file to You under the Apache License, Version 2.0
# (the "License"); you may not use this file except in compliance with
# the License.  You may obtain a copy of the License at
#
#    http://www.apache.org/licenses/LICENSE-2.0
#
# Unless required by applicable law or agreed to in writing, software
# distributed under the License is distributed on an "AS IS" BASIS,
# WITHOUT WARRANTIES OR CONDITIONS OF ANY KIND, either express or implied.
# See the License for the specific language governing permissions and
# limitations under the License.
#

"""Unit tests for our libraries of combine PTransforms."""
from __future__ import absolute_import
from __future__ import division

import itertools
import random
import sys
import unittest

import hamcrest as hc
from future.builtins import range
from nose.plugins.attrib import attr

import apache_beam as beam
import apache_beam.transforms.combiners as combine
from apache_beam.options.pipeline_options import PipelineOptions
from apache_beam.testing.test_pipeline import TestPipeline
from apache_beam.testing.test_stream import TestStream
from apache_beam.testing.util import assert_that
from apache_beam.testing.util import equal_to
from apache_beam.testing.util import equal_to_per_window
from apache_beam.transforms import window
from apache_beam.transforms.core import CombineGlobally
from apache_beam.transforms.core import Create
from apache_beam.transforms.core import Map
from apache_beam.transforms.display import DisplayData
from apache_beam.transforms.display_test import DisplayDataItemMatcher
from apache_beam.transforms.ptransform import PTransform
from apache_beam.transforms.window import TimestampCombiner
from apache_beam.typehints import TypeCheckError
from apache_beam.utils.timestamp import Timestamp


class CombineTest(unittest.TestCase):

  def test_builtin_combines(self):
    pipeline = TestPipeline()

    vals = [6, 3, 1, 1, 9, 1, 5, 2, 0, 6]
    mean = sum(vals) / float(len(vals))
    size = len(vals)

    # First for global combines.
    pcoll = pipeline | 'start' >> Create(vals)
    result_mean = pcoll | 'mean' >> combine.Mean.Globally()
    result_count = pcoll | 'count' >> combine.Count.Globally()
    assert_that(result_mean, equal_to([mean]), label='assert:mean')
    assert_that(result_count, equal_to([size]), label='assert:size')

    # Again for per-key combines.
    pcoll = pipeline | 'start-perkey' >> Create([('a', x) for x in vals])
    result_key_mean = pcoll | 'mean-perkey' >> combine.Mean.PerKey()
    result_key_count = pcoll | 'count-perkey' >> combine.Count.PerKey()
    assert_that(result_key_mean, equal_to([('a', mean)]), label='key:mean')
    assert_that(result_key_count, equal_to([('a', size)]), label='key:size')
    pipeline.run()

  def test_top(self):
    pipeline = TestPipeline()

    # First for global combines.
    pcoll = pipeline | 'start' >> Create([6, 3, 1, 1, 9, 1, 5, 2, 0, 6])
    result_top = pcoll | 'top' >> combine.Top.Largest(5)
    result_bot = pcoll | 'bot' >> combine.Top.Smallest(4)
    assert_that(result_top, equal_to([[9, 6, 6, 5, 3]]), label='assert:top')
    assert_that(result_bot, equal_to([[0, 1, 1, 1]]), label='assert:bot')

    # Again for per-key combines.
    pcoll = pipeline | 'start-perkey' >> Create(
        [('a', x) for x in [6, 3, 1, 1, 9, 1, 5, 2, 0, 6]])
    result_key_top = pcoll | 'top-perkey' >> combine.Top.LargestPerKey(5)
    result_key_bot = pcoll | 'bot-perkey' >> combine.Top.SmallestPerKey(4)
    assert_that(result_key_top, equal_to([('a', [9, 6, 6, 5, 3])]),
                label='key:top')
    assert_that(result_key_bot, equal_to([('a', [0, 1, 1, 1])]),
                label='key:bot')
    pipeline.run()

  @unittest.skipIf(sys.version_info[0] > 2, 'deprecated comparator')
  def test_top_py2(self):
    pipeline = TestPipeline()

    # A parameter we'll be sharing with a custom comparator.
    names = {0: 'zo',
             1: 'one',
             2: 'twoo',
             3: 'three',
             5: 'fiiive',
             6: 'sssssix',
             9: 'nniiinne'}

    # First for global combines.
    pcoll = pipeline | 'start' >> Create([6, 3, 1, 1, 9, 1, 5, 2, 0, 6])

    result_cmp = pcoll | 'cmp' >> combine.Top.Of(
        6,
        lambda a, b, names: len(names[a]) < len(names[b]),
        names)  # Note parameter passed to comparator.
    result_cmp_rev = pcoll | 'cmp_rev' >> combine.Top.Of(
        3,
        lambda a, b, names: len(names[a]) < len(names[b]),
        names,  # Note parameter passed to comparator.
        reverse=True)
    assert_that(result_cmp, equal_to([[9, 6, 6, 5, 3, 2]]), label='assert:cmp')
    assert_that(result_cmp_rev, equal_to([[0, 1, 1]]), label='assert:cmp_rev')

    # Again for per-key combines.
    pcoll = pipeline | 'start-perkye' >> Create(
        [('a', x) for x in [6, 3, 1, 1, 9, 1, 5, 2, 0, 6]])
    result_key_cmp = pcoll | 'cmp-perkey' >> combine.Top.PerKey(
        6,
        lambda a, b, names: len(names[a]) < len(names[b]),
        names)  # Note parameter passed to comparator.
    assert_that(result_key_cmp, equal_to([('a', [9, 6, 6, 5, 3, 2])]),
                label='key:cmp')
    pipeline.run()

  def test_empty_global_top(self):
    with TestPipeline() as p:
      assert_that(p | beam.Create([]) | combine.Top.Largest(10),
                  equal_to([[]]))

  def test_sharded_top(self):
    elements = list(range(100))
    random.shuffle(elements)

    pipeline = TestPipeline()
    shards = [pipeline | 'Shard%s' % shard >> beam.Create(elements[shard::7])
              for shard in range(7)]
    assert_that(shards | beam.Flatten() | combine.Top.Largest(10),
                equal_to([[99, 98, 97, 96, 95, 94, 93, 92, 91, 90]]))
    pipeline.run()

  def test_top_key(self):
    self.assertEqual(
        ['aa', 'bbb', 'c', 'dddd'] | combine.Top.Of(3, key=len),
        [['dddd', 'bbb', 'aa']])
    self.assertEqual(
        ['aa', 'bbb', 'c', 'dddd'] | combine.Top.Of(3, key=len, reverse=True),
        [['c', 'aa', 'bbb']])

  @unittest.skipIf(sys.version_info[0] > 2, 'deprecated comparator')
  def test_top_key_py2(self):
    # The largest elements compared by their length mod 5.
    self.assertEqual(
        ['aa', 'bbbb', 'c', 'ddddd', 'eee', 'ffffff'] | combine.Top.Of(
            3,
            compare=lambda len_a, len_b, m: len_a % m > len_b % m,
            key=len,
            reverse=True,
            m=5),
        [['bbbb', 'eee', 'aa']])

  def test_sharded_top_combine_fn(self):
    def test_combine_fn(combine_fn, shards, expected):
      accumulators = [
          combine_fn.add_inputs(combine_fn.create_accumulator(), shard)
          for shard in shards]
      final_accumulator = combine_fn.merge_accumulators(accumulators)
      self.assertEqual(combine_fn.extract_output(final_accumulator), expected)

    test_combine_fn(combine.TopCombineFn(3), [range(10), range(10)], [9, 9, 8])
    test_combine_fn(combine.TopCombineFn(5),
                    [range(1000), range(100), range(1001)],
                    [1000, 999, 999, 998, 998])

  def test_combine_per_key_top_display_data(self):
    def individual_test_per_key_dd(combineFn):
      transform = beam.CombinePerKey(combineFn)
      dd = DisplayData.create_from(transform)
      expected_items = [
          DisplayDataItemMatcher('combine_fn', combineFn.__class__),
          DisplayDataItemMatcher('n', combineFn._n),
          DisplayDataItemMatcher('compare', combineFn._compare.__name__)]
      hc.assert_that(dd.items, hc.contains_inanyorder(*expected_items))

    individual_test_per_key_dd(combine.Largest(5))
    individual_test_per_key_dd(combine.Smallest(3))
    individual_test_per_key_dd(combine.TopCombineFn(8))
    individual_test_per_key_dd(combine.Largest(5))

  def test_combine_sample_display_data(self):
    def individual_test_per_key_dd(sampleFn, n):
      trs = [sampleFn(n)]
      for transform in trs:
        dd = DisplayData.create_from(transform)
        hc.assert_that(
            dd.items,
            hc.contains_inanyorder(DisplayDataItemMatcher('n', transform._n)))

    individual_test_per_key_dd(combine.Sample.FixedSizePerKey, 5)
    individual_test_per_key_dd(combine.Sample.FixedSizeGlobally, 5)

  def test_combine_globally_display_data(self):
    transform = beam.CombineGlobally(combine.Smallest(5))
    dd = DisplayData.create_from(transform)
    expected_items = [
        DisplayDataItemMatcher('combine_fn', combine.Smallest),
        DisplayDataItemMatcher('n', 5),
        DisplayDataItemMatcher('compare', 'gt')]
    hc.assert_that(dd.items, hc.contains_inanyorder(*expected_items))

  def test_basic_combiners_display_data(self):
    transform = beam.CombineGlobally(
        combine.TupleCombineFn(max, combine.MeanCombineFn(), sum))
    dd = DisplayData.create_from(transform)
    expected_items = [
        DisplayDataItemMatcher('combine_fn', combine.TupleCombineFn),
        DisplayDataItemMatcher('combiners',
                               "['max', 'MeanCombineFn', 'sum']")]
    hc.assert_that(dd.items, hc.contains_inanyorder(*expected_items))

  def test_top_shorthands(self):
    pipeline = TestPipeline()

    pcoll = pipeline | 'start' >> Create([6, 3, 1, 1, 9, 1, 5, 2, 0, 6])
    result_top = pcoll | 'top' >> beam.CombineGlobally(combine.Largest(5))
    result_bot = pcoll | 'bot' >> beam.CombineGlobally(combine.Smallest(4))
    assert_that(result_top, equal_to([[9, 6, 6, 5, 3]]), label='assert:top')
    assert_that(result_bot, equal_to([[0, 1, 1, 1]]), label='assert:bot')

    pcoll = pipeline | 'start-perkey' >> Create(
        [('a', x) for x in [6, 3, 1, 1, 9, 1, 5, 2, 0, 6]])
    result_ktop = pcoll | 'top-perkey' >> beam.CombinePerKey(combine.Largest(5))
    result_kbot = pcoll | 'bot-perkey' >> beam.CombinePerKey(
        combine.Smallest(4))
    assert_that(result_ktop, equal_to([('a', [9, 6, 6, 5, 3])]), label='k:top')
    assert_that(result_kbot, equal_to([('a', [0, 1, 1, 1])]), label='k:bot')
    pipeline.run()

  def test_top_no_compact(self):

    class TopCombineFnNoCompact(combine.TopCombineFn):

      def compact(self, accumulator):
        return accumulator

    pipeline = TestPipeline()
    pcoll = pipeline | 'Start' >> Create([6, 3, 1, 1, 9, 1, 5, 2, 0, 6])
    result_top = pcoll | 'Top' >> beam.CombineGlobally(
        TopCombineFnNoCompact(5, key=lambda x: x))
    result_bot = pcoll | 'Bot' >> beam.CombineGlobally(
        TopCombineFnNoCompact(4, reverse=True))
    assert_that(result_top, equal_to([[9, 6, 6, 5, 3]]), label='Assert:Top')
    assert_that(result_bot, equal_to([[0, 1, 1, 1]]), label='Assert:Bot')

    pcoll = pipeline | 'Start-Perkey' >> Create(
        [('a', x) for x in [6, 3, 1, 1, 9, 1, 5, 2, 0, 6]])
    result_ktop = pcoll | 'Top-PerKey' >> beam.CombinePerKey(
        TopCombineFnNoCompact(5, key=lambda x: x))
    result_kbot = pcoll | 'Bot-PerKey' >> beam.CombinePerKey(
        TopCombineFnNoCompact(4, reverse=True))
    assert_that(result_ktop, equal_to([('a', [9, 6, 6, 5, 3])]), label='K:Top')
    assert_that(result_kbot, equal_to([('a', [0, 1, 1, 1])]), label='K:Bot')
    pipeline.run()

  def test_global_sample(self):
    def is_good_sample(actual):
      assert len(actual) == 1
      assert sorted(actual[0]) in [[1, 1, 2], [1, 2, 2]], actual

    with TestPipeline() as pipeline:
      pcoll = pipeline | 'start' >> Create([1, 1, 2, 2])
      for ix in range(9):
        assert_that(
            pcoll | 'sample-%d' % ix >> combine.Sample.FixedSizeGlobally(3),
            is_good_sample,
            label='check-%d' % ix)

  def test_per_key_sample(self):
    pipeline = TestPipeline()
    pcoll = pipeline | 'start-perkey' >> Create(
        sum(([(i, 1), (i, 1), (i, 2), (i, 2)] for i in range(9)), []))
    result = pcoll | 'sample' >> combine.Sample.FixedSizePerKey(3)

    def matcher():
      def match(actual):
        for _, samples in actual:
          equal_to([3])([len(samples)])
          num_ones = sum(1 for x in samples if x == 1)
          num_twos = sum(1 for x in samples if x == 2)
          equal_to([1, 2])([num_ones, num_twos])
      return match
    assert_that(result, matcher())
    pipeline.run()

  def test_tuple_combine_fn(self):
    with TestPipeline() as p:
      result = (
          p
          | Create([('a', 100, 0.0), ('b', 10, -1), ('c', 1, 100)])
          | beam.CombineGlobally(combine.TupleCombineFn(
              max, combine.MeanCombineFn(), sum)).without_defaults())
      assert_that(result, equal_to([('c', 111.0 / 3, 99.0)]))

  def test_tuple_combine_fn_without_defaults(self):
    with TestPipeline() as p:
      result = (
          p
          | Create([1, 1, 2, 3])
          | beam.CombineGlobally(
              combine.TupleCombineFn(min, combine.MeanCombineFn(), max)
              .with_common_input()).without_defaults())
      assert_that(result, equal_to([(1, 7.0 / 4, 3)]))

  def test_to_list_and_to_dict(self):
    pipeline = TestPipeline()
    the_list = [6, 3, 1, 1, 9, 1, 5, 2, 0, 6]
    pcoll = pipeline | 'start' >> Create(the_list)
    result = pcoll | 'to list' >> combine.ToList()

    def matcher(expected):
      def match(actual):
        equal_to(expected[0])(actual[0])
      return match
    assert_that(result, matcher([the_list]))
    pipeline.run()

    pipeline = TestPipeline()
    pairs = [(1, 2), (3, 4), (5, 6)]
    pcoll = pipeline | 'start-pairs' >> Create(pairs)
    result = pcoll | 'to dict' >> combine.ToDict()

    def matcher():
      def match(actual):
        equal_to([1])([len(actual)])
        equal_to(pairs)(actual[0].items())
      return match
    assert_that(result, matcher())
    pipeline.run()

  def test_combine_globally_with_default(self):
    with TestPipeline() as p:
      assert_that(p | Create([]) | CombineGlobally(sum), equal_to([0]))

  def test_combine_globally_without_default(self):
    with TestPipeline() as p:
      result = p | Create([]) | CombineGlobally(sum).without_defaults()
      assert_that(result, equal_to([]))

  def test_combine_globally_with_default_side_input(self):
    class SideInputCombine(PTransform):
      def expand(self, pcoll):
        side = pcoll | CombineGlobally(sum).as_singleton_view()
        main = pcoll.pipeline | Create([None])
        return main | Map(lambda _, s: s, side)

    with TestPipeline() as p:
      result1 = p | 'i1' >> Create([]) | 'c1' >> SideInputCombine()
      result2 = p | 'i2' >> Create([1, 2, 3, 4]) | 'c2' >> SideInputCombine()
      assert_that(result1, equal_to([0]), label='r1')
      assert_that(result2, equal_to([10]), label='r2')

  def test_hot_key_fanout(self):
    with TestPipeline() as p:
      result = (
          p
          | beam.Create(itertools.product(['hot', 'cold'], range(10)))
          | beam.CombinePerKey(combine.MeanCombineFn()).with_hot_key_fanout(
              lambda key: (key == 'hot') * 5))
      assert_that(result, equal_to([('hot', 4.5), ('cold', 4.5)]))

  def test_hot_key_fanout_sharded(self):
    # Lots of elements with the same key with varying/no fanout.
    with TestPipeline() as p:
      elements = [(None, e) for e in range(1000)]
      random.shuffle(elements)
      shards = [p | "Shard%s" % shard >> beam.Create(elements[shard::20])
                for shard in range(20)]
      result = (
          shards
          | beam.Flatten()
          | beam.CombinePerKey(combine.MeanCombineFn()).with_hot_key_fanout(
              lambda key: random.randrange(0, 5)))
      assert_that(result, equal_to([(None, 499.5)]))

  def test_global_fanout(self):
    with TestPipeline() as p:
      result = (
          p
          | beam.Create(range(100))
          | beam.CombineGlobally(combine.MeanCombineFn()).with_fanout(11))
      assert_that(result, equal_to([49.5]))

<<<<<<< HEAD
  def test_MeanCombineFn_combine(self):
    with TestPipeline() as p:
      input = (p
               | beam.Create([('a', 1),
                              ('a', 1),
                              ('a', 4),
                              ('b', 1),
                              ('b', 13)]))
      # The mean of all values regardless of key.
      global_mean = (input
                     | beam.Values()
                     | beam.CombineGlobally(combine.MeanCombineFn()))

      # The (key, mean) pairs for all keys.
      mean_per_key = (input | beam.CombinePerKey(combine.MeanCombineFn()))

      expected_mean_per_key = [('a', 2), ('b', 7)]
      assert_that(global_mean, equal_to([4]), label='global mean')
      assert_that(mean_per_key, equal_to(expected_mean_per_key),
                  label='mean per key')

  def test_MeanCombineFn_combine_empty(self):
    # For each element in a PCollection, if it is float('NaN'), then emits
    # a string 'NaN', otherwise emits str(element).

    with TestPipeline() as p:
      input = (p | beam.Create([]))

      # Compute the mean of all values in the PCollection,
      # then format the mean. Since the Pcollection is empty,
      # the mean is float('NaN'), and is formatted to be a string 'NaN'.
      global_mean = (input
                     | beam.Values()
                     | beam.CombineGlobally(combine.MeanCombineFn())
                     | beam.Map(str))

      mean_per_key = (input | beam.CombinePerKey(combine.MeanCombineFn()))

      # We can't compare one float('NaN') with another float('NaN'),
      # but we can compare one 'nan' string with another string.
      assert_that(global_mean, equal_to(['nan']), label='global mean')
      assert_that(mean_per_key, equal_to([]), label='mean per key')
=======
  def test_sessions_combine(self):
    with TestPipeline() as p:
      input = (
          p
          | beam.Create([('c', 1), ('c', 9), ('c', 12), ('d', 2), ('d', 4)])
          | beam.MapTuple(lambda k, v: window.TimestampedValue((k, v), v))
          | beam.WindowInto(window.Sessions(4)))

      global_sum = (input
                    | beam.Values()
                    | beam.CombineGlobally(sum).without_defaults())
      sum_per_key = input | beam.CombinePerKey(sum)

      # The first window has 3 elements: ('c', 1), ('d', 2), ('d', 4).
      # The second window has 2 elements: ('c', 9), ('c', 12).
      assert_that(global_sum, equal_to([7, 21]), label='global sum')
      assert_that(sum_per_key, equal_to([('c', 1), ('c', 21), ('d', 6)]),
                  label='sum per key')
>>>>>>> bc18874f


class LatestTest(unittest.TestCase):

  def test_globally(self):
    l = [window.TimestampedValue(3, 100),
         window.TimestampedValue(1, 200),
         window.TimestampedValue(2, 300)]
    with TestPipeline() as p:
      # Map(lambda x: x) PTransform is added after Create here, because when
      # a PCollection of TimestampedValues is created with Create PTransform,
      # the timestamps are not assigned to it. Adding a Map forces the
      # PCollection to go through a DoFn so that the PCollection consists of
      # the elements with timestamps assigned to them instead of a PCollection
      # of TimestampedValue(element, timestamp).
      pc = p | Create(l) | Map(lambda x: x)
      latest = pc | combine.Latest.Globally()
      assert_that(latest, equal_to([2]))

  def test_globally_empty(self):
    l = []
    with TestPipeline() as p:
      pc = p | Create(l) | Map(lambda x: x)
      latest = pc | combine.Latest.Globally()
      assert_that(latest, equal_to([None]))

  def test_per_key(self):
    l = [window.TimestampedValue(('a', 1), 300),
         window.TimestampedValue(('b', 3), 100),
         window.TimestampedValue(('a', 2), 200)]
    with TestPipeline() as p:
      pc = p | Create(l) | Map(lambda x: x)
      latest = pc | combine.Latest.PerKey()
      assert_that(latest, equal_to([('a', 1), ('b', 3)]))

  def test_per_key_empty(self):
    l = []
    with TestPipeline() as p:
      pc = p | Create(l) | Map(lambda x: x)
      latest = pc | combine.Latest.PerKey()
      assert_that(latest, equal_to([]))


class LatestCombineFnTest(unittest.TestCase):

  def setUp(self):
    self.fn = combine.LatestCombineFn()

  def test_create_accumulator(self):
    accumulator = self.fn.create_accumulator()
    self.assertEqual(accumulator, (None, window.MIN_TIMESTAMP))

  def test_add_input(self):
    accumulator = self.fn.create_accumulator()
    element = (1, 100)
    new_accumulator = self.fn.add_input(accumulator, element)
    self.assertEqual(new_accumulator, (1, 100))

  def test_merge_accumulators(self):
    accumulators = [(2, 400), (5, 100), (9, 200)]
    merged_accumulator = self.fn.merge_accumulators(accumulators)
    self.assertEqual(merged_accumulator, (2, 400))

  def test_extract_output(self):
    accumulator = (1, 100)
    output = self.fn.extract_output(accumulator)
    self.assertEqual(output, 1)

  def test_with_input_types_decorator_violation(self):
    l_int = [1, 2, 3]
    l_dict = [{'a': 3}, {'g': 5}, {'r': 8}]
    l_3_tuple = [(12, 31, 41), (12, 34, 34), (84, 92, 74)]

    with self.assertRaises(TypeCheckError):
      with TestPipeline() as p:
        pc = p | Create(l_int)
        _ = pc | beam.CombineGlobally(self.fn)

    with self.assertRaises(TypeCheckError):
      with TestPipeline() as p:
        pc = p | Create(l_dict)
        _ = pc | beam.CombineGlobally(self.fn)

    with self.assertRaises(TypeCheckError):
      with TestPipeline() as p:
        pc = p | Create(l_3_tuple)
        _ = pc | beam.CombineGlobally(self.fn)

#
# Test cases for streaming.
#
@attr('ValidatesRunner')
class TimestampCombinerTest(unittest.TestCase):

  def test_combiner_earliest(self):
    """Test TimestampCombiner with EARLIEST."""
    options = PipelineOptions(streaming=True)
    with TestPipeline(options=options) as p:
      result = (p
                | TestStream()
                .add_elements([window.TimestampedValue(('k', 100), 2)])
                .add_elements([window.TimestampedValue(('k', 400), 7)])
                .advance_watermark_to_infinity()
                | beam.WindowInto(
                    window.FixedWindows(10),
                    timestamp_combiner=TimestampCombiner.OUTPUT_AT_EARLIEST)
                | beam.CombinePerKey(sum))

      records = (result
                 | beam.Map(lambda e, ts=beam.DoFn.TimestampParam: (e, ts)))

      # All the KV pairs are applied GBK using EARLIEST timestamp for the same
      # key.
      expected_window_to_elements = {
          window.IntervalWindow(0, 10): [
              (('k', 500), Timestamp(2)),
          ],
      }

      assert_that(
          records,
          equal_to_per_window(expected_window_to_elements),
          use_global_window=False,
          label='assert per window')

  def test_combiner_latest(self):
    """Test TimestampCombiner with LATEST."""
    options = PipelineOptions(streaming=True)
    with TestPipeline(options=options) as p:
      result = (p
                | TestStream()
                .add_elements([window.TimestampedValue(('k', 100), 2)])
                .add_elements([window.TimestampedValue(('k', 400), 7)])
                .advance_watermark_to_infinity()
                | beam.WindowInto(
                    window.FixedWindows(10),
                    timestamp_combiner=TimestampCombiner.OUTPUT_AT_LATEST)
                | beam.CombinePerKey(sum))

      records = (result
                 | beam.Map(lambda e, ts=beam.DoFn.TimestampParam: (e, ts)))

      # All the KV pairs are applied GBK using LATEST timestamp for
      # the same key.
      expected_window_to_elements = {
          window.IntervalWindow(0, 10): [
              (('k', 500), Timestamp(7)),
          ],
      }

      assert_that(
          records,
          equal_to_per_window(expected_window_to_elements),
          use_global_window=False,
          label='assert per window')

if __name__ == '__main__':
  unittest.main()<|MERGE_RESOLUTION|>--- conflicted
+++ resolved
@@ -399,7 +399,6 @@
           | beam.CombineGlobally(combine.MeanCombineFn()).with_fanout(11))
       assert_that(result, equal_to([49.5]))
 
-<<<<<<< HEAD
   def test_MeanCombineFn_combine(self):
     with TestPipeline() as p:
       input = (p
@@ -442,7 +441,7 @@
       # but we can compare one 'nan' string with another string.
       assert_that(global_mean, equal_to(['nan']), label='global mean')
       assert_that(mean_per_key, equal_to([]), label='mean per key')
-=======
+
   def test_sessions_combine(self):
     with TestPipeline() as p:
       input = (
@@ -461,7 +460,6 @@
       assert_that(global_sum, equal_to([7, 21]), label='global sum')
       assert_that(sum_per_key, equal_to([('c', 1), ('c', 21), ('d', 6)]),
                   label='sum per key')
->>>>>>> bc18874f
 
 
 class LatestTest(unittest.TestCase):
