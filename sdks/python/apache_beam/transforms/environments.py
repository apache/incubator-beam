--- conflicted
+++ resolved
@@ -235,23 +235,14 @@
 
     sdk_version = beam_version.__version__
     version_suffix = '.'.join([str(i) for i in sys.version_info[0:2]])
-<<<<<<< HEAD
-    logging.warning('Make sure that locally built Python SDK docker image '
-                    'has Python %d.%d interpreter.' % (
-                        sys.version_info[0], sys.version_info[1]))
-
-    image = ('apache/beam_python{version_suffix}_sdk:{tag}'.format(
-        version_suffix=version_suffix, tag=sdk_version))
-=======
     logging.warning(
         'Make sure that locally built Python SDK docker image '
         'has Python %d.%d interpreter.' %
         (sys.version_info[0], sys.version_info[1]))
 
     image = (
-        'apachebeam/python{version_suffix}_sdk:{tag}'.format(
+        'apache/beam_python{version_suffix}_sdk:{tag}'.format(
             version_suffix=version_suffix, tag=sdk_version))
->>>>>>> 80075439
     logging.info(
         'Using Python SDK docker image: %s. If the image is not '
         'available at local, we will try to pull from hub.docker.com' % (image))
