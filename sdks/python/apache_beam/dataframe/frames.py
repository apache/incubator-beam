--- conflicted
+++ resolved
@@ -350,7 +350,6 @@
   isna = frame_base._elementwise_method('isna')
   notnull = notna = frame_base._elementwise_method('notna')
 
-<<<<<<< HEAD
   @frame_base.args_to_kwargs(pd.DataFrame)
   @frame_base.populate_defaults(pd.DataFrame)
   @frame_base.maybe_inplace
@@ -370,10 +369,7 @@
             preserves_partition_by=partitionings.Singleton(),
             requires_partition_by=partitionings.Nothing()))
 
-  prod = product = frame_base._associative_agg_method('prod')
-=======
   prod = product = frame_base._agg_method('prod')
->>>>>>> b423fe30
 
   @frame_base.args_to_kwargs(pd.DataFrame)
   @frame_base.populate_defaults(pd.DataFrame)
