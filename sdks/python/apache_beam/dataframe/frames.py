--- conflicted
+++ resolved
@@ -33,9 +33,6 @@
     raise frame_base.WontImplementError(
         'Conversion to a non-deferred a numpy array.')
 
-<<<<<<< HEAD
-  get = frame_base.not_implemented_method('get')
-=======
   @frame_base.args_to_kwargs(pd.DataFrame)
   @frame_base.populate_defaults(pd.DataFrame)
   def droplevel(self, level, axis):
@@ -143,7 +140,8 @@
             requires_partition_by=partitionings.Index(),
             preserves_partition_by=partitionings.Singleton()),
         kwargs)
->>>>>>> 0cddbf82
+
+  get = frame_base.not_implemented_method('get')
 
 
 @frame_base.DeferredFrame._register_for(pd.Series)
