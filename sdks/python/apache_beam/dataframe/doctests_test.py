#
# Licensed to the Apache Software Foundation (ASF) under one or more
# contributor license agreements.  See the NOTICE file distributed with
# this work for additional information regarding copyright ownership.
# The ASF licenses this file to You under the Apache License, Version 2.0
# (the "License"); you may not use this file except in compliance with
# the License.  You may obtain a copy of the License at
#
#    http://www.apache.org/licenses/LICENSE-2.0
#
# Unless required by applicable law or agreed to in writing, software
# distributed under the License is distributed on an "AS IS" BASIS,
# WITHOUT WARRANTIES OR CONDITIONS OF ANY KIND, either express or implied.
# See the License for the specific language governing permissions and
# limitations under the License.

from __future__ import absolute_import

import doctest
import os
import sys
import tempfile
import unittest

from apache_beam.dataframe import doctests

SAMPLE_DOCTEST = '''
>>> df = pd.DataFrame({'Animal': ['Falcon', 'Falcon',
...                               'Parrot', 'Parrot'],
...                    'Max Speed': [380., 370., 24., 26.]})
>>> df
   Animal  Max Speed
0  Falcon      380.0
1  Falcon      370.0
2  Parrot       24.0
3  Parrot       26.0
>>> df.groupby(['Animal']).mean()
        Max Speed
Animal
Falcon      375.0
Parrot       25.0
'''

CHECK_USES_DEFERRED_DATAFRAMES = '''
>>> type(pd).__name__
'FakePandasObject'

>>> type(pd.DataFrame([]))
<class 'apache_beam.dataframe.frames.DeferredDataFrame'>

>>> type(pd.DataFrame.from_dict({'a': [1, 2], 'b': [3, 4]}))
<class 'apache_beam.dataframe.frames.DeferredDataFrame'>

>>> pd.Index(range(10))
RangeIndex(start=0, stop=10, step=1)
'''

WONT_IMPLEMENT_RAISING_TESTS = '''
>>> import apache_beam
>>> raise apache_beam.dataframe.frame_base.WontImplementError('anything')
ignored exception
>>> pd.Series(range(10)).__array__()
ignored result
'''

ERROR_RAISING_NAME_ERROR_TESTS = '''
>>> import apache_beam
>>> raise %s('anything')
ignored exception
>>> raise NameError
ignored exception
>>> undefined_name
ignored exception
>>> 2 + 2
4
>>> raise NameError
failed exception
'''

<<<<<<< HEAD
RST_IPYTHON = '''
Here is an example
.. ipython::

    2 + 2

and a multi-line example

.. ipython::

    def foo(x):
        return x * x
    foo(4)

history is preserved

    foo(3)
    foo(4)

and finally an example with pandas

.. ipython::

    pd.Series([1, 2, 3]).max()


This one should be skipped:

.. ipython::

   @verbatim
   not run or tested

and someting that'll fail (due to fake vs. read pandas)

.. ipython::

   type(pd)
'''

=======
WONT_IMPLEMENT_RAISING_NAME_ERROR_TESTS = ERROR_RAISING_NAME_ERROR_TESTS % (
    'apache_beam.dataframe.frame_base.WontImplementError', )

NOT_IMPLEMENTED_RAISING_TESTS = '''
>>> import apache_beam
>>> raise NotImplementedError('anything')
ignored exception
'''

NOT_IMPLEMENTED_RAISING_NAME_ERROR_TESTS = ERROR_RAISING_NAME_ERROR_TESTS % (
    'NotImplementedError', )

>>>>>>> c38fa68d

@unittest.skipIf(sys.version_info <= (3, ), 'Requires contextlib.ExitStack.')
class DoctestTest(unittest.TestCase):
  def test_good(self):
    result = doctests.teststring(SAMPLE_DOCTEST, report=False)
    self.assertEqual(result.attempted, 3)
    self.assertEqual(result.failed, 0)

  def test_failure(self):
    result = doctests.teststring(
        SAMPLE_DOCTEST.replace('25.0', '25.00001'), report=False)
    self.assertEqual(result.attempted, 3)
    self.assertEqual(result.failed, 1)

  def test_uses_beam_dataframes(self):
    result = doctests.teststring(CHECK_USES_DEFERRED_DATAFRAMES, report=False)
    self.assertNotEqual(result.attempted, 0)
    self.assertEqual(result.failed, 0)

  def test_file(self):
    with tempfile.TemporaryDirectory() as dir:
      filename = os.path.join(dir, 'tests.py')
      with open(filename, 'w') as fout:
        fout.write(SAMPLE_DOCTEST)
      result = doctests.testfile(filename, module_relative=False, report=False)
    self.assertEqual(result.attempted, 3)
    self.assertEqual(result.failed, 0)

  def test_file_uses_beam_dataframes(self):
    with tempfile.TemporaryDirectory() as dir:
      filename = os.path.join(dir, 'tests.py')
      with open(filename, 'w') as fout:
        fout.write(CHECK_USES_DEFERRED_DATAFRAMES)
      result = doctests.testfile(filename, module_relative=False, report=False)
    self.assertNotEqual(result.attempted, 0)
    self.assertEqual(result.failed, 0)

  def test_wont_implement(self):
    result = doctests.teststring(
        WONT_IMPLEMENT_RAISING_TESTS,
        optionflags=doctest.ELLIPSIS,
        wont_implement_ok=True)
    self.assertNotEqual(result.attempted, 0)
    self.assertEqual(result.failed, 0)

    result = doctests.teststring(
        WONT_IMPLEMENT_RAISING_TESTS,
        optionflags=doctest.IGNORE_EXCEPTION_DETAIL,
        wont_implement_ok=True)
    self.assertNotEqual(result.attempted, 0)
    self.assertEqual(result.failed, 0)

  def test_wont_implement_followed_by_name_error(self):
    result = doctests.teststring(
        WONT_IMPLEMENT_RAISING_NAME_ERROR_TESTS,
        optionflags=doctest.ELLIPSIS,
        wont_implement_ok=True)
    self.assertEqual(result.attempted, 6)
    self.assertEqual(result.failed, 1)  # Only the very last one.

<<<<<<< HEAD
  def test_rst_ipython(self):
    try:
      import IPython
    except ImportError:
      raise unittest.SkipTest('IPython not available')
    result = doctests.test_rst_ipython(RST_IPYTHON, 'test_rst_ipython')
    self.assertEqual(result.attempted, 5)
=======
  def test_not_implemented(self):
    result = doctests.teststring(
        NOT_IMPLEMENTED_RAISING_TESTS,
        optionflags=doctest.ELLIPSIS,
        not_implemented_ok=True)
    self.assertNotEqual(result.attempted, 0)
    self.assertEqual(result.failed, 0)

    result = doctests.teststring(
        NOT_IMPLEMENTED_RAISING_TESTS,
        optionflags=doctest.IGNORE_EXCEPTION_DETAIL,
        not_implemented_ok=True)
    self.assertNotEqual(result.attempted, 0)
    self.assertEqual(result.failed, 0)

  def test_not_implemented_followed_by_name_error(self):
    result = doctests.teststring(
        NOT_IMPLEMENTED_RAISING_NAME_ERROR_TESTS,
        optionflags=doctest.ELLIPSIS,
        not_implemented_ok=True)
    self.assertEqual(result.attempted, 6)
>>>>>>> c38fa68d
    self.assertEqual(result.failed, 1)  # Only the very last one.


if __name__ == '__main__':
  unittest.main()<|MERGE_RESOLUTION|>--- conflicted
+++ resolved
@@ -77,7 +77,18 @@
 failed exception
 '''
 
-<<<<<<< HEAD
+WONT_IMPLEMENT_RAISING_NAME_ERROR_TESTS = ERROR_RAISING_NAME_ERROR_TESTS % (
+    'apache_beam.dataframe.frame_base.WontImplementError', )
+
+NOT_IMPLEMENTED_RAISING_TESTS = '''
+>>> import apache_beam
+>>> raise NotImplementedError('anything')
+ignored exception
+'''
+
+NOT_IMPLEMENTED_RAISING_NAME_ERROR_TESTS = ERROR_RAISING_NAME_ERROR_TESTS % (
+    'NotImplementedError', )
+
 RST_IPYTHON = '''
 Here is an example
 .. ipython::
@@ -118,20 +129,6 @@
    type(pd)
 '''
 
-=======
-WONT_IMPLEMENT_RAISING_NAME_ERROR_TESTS = ERROR_RAISING_NAME_ERROR_TESTS % (
-    'apache_beam.dataframe.frame_base.WontImplementError', )
-
-NOT_IMPLEMENTED_RAISING_TESTS = '''
->>> import apache_beam
->>> raise NotImplementedError('anything')
-ignored exception
-'''
-
-NOT_IMPLEMENTED_RAISING_NAME_ERROR_TESTS = ERROR_RAISING_NAME_ERROR_TESTS % (
-    'NotImplementedError', )
-
->>>>>>> c38fa68d
 
 @unittest.skipIf(sys.version_info <= (3, ), 'Requires contextlib.ExitStack.')
 class DoctestTest(unittest.TestCase):
@@ -192,7 +189,29 @@
     self.assertEqual(result.attempted, 6)
     self.assertEqual(result.failed, 1)  # Only the very last one.
 
-<<<<<<< HEAD
+  def test_not_implemented(self):
+    result = doctests.teststring(
+        NOT_IMPLEMENTED_RAISING_TESTS,
+        optionflags=doctest.ELLIPSIS,
+        not_implemented_ok=True)
+    self.assertNotEqual(result.attempted, 0)
+    self.assertEqual(result.failed, 0)
+
+    result = doctests.teststring(
+        NOT_IMPLEMENTED_RAISING_TESTS,
+        optionflags=doctest.IGNORE_EXCEPTION_DETAIL,
+        not_implemented_ok=True)
+    self.assertNotEqual(result.attempted, 0)
+    self.assertEqual(result.failed, 0)
+
+  def test_not_implemented_followed_by_name_error(self):
+    result = doctests.teststring(
+        NOT_IMPLEMENTED_RAISING_NAME_ERROR_TESTS,
+        optionflags=doctest.ELLIPSIS,
+        not_implemented_ok=True)
+    self.assertEqual(result.attempted, 6)
+    self.assertEqual(result.failed, 1)  # Only the very last one.
+
   def test_rst_ipython(self):
     try:
       import IPython
@@ -200,29 +219,6 @@
       raise unittest.SkipTest('IPython not available')
     result = doctests.test_rst_ipython(RST_IPYTHON, 'test_rst_ipython')
     self.assertEqual(result.attempted, 5)
-=======
-  def test_not_implemented(self):
-    result = doctests.teststring(
-        NOT_IMPLEMENTED_RAISING_TESTS,
-        optionflags=doctest.ELLIPSIS,
-        not_implemented_ok=True)
-    self.assertNotEqual(result.attempted, 0)
-    self.assertEqual(result.failed, 0)
-
-    result = doctests.teststring(
-        NOT_IMPLEMENTED_RAISING_TESTS,
-        optionflags=doctest.IGNORE_EXCEPTION_DETAIL,
-        not_implemented_ok=True)
-    self.assertNotEqual(result.attempted, 0)
-    self.assertEqual(result.failed, 0)
-
-  def test_not_implemented_followed_by_name_error(self):
-    result = doctests.teststring(
-        NOT_IMPLEMENTED_RAISING_NAME_ERROR_TESTS,
-        optionflags=doctest.ELLIPSIS,
-        not_implemented_ok=True)
-    self.assertEqual(result.attempted, 6)
->>>>>>> c38fa68d
     self.assertEqual(result.failed, 1)  # Only the very last one.
 
 
