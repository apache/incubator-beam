--- conflicted
+++ resolved
@@ -630,31 +630,11 @@
   use_beam = kwargs.pop('use_beam', True)
   skip = kwargs.pop('skip', {})
   wont_implement_ok = kwargs.pop('wont_implement_ok', {})
+  not_implemented_ok = kwargs.pop('not_implemented_ok', {})
   extraglobs = dict(kwargs.pop('extraglobs', {}))
   extraglobs['pd'] = env.fake_pandas_module()
 
   try:
-<<<<<<< HEAD
-=======
-    # See
-    # https://github.com/pandas-dev/pandas/blob/a00202d12d399662b8045a8dd3fdac04f18e1e55/doc/source/conf.py#L319
-    np.random.seed(123456)
-    np.set_printoptions(precision=4, suppress=True)
-    pd.options.display.max_rows = 15
-
-    # https://github.com/pandas-dev/pandas/blob/1.0.x/setup.cfg#L63
-    optionflags = kwargs.pop('optionflags', 0)
-    optionflags |= (
-        doctest.NORMALIZE_WHITESPACE | doctest.IGNORE_EXCEPTION_DETAIL)
-
-    env = TestEnvironment()
-    use_beam = kwargs.pop('use_beam', True)
-    skip = kwargs.pop('skip', {})
-    wont_implement_ok = kwargs.pop('wont_implement_ok', {})
-    not_implemented_ok = kwargs.pop('not_implemented_ok', {})
-    extraglobs = dict(kwargs.pop('extraglobs', {}))
-    extraglobs['pd'] = env.fake_pandas_module()
->>>>>>> c38fa68d
     # Unfortunately the runner is not injectable.
     original_doc_test_runner = doctest.DocTestRunner
     doctest.DocTestRunner = lambda **kwargs: BeamDataframeDoctestRunner(
