#
# Licensed to the Apache Software Foundation (ASF) under one or more
# contributor license agreements.  See the NOTICE file distributed with
# this work for additional information regarding copyright ownership.
# The ASF licenses this file to You under the Apache License, Version 2.0
# (the "License"); you may not use this file except in compliance with
# the License.  You may obtain a copy of the License at
#
#    http://www.apache.org/licenses/LICENSE-2.0
#
# Unless required by applicable law or agreed to in writing, software
# distributed under the License is distributed on an "AS IS" BASIS,
# WITHOUT WARRANTIES OR CONDITIONS OF ANY KIND, either express or implied.
# See the License for the specific language governing permissions and
# limitations under the License.

from __future__ import absolute_import

import sys
import unittest

import pandas as pd

from apache_beam.dataframe import doctests


@unittest.skipIf(sys.version_info <= (3, ), 'Requires contextlib.ExitStack.')
@unittest.skipIf(sys.version_info < (3, 6), 'Nondeterministic dict ordering.')
@unittest.skipIf(sys.platform == 'win32', '[BEAM-10626]')
class DoctestTest(unittest.TestCase):
  def test_dataframe_tests(self):
    result = doctests.testmod(
        pd.core.frame,
        use_beam=False,
        report=True,
        wont_implement_ok={
            'pandas.core.frame.DataFrame.T': ['*'],
            'pandas.core.frame.DataFrame.cummax': ['*'],
            'pandas.core.frame.DataFrame.cummin': ['*'],
            'pandas.core.frame.DataFrame.cumsum': ['*'],
            'pandas.core.frame.DataFrame.cumprod': ['*'],
            'pandas.core.frame.DataFrame.diff': ['*'],
            'pandas.core.frame.DataFrame.items': ['*'],
            'pandas.core.frame.DataFrame.itertuples': ['*'],
            'pandas.core.frame.DataFrame.iterrows': ['*'],
            'pandas.core.frame.DataFrame.iteritems': ['*'],
            'pandas.core.frame.DataFrame.nlargest': [
                "df.nlargest(3, 'population', keep='last')"
            ],
            'pandas.core.frame.DataFrame.nsmallest': [
                "df.nsmallest(3, 'population', keep='last')"
            ],
            'pandas.core.frame.DataFrame.nunique': ['*'],
            'pandas.core.frame.DataFrame.to_records': ['*'],
            'pandas.core.frame.DataFrame.to_dict': ['*'],
            'pandas.core.frame.DataFrame.to_numpy': ['*'],
            'pandas.core.frame.DataFrame.to_string': ['*'],
            'pandas.core.frame.DataFrame.transpose': ['*'],
            'pandas.core.frame.DataFrame.shape': ['*'],
            'pandas.core.frame.DataFrame.unstack': ['*'],
            'pandas.core.frame.DataFrame.memory_usage': ['*'],
        },
        skip={
            'pandas.core.frame.DataFrame.T': [
                'df1_transposed.dtypes', 'df2_transposed.dtypes'
            ],
            'pandas.core.frame.DataFrame.agg': ['*'],
            'pandas.core.frame.DataFrame.aggregate': ['*'],
            'pandas.core.frame.DataFrame.append': ['*'],
            'pandas.core.frame.DataFrame.apply': ['*'],
            'pandas.core.frame.DataFrame.applymap': ['df ** 2'],
            'pandas.core.frame.DataFrame.assign': ['*'],
            'pandas.core.frame.DataFrame.axes': ['*'],
            'pandas.core.frame.DataFrame.combine': ['*'],
            'pandas.core.frame.DataFrame.combine_first': ['*'],
            'pandas.core.frame.DataFrame.corr': ['*'],
            'pandas.core.frame.DataFrame.count': ['*'],
            'pandas.core.frame.DataFrame.cov': ['*'],
            'pandas.core.frame.DataFrame.dot': ['*'],
            'pandas.core.frame.DataFrame.drop': ['*'],
            'pandas.core.frame.DataFrame.eval': ['*'],
            'pandas.core.frame.DataFrame.explode': ['*'],
            'pandas.core.frame.DataFrame.info': ['*'],
            'pandas.core.frame.DataFrame.isin': ['*'],
            'pandas.core.frame.DataFrame.iterrows': ["print(df['int'].dtype)"],
            'pandas.core.frame.DataFrame.melt': ['*'],
            'pandas.core.frame.DataFrame.memory_usage': ['*'],
            'pandas.core.frame.DataFrame.merge': [
                # Order-sensitive index, checked in frames_test.py.
                "df1.merge(df2, left_on='lkey', right_on='rkey')",
                "df1.merge(df2, left_on='lkey', right_on='rkey',\n"
                "          suffixes=('_left', '_right'))",
            ],
            # Not equal to df.agg('mode', axis='columns', numeric_only=True)
            'pandas.core.frame.DataFrame.mode': [
                "df.mode(axis='columns', numeric_only=True)"
            ],
            'pandas.core.frame.DataFrame.pivot': ['*'],
            'pandas.core.frame.DataFrame.pivot_table': ['*'],
            'pandas.core.frame.DataFrame.query': ['*'],
            'pandas.core.frame.DataFrame.reindex': ['*'],
            # Sets df.index
            'pandas.core.frame.DataFrame.reindex_axis': ['*'],
            'pandas.core.frame.DataFrame.rename': ['*'],
            # Raises right exception, but testing framework has matching issues.
            'pandas.core.frame.DataFrame.replace': [
                "df.replace({'a string': 'new value', True: False})  # raises"
            ],
            # Uses unseeded np.random.
            'pandas.core.frame.DataFrame.round': ['*'],
            'pandas.core.frame.DataFrame.set_index': ['*'],
            'pandas.core.frame.DataFrame.transpose': [
                'df1_transposed.dtypes', 'df2_transposed.dtypes'
            ],
            'pandas.core.frame.DataFrame.to_sparse': ['type(df)'],
            # Uses df.index
            'pandas.core.frame.DataFrame.to_records': ['*'],
        })
    self.assertEqual(result.failed, 0)

  def test_series_tests(self):
    result = doctests.testmod(
        pd.core.series,
        use_beam=False,
        report=True,
        wont_implement_ok={
            'pandas.core.series.Series.__array__': ['*'],
            'pandas.core.series.Series.cummax': ['*'],
            'pandas.core.series.Series.cummin': ['*'],
            'pandas.core.series.Series.cumsum': ['*'],
            'pandas.core.series.Series.cumprod': ['*'],
            'pandas.core.series.Series.diff': ['*'],
<<<<<<< HEAD
            'pandas.core.series.Series.nlargest': [
                "s.nlargest(3, keep='last')"
            ],
            'pandas.core.series.Series.nsmallest': [
                "s.nsmallest(3, keep='last')"
            ],
=======
            'pandas.core.series.Series.items': ['*'],
            'pandas.core.series.Series.iteritems': ['*'],
            'pandas.core.series.Series.searchsorted': ['*'],
            'pandas.core.series.Series.shift': ['*'],
            'pandas.core.series.Series.take': ['*'],
            'pandas.core.series.Series.to_dict': ['*'],
            'pandas.core.series.Series.unique': ['*'],
>>>>>>> f3ac4822
            'pandas.core.series.Series.unstack': ['*'],
            'pandas.core.series.Series.values': ['*'],
            'pandas.core.series.Series.view': ['*'],
        },
        skip={
            'pandas.core.series.Series.append': ['*'],
            'pandas.core.series.Series.argmax': ['*'],
            'pandas.core.series.Series.argmin': ['*'],
            'pandas.core.series.Series.autocorr': ['*'],
            'pandas.core.series.Series.combine': ['*'],
            'pandas.core.series.Series.combine_first': ['*'],
            'pandas.core.series.Series.corr': ['*'],
            'pandas.core.series.Series.count': ['*'],
            'pandas.core.series.Series.cov': ['*'],
            'pandas.core.series.Series.dot': ['*'],
            'pandas.core.series.Series.drop': ['*'],
            'pandas.core.series.Series.drop_duplicates': ['*'],
            'pandas.core.series.Series.duplicated': ['*'],
            'pandas.core.series.Series.explode': ['*'],
            'pandas.core.series.Series.idxmax': ['*'],
            'pandas.core.series.Series.idxmin': ['*'],
            'pandas.core.series.Series.memory_usage': ['*'],
            'pandas.core.series.Series.nonzero': ['*'],
            'pandas.core.series.Series.quantile': ['*'],
            'pandas.core.series.Series.reindex': ['*'],
            'pandas.core.series.Series.rename': ['*'],
            'pandas.core.series.Series.repeat': ['*'],
            'pandas.core.series.Series.replace': ['*'],
            'pandas.core.series.Series.reset_index': ['*'],
            'pandas.core.series.Series.searchsorted': [
                # This doctest seems to be incorrectly parsed.
                "x = pd.Categorical(['apple', 'bread', 'bread',"
            ],
            'pandas.core.series.Series.sort_index': ['*'],
            'pandas.core.series.Series.sort_values': ['*'],
            'pandas.core.series.Series.to_csv': ['*'],
            'pandas.core.series.Series.view': [
                # Inspection after modification.
                's'
            ],
        })
    self.assertEqual(result.failed, 0)


if __name__ == '__main__':
  unittest.main()<|MERGE_RESOLUTION|>--- conflicted
+++ resolved
@@ -130,22 +130,19 @@
             'pandas.core.series.Series.cumsum': ['*'],
             'pandas.core.series.Series.cumprod': ['*'],
             'pandas.core.series.Series.diff': ['*'],
-<<<<<<< HEAD
+            'pandas.core.series.Series.items': ['*'],
+            'pandas.core.series.Series.iteritems': ['*'],
             'pandas.core.series.Series.nlargest': [
                 "s.nlargest(3, keep='last')"
             ],
             'pandas.core.series.Series.nsmallest': [
                 "s.nsmallest(3, keep='last')"
             ],
-=======
-            'pandas.core.series.Series.items': ['*'],
-            'pandas.core.series.Series.iteritems': ['*'],
             'pandas.core.series.Series.searchsorted': ['*'],
             'pandas.core.series.Series.shift': ['*'],
             'pandas.core.series.Series.take': ['*'],
             'pandas.core.series.Series.to_dict': ['*'],
             'pandas.core.series.Series.unique': ['*'],
->>>>>>> f3ac4822
             'pandas.core.series.Series.unstack': ['*'],
             'pandas.core.series.Series.values': ['*'],
             'pandas.core.series.Series.view': ['*'],
