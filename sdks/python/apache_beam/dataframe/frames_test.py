--- conflicted
+++ resolved
@@ -238,7 +238,6 @@
             }), axis=1),
         df)
 
-<<<<<<< HEAD
   def test_combine(self):
     df = pd.DataFrame({'A': [0, 0], 'B': [4, 4]})
     df2 = pd.DataFrame({'A': [1, 1], 'B': [3, 3]})
@@ -269,7 +268,7 @@
                    df1.combine_first(df2),
                    df1,
                    df2)
-=======
+
   def test_add_prefix(self):
     df = pd.DataFrame({'A': [1, 2, 3, 4], 'B': [3, 4, 5, 6]})
     s = pd.Series([1, 2, 3, 4])
@@ -283,7 +282,7 @@
 
     self._run_test(lambda df: df.add_suffix('_col'), df)
     self._run_test(lambda s: s.add_prefix('_col'), s)
->>>>>>> cbc67c84
+
 
   def test_groupby(self):
     df = pd.DataFrame({
