--- conflicted
+++ resolved
@@ -15,17 +15,11 @@
 # limitations under the License.
 #
 
-<<<<<<< HEAD
-"""A ValueProvider abstracts the notion of fetching a value that may or may not be currently available.
-
-This can be used to parameterize transforms that only read values in at runtime, for example.
-=======
 """A ValueProvider abstracts the notion of fetching a value that may or
 may not be currently available.
 
 This can be used to parameterize transforms that only read values in at
 runtime, for example.
->>>>>>> 006a79fa
 """
 
 # pytype: skip-file
@@ -51,13 +45,9 @@
   """Base class that all other ValueProviders must implement.
   """
   def is_accessible(self):
-<<<<<<< HEAD
-    """Whether the contents of this ValueProvider is available to routines that run at graph construction time."""
-=======
     """Whether the contents of this ValueProvider is available to routines
     that run at graph construction time.
     """
->>>>>>> 006a79fa
     raise NotImplementedError(
         'ValueProvider.is_accessible implemented in derived classes')
 
@@ -69,13 +59,9 @@
 
 
 class StaticValueProvider(ValueProvider):
-<<<<<<< HEAD
-  """StaticValueProvider is an implementation of ValueProvider that allows for a static value to be provided."""
-=======
   """StaticValueProvider is an implementation of ValueProvider that allows
   for a static value to be provided.
   """
->>>>>>> 006a79fa
   def __init__(self, value_type, value):
     """
     Args:
@@ -111,13 +97,9 @@
 
 
 class RuntimeValueProvider(ValueProvider):
-<<<<<<< HEAD
-  """RuntimeValueProvider is an implementation of ValueProvider that allows for a value to be provided at execution time rather than at graph construction time.
-=======
   """RuntimeValueProvider is an implementation of ValueProvider that
   allows for a value to be provided at execution time rather than
   at graph construction time.
->>>>>>> 006a79fa
   """
   runtime_options = None
   experiments = set()  # type: Set[str]
@@ -164,13 +146,9 @@
 
 
 class NestedValueProvider(ValueProvider):
-<<<<<<< HEAD
-  """NestedValueProvider is an implementation of ValueProvider that allows for wrapping another ValueProvider object."""
-=======
   """NestedValueProvider is an implementation of ValueProvider that allows
   for wrapping another ValueProvider object.
   """
->>>>>>> 006a79fa
   def __init__(self, value, translator):
     """Creates a NestedValueProvider that wraps the provided ValueProvider.
 
@@ -178,12 +156,8 @@
       value: ValueProvider object to wrap
       translator: function that is applied to the ValueProvider
     Raises:
-<<<<<<< HEAD
-      RuntimeValueProviderError: if any of the provided objects are not accessible
-=======
       RuntimeValueProviderError: if any of the provided objects are not
         accessible.
->>>>>>> 006a79fa
     """
     self.value = value
     self.translator = translator
@@ -208,13 +182,6 @@
 
 def check_accessible(value_provider_list):
   """A decorator that checks accessibility of a list of ValueProvider objects.
-<<<<<<< HEAD
-  
-  Args:
-    value_provider_list: list of ValueProvider objects
-  Raises:
-    RuntimeValueProviderError: if any of the provided objects are not accessible."""
-=======
 
   Args:
     value_provider_list: list of ValueProvider objects
@@ -222,7 +189,6 @@
     RuntimeValueProviderError: if any of the provided objects are not
       accessible.
   """
->>>>>>> 006a79fa
   assert isinstance(value_provider_list, list)
 
   def _check_accessible(fnc):
