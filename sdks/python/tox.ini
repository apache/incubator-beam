--- conflicted
+++ resolved
@@ -100,13 +100,10 @@
   flake8==3.5.0
 modules =
   apache_beam/coders
-<<<<<<< HEAD
   apache_beam/portability
-=======
   apache_beam/internal
   apache_beam/metrics
   apache_beam/options
->>>>>>> bfa491ef
 commands =
   python --version
   pip --version
