#
# Licensed to the Apache Software Foundation (ASF) under one or more
# contributor license agreements.  See the NOTICE file distributed with
# this work for additional information regarding copyright ownership.
# The ASF licenses this file to You under the Apache License, Version 2.0
# (the "License"); you may not use this file except in compliance with
# the License.  You may obtain a copy of the License at
#
#    http://www.apache.org/licenses/LICENSE-2.0
#
# Unless required by applicable law or agreed to in writing, software
# distributed under the License is distributed on an "AS IS" BASIS,
# WITHOUT WARRANTIES OR CONDITIONS OF ANY KIND, either express or implied.
# See the License for the specific language governing permissions and
# limitations under the License.
#

[pytest]
junit_family = xunit2

# Disable class-name-based test discovery.
python_classes =
# Disable function-name-based test discovery.
python_functions =
# Discover tests using filenames.
# See conftest.py for extra collection rules.
python_files = test_*.py *_test.py *_test_py3*.py *_test_it.py

markers =
<<<<<<< HEAD
    xlang_transforms: collect Cross Language transforms test runs
    no_xlang_transforms: run without xlang_transforms
    xlang_sql_expansion_service: collect for Cross Language with SQL expansion service test runs
=======
    it_validatescontainer: collect for ValidatesContainer integration test runs
>>>>>>> 9dbc7b7c
    # Tests using this marker conflict with the xdist plugin in some way, such
    # as enabling save_main_session.
    no_xdist: run without pytest-xdist plugin
    # We run these tests with multiple major pyarrow versions (BEAM-11211)
    uses_pyarrow: tests that utilize pyarrow in some way

# Default timeout intended for unit tests.
# If certain tests need a different value, please see the docs on how to
# specify: https://github.com/pytest-dev/pytest-timeout/
timeout = 600<|MERGE_RESOLUTION|>--- conflicted
+++ resolved
@@ -27,13 +27,10 @@
 python_files = test_*.py *_test.py *_test_py3*.py *_test_it.py
 
 markers =
-<<<<<<< HEAD
     xlang_transforms: collect Cross Language transforms test runs
     no_xlang_transforms: run without xlang_transforms
     xlang_sql_expansion_service: collect for Cross Language with SQL expansion service test runs
-=======
     it_validatescontainer: collect for ValidatesContainer integration test runs
->>>>>>> 9dbc7b7c
     # Tests using this marker conflict with the xdist plugin in some way, such
     # as enabling save_main_session.
     no_xdist: run without pytest-xdist plugin
