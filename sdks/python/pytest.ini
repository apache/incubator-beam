#
# Licensed to the Apache Software Foundation (ASF) under one or more
# contributor license agreements.  See the NOTICE file distributed with
# this work for additional information regarding copyright ownership.
# The ASF licenses this file to You under the Apache License, Version 2.0
# (the "License"); you may not use this file except in compliance with
# the License.  You may obtain a copy of the License at
#
#    http://www.apache.org/licenses/LICENSE-2.0
#
# Unless required by applicable law or agreed to in writing, software
# distributed under the License is distributed on an "AS IS" BASIS,
# WITHOUT WARRANTIES OR CONDITIONS OF ANY KIND, either express or implied.
# See the License for the specific language governing permissions and
# limitations under the License.
#

[pytest]
junit_family = xunit2

# Disable class-name-based test discovery.
python_classes =
# Disable function-name-based test discovery.
python_functions =
# Discover tests using filenames.
# See conftest.py for extra collection rules.
python_files = test_*.py *_test.py *_test_py3*.py *_test_it.py

markers =
<<<<<<< HEAD
    it_validatesrunner: collect for ValidatesRunner integration test runs
    no_sickbay_streaming: run without sickbay-streaming
    no_sickbay_batch: run without sickbay-batch
=======
    it_validatescontainer: collect for ValidatesContainer integration test runs
>>>>>>> 986d59e7
    # Tests using this marker conflict with the xdist plugin in some way, such
    # as enabling save_main_session.
    no_xdist: run without pytest-xdist plugin
    # We run these tests with multiple major pyarrow versions (BEAM-11211)
    uses_pyarrow: tests that utilize pyarrow in some way

# Default timeout intended for unit tests.
# If certain tests need a different value, please see the docs on how to
# specify: https://github.com/pytest-dev/pytest-timeout/
timeout = 600<|MERGE_RESOLUTION|>--- conflicted
+++ resolved
@@ -27,13 +27,10 @@
 python_files = test_*.py *_test.py *_test_py3*.py *_test_it.py
 
 markers =
-<<<<<<< HEAD
     it_validatesrunner: collect for ValidatesRunner integration test runs
     no_sickbay_streaming: run without sickbay-streaming
     no_sickbay_batch: run without sickbay-batch
-=======
     it_validatescontainer: collect for ValidatesContainer integration test runs
->>>>>>> 986d59e7
     # Tests using this marker conflict with the xdist plugin in some way, such
     # as enabling save_main_session.
     no_xdist: run without pytest-xdist plugin
