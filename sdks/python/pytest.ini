#
# Licensed to the Apache Software Foundation (ASF) under one or more
# contributor license agreements.  See the NOTICE file distributed with
# this work for additional information regarding copyright ownership.
# The ASF licenses this file to You under the Apache License, Version 2.0
# (the "License"); you may not use this file except in compliance with
# the License.  You may obtain a copy of the License at
#
#    http://www.apache.org/licenses/LICENSE-2.0
#
# Unless required by applicable law or agreed to in writing, software
# distributed under the License is distributed on an "AS IS" BASIS,
# WITHOUT WARRANTIES OR CONDITIONS OF ANY KIND, either express or implied.
# See the License for the specific language governing permissions and
# limitations under the License.
#

[pytest]
junit_family = xunit2

# Disable class-name-based test discovery.
python_classes =
# Disable function-name-based test discovery.
python_functions =
# Discover tests using filenames.
# See conftest.py for extra collection rules.
python_files = test_*.py *_test.py *_test_py3*.py *_test_it.py

markers =
<<<<<<< HEAD
    it_postcommit: collect for post-commit integration test runs
=======
    it_validatesrunner: collect for ValidatesRunner integration test runs
    no_sickbay_streaming: run without sickbay-streaming
    no_sickbay_batch: run without sickbay-batch
>>>>>>> 40326dd0
    it_validatescontainer: collect for ValidatesContainer integration test runs
    # Tests using this marker conflict with the xdist plugin in some way, such
    # as enabling save_main_session.
    no_xdist: run without pytest-xdist plugin
    # We run these tests with multiple major pyarrow versions (BEAM-11211)
    uses_pyarrow: tests that utilize pyarrow in some way

# Default timeout intended for unit tests.
# If certain tests need a different value, please see the docs on how to
# specify: https://github.com/pytest-dev/pytest-timeout/
timeout = 600<|MERGE_RESOLUTION|>--- conflicted
+++ resolved
@@ -27,13 +27,10 @@
 python_files = test_*.py *_test.py *_test_py3*.py *_test_it.py
 
 markers =
-<<<<<<< HEAD
     it_postcommit: collect for post-commit integration test runs
-=======
     it_validatesrunner: collect for ValidatesRunner integration test runs
     no_sickbay_streaming: run without sickbay-streaming
     no_sickbay_batch: run without sickbay-batch
->>>>>>> 40326dd0
     it_validatescontainer: collect for ValidatesContainer integration test runs
     # Tests using this marker conflict with the xdist plugin in some way, such
     # as enabling save_main_session.
