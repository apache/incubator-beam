--- conflicted
+++ resolved
@@ -27,12 +27,9 @@
 python_files = test_*.py *_test.py *_test_py3*.py *_test_it.py
 
 markers =
-<<<<<<< HEAD
-    it_postcommit: collect for post-commit integration test runs
-=======
     xlang_transforms: collect Cross Language transforms test runs
     xlang_sql_expansion_service: collect for Cross Language with SQL expansion service test runs
->>>>>>> 8b66f37c
+    it_postcommit: collect for post-commit integration test runs
     it_validatesrunner: collect for ValidatesRunner integration test runs
     no_sickbay_streaming: run without sickbay-streaming
     no_sickbay_batch: run without sickbay-batch
