#
# Licensed to the Apache Software Foundation (ASF) under one or more
# contributor license agreements.  See the NOTICE file distributed with
# this work for additional information regarding copyright ownership.
# The ASF licenses this file to You under the Apache License, Version 2.0
# (the "License"); you may not use this file except in compliance with
# the License.  You may obtain a copy of the License at
#
#    http://www.apache.org/licenses/LICENSE-2.0
#
# Unless required by applicable law or agreed to in writing, software
# distributed under the License is distributed on an "AS IS" BASIS,
# WITHOUT WARRANTIES OR CONDITIONS OF ANY KIND, either express or implied.
# See the License for the specific language governing permissions and
# limitations under the License.
#

[pytest]
junit_family = xunit2

# Disable class-name-based test discovery.
python_classes =
# Disable function-name-based test discovery.
python_functions =
# Discover tests using filenames.
# See conftest.py for extra collection rules.
python_files = test_*.py *_test.py *_test_py3*.py *_test_it.py

markers =
<<<<<<< HEAD
    xlang_transforms: collect Cross Language transforms test runs
    no_xlang_transforms: run without xlang_transforms
    xlang_sql_expansion_service: collect for Cross Language with SQL expansion service test runs
=======
    it_validatesrunner: collect for ValidatesRunner integration test runs
    no_sickbay_streaming: run without sickbay-streaming
    no_sickbay_batch: run without sickbay-batch
>>>>>>> 1c63759e
    it_validatescontainer: collect for ValidatesContainer integration test runs
    # Tests using this marker conflict with the xdist plugin in some way, such
    # as enabling save_main_session.
    no_xdist: run without pytest-xdist plugin
    # We run these tests with multiple major pyarrow versions (BEAM-11211)
    uses_pyarrow: tests that utilize pyarrow in some way

# Default timeout intended for unit tests.
# If certain tests need a different value, please see the docs on how to
# specify: https://github.com/pytest-dev/pytest-timeout/
timeout = 600<|MERGE_RESOLUTION|>--- conflicted
+++ resolved
@@ -27,15 +27,12 @@
 python_files = test_*.py *_test.py *_test_py3*.py *_test_it.py
 
 markers =
-<<<<<<< HEAD
     xlang_transforms: collect Cross Language transforms test runs
     no_xlang_transforms: run without xlang_transforms
     xlang_sql_expansion_service: collect for Cross Language with SQL expansion service test runs
-=======
     it_validatesrunner: collect for ValidatesRunner integration test runs
     no_sickbay_streaming: run without sickbay-streaming
     no_sickbay_batch: run without sickbay-batch
->>>>>>> 1c63759e
     it_validatescontainer: collect for ValidatesContainer integration test runs
     # Tests using this marker conflict with the xdist plugin in some way, such
     # as enabling save_main_session.
