--- conflicted
+++ resolved
@@ -20,8 +20,5 @@
 content:
 - Map
 - GroupByKey
-<<<<<<< HEAD
 - CoGroupByKey
-=======
-- Flatten
->>>>>>> 775ad8ed
+- Flatten