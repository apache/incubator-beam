--- conflicted
+++ resolved
@@ -58,15 +58,12 @@
 
 * Support for X source added (Java/Python) ([BEAM-X](https://issues.apache.org/jira/browse/BEAM-X)).
 * Support for reading from Snowflake added (Java) ([BEAM-9722](https://issues.apache.org/jira/browse/BEAM-9722)).
-<<<<<<< HEAD
-* Support for reading from HTTP / HTTPS URLs added (Python) ([BEAM-10101](https://issues.apache.org/jira/browse/BEAM-10101)).
-=======
 * Support for writing to Splunk added (Java) ([BEAM-8596](https://issues.apache.org/jira/browse/BEAM-8596)).
 * A new transform to read from BigQuery has been added: `apache_beam.io.gcp.bigquery.ReadFromBigQuery`. This transform
   is experimental. It reads data from BigQuery by exporting data to Avro files, and reading those files. It also supports
   reading data by exporting to JSON files. This has small differences in behavior for Time and Date-related fields. See
   Pydoc for more information.
->>>>>>> f98104a2
+* Support for reading from HTTP / HTTPS URLs added (Python) ([BEAM-10101](https://issues.apache.org/jira/browse/BEAM-10101)).
 
 ## New Features / Improvements
 
