--- conflicted
+++ resolved
@@ -85,7 +85,6 @@
 
 * Fixed X (Java/Python) ([BEAM-X](https://issues.apache.org/jira/browse/BEAM-X)).
 
-<<<<<<< HEAD
 # [2.25.0] - Unreleased
 
 ## Breaking Changes
@@ -93,10 +92,7 @@
 * Python 2 and Python 3.5 support dropped.
 * Pandas 1.x allowed.  Older version of Pandas may still be used, but may not be as well tested.
 
-# [2.24.0] - Unreleased
-=======
 # [2.24.0] - 2020-09-18
->>>>>>> 86e6c728
 
 ## Highlights
 
