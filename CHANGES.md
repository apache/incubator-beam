--- conflicted
+++ resolved
@@ -69,12 +69,9 @@
     More details will be in an upcoming [blog post](https://beam.apache.org/blog/python-performance-runtime-type-checking/index.html).
 * Added support for Python 3 type annotations on PTransforms using typed PCollections ([BEAM-10258](https://issues.apache.org/jira/browse/BEAM-10258)).
     More details will be in an upcoming [blog post](https://beam.apache.org/blog/python-improved-annotations/index.html).
-<<<<<<< HEAD
 * Added support for NestedValueProvider for the Python SDK ([BEAM-10856](https://issues.apache.org/jira/browse/BEAM-10856)).
-=======
 * Improved the Interactive Beam API where recording streaming jobs now start a long running background recording job. Running ib.show() or ib.collect() samples from the recording ([BEAM-10603](https://issues.apache.org/jira/browse/BEAM-10603)).
 * In Interactive Beam, ib.show() and ib.collect() now have "n" and "duration" as parameters. These mean read only up to "n" elements and up to "duration" seconds of data read from the recording ([BEAM-10603](https://issues.apache.org/jira/browse/BEAM-10603)).
->>>>>>> 52061311
 * X feature added (Java/Python) ([BEAM-X](https://issues.apache.org/jira/browse/BEAM-X)).
 
 ## Breaking Changes
