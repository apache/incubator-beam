--- conflicted
+++ resolved
@@ -457,10 +457,7 @@
           timer.getTimerFamilyId(),
           window,
           timer.getTimestamp(),
-<<<<<<< HEAD
-=======
           timer.getOutputTimestamp(),
->>>>>>> 4fc924a8
           timer.getDomain());
     }
   }
