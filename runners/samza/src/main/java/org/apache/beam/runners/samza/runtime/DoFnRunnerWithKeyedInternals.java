--- conflicted
+++ resolved
@@ -67,10 +67,7 @@
           timer.getTimerFamilyId(),
           window,
           timer.getTimestamp(),
-<<<<<<< HEAD
-=======
           timer.getOutputTimestamp(),
->>>>>>> 4fc924a8
           timer.getDomain());
     } finally {
       clearKeyedInternals();
@@ -83,18 +80,11 @@
       String timerFamilyId,
       BoundedWindow window,
       Instant timestamp,
-<<<<<<< HEAD
-      TimeDomain timeDomain) {
-    checkState(keyedInternals.getKey() != null, "Key is not set for timer");
-
-    underlying.onTimer(timerId, timerFamilyId, window, timestamp, timeDomain);
-=======
       Instant outputTimestamp,
       TimeDomain timeDomain) {
     checkState(keyedInternals.getKey() != null, "Key is not set for timer");
 
     underlying.onTimer(timerId, timerFamilyId, window, timestamp, outputTimestamp, timeDomain);
->>>>>>> 4fc924a8
   }
 
   @Override
