/*
 * Licensed to the Apache Software Foundation (ASF) under one
 * or more contributor license agreements.  See the NOTICE file
 * distributed with this work for additional information
 * regarding copyright ownership.  The ASF licenses this file
 * to you under the Apache License, Version 2.0 (the
 * "License"); you may not use this file except in compliance
 * with the License.  You may obtain a copy of the License at
 *
 *     http://www.apache.org/licenses/LICENSE-2.0
 *
 * Unless required by applicable law or agreed to in writing, software
 * distributed under the License is distributed on an "AS IS" BASIS,
 * WITHOUT WARRANTIES OR CONDITIONS OF ANY KIND, either express or implied.
 * See the License for the specific language governing permissions and
 * limitations under the License.
 */
package org.apache.beam.runners.samza.metrics;

import org.apache.beam.runners.core.DoFnRunner;
import org.apache.beam.sdk.state.TimeDomain;
import org.apache.beam.sdk.transforms.DoFn;
import org.apache.beam.sdk.transforms.windowing.BoundedWindow;
import org.apache.beam.sdk.util.WindowedValue;
import org.joda.time.Instant;

/**
 * {@link DoFnRunner} wrapper with metrics. The class uses {@link SamzaMetricsContainer} to keep
 * BEAM metrics results and update Samza metrics.
 */
public class DoFnRunnerWithMetrics<InT, OutT> implements DoFnRunner<InT, OutT> {
  private final DoFnRunner<InT, OutT> underlying;
  private final SamzaMetricsContainer metricsContainer;
  private final FnWithMetricsWrapper metricsWrapper;

  private DoFnRunnerWithMetrics(
      DoFnRunner<InT, OutT> underlying, SamzaMetricsContainer metricsContainer, String stepName) {
    this.underlying = underlying;
    this.metricsContainer = metricsContainer;
    this.metricsWrapper = new FnWithMetricsWrapper(metricsContainer, stepName);
  }

  public static <InT, OutT> DoFnRunner<InT, OutT> wrap(
      DoFnRunner<InT, OutT> doFnRunner, SamzaMetricsContainer metricsContainer, String stepName) {
    return new DoFnRunnerWithMetrics<>(doFnRunner, metricsContainer, stepName);
  }

  @Override
  public void startBundle() {
    withMetrics(() -> underlying.startBundle());
  }

  @Override
  public void processElement(WindowedValue<InT> elem) {
    withMetrics(() -> underlying.processElement(elem));
  }

  @Override
  public void onTimer(
      String timerId,
      String timerFamilyId,
      BoundedWindow window,
      Instant timestamp,
<<<<<<< HEAD
      TimeDomain timeDomain) {
    withMetrics(() -> underlying.onTimer(timerId, timerFamilyId, window, timestamp, timeDomain));
=======
      Instant outputTimestamp,
      TimeDomain timeDomain) {
    withMetrics(
        () ->
            underlying.onTimer(
                timerId, timerFamilyId, window, timestamp, outputTimestamp, timeDomain));
>>>>>>> 4fc924a8
  }

  @Override
  public void finishBundle() {
    withMetrics(() -> underlying.finishBundle());

    metricsContainer.updateMetrics();
  }

  @Override
  public DoFn<InT, OutT> getFn() {
    return underlying.getFn();
  }

  private void withMetrics(Runnable runnable) {
    try {
      metricsWrapper.wrap(
          () -> {
            runnable.run();
            return (Void) null;
          });
    } catch (Exception e) {
      throw new RuntimeException(e);
    }
  }
}<|MERGE_RESOLUTION|>--- conflicted
+++ resolved
@@ -61,17 +61,12 @@
       String timerFamilyId,
       BoundedWindow window,
       Instant timestamp,
-<<<<<<< HEAD
-      TimeDomain timeDomain) {
-    withMetrics(() -> underlying.onTimer(timerId, timerFamilyId, window, timestamp, timeDomain));
-=======
       Instant outputTimestamp,
       TimeDomain timeDomain) {
     withMetrics(
         () ->
             underlying.onTimer(
                 timerId, timerFamilyId, window, timestamp, outputTimestamp, timeDomain));
->>>>>>> 4fc924a8
   }
 
   @Override
