import org.apache.beam.gradle.BeamModulePlugin

/*
 * Licensed to the Apache Software Foundation (ASF) under one
 * or more contributor license agreements.  See the NOTICE file
 * distributed with this work for additional information
 * regarding copyright ownership.  The ASF licenses this file
 * to you under the Apache License, Version 2.0 (the
 * License); you may not use this file except in compliance
 * with the License.  You may obtain a copy of the License at
 *
 *     http://www.apache.org/licenses/LICENSE-2.0
 *
 * Unless required by applicable law or agreed to in writing, software
 * distributed under the License is distributed on an AS IS BASIS,
 * WITHOUT WARRANTIES OR CONDITIONS OF ANY KIND, either express or implied.
 * See the License for the specific language governing permissions and
 * limitations under the License.
 */

/**
 * Spark Runner JobServer build file
 */

apply plugin: 'org.apache.beam.module'
apply plugin: 'application'
// we need to set mainClassName before applying shadow plugin
mainClassName = "org.apache.beam.runners.spark.SparkJobServerDriver"

applyJavaNature(
  automaticModuleName: 'org.apache.beam.runners.spark.jobserver',
  validateShadowJar: false,
  exportJavadoc: false,
  shadowClosure: {
    append "reference.conf"
  },
)

def sparkRunnerProject = project.parent.path

description = "Apache Beam :: Runners :: Spark :: Job Server"

configurations {
  validatesPortableRunner
}

configurations.all {
  exclude group: "org.slf4j", module: "slf4j-jdk14"
}

dependencies {
  compile project(sparkRunnerProject)
  compile project(path: sparkRunnerProject, configuration: "provided")
  validatesPortableRunner project(path: sparkRunnerProject, configuration: "testRuntime")
  validatesPortableRunner project(path: sparkRunnerProject, configuration: "provided")
  validatesPortableRunner project(path: ":sdks:java:core", configuration: "shadowTest")
  validatesPortableRunner project(path: ":runners:core-java", configuration: "testRuntime")
  validatesPortableRunner project(path: ":runners:portability:java", configuration: "testRuntime")
  compile project(":sdks:java:extensions:google-cloud-platform-core")
//  TODO: Enable AWS and HDFS file system.
}

// NOTE: runShadow must be used in order to run the job server. The standard run
// task will not work because the Spark runner classes only exist in the shadow
// jar.
runShadow {
  args = []
  if (project.hasProperty('jobHost'))
    args += ["--job-host=${project.property('jobHost')}"]
  if (project.hasProperty('artifactsDir'))
    args += ["--artifacts-dir=${project.property('artifactsDir')}"]
  if (project.hasProperty('cleanArtifactsPerJob'))
    args += ["--clean-artifacts-per-job=${project.property('cleanArtifactsPerJob')}"]
  if (project.hasProperty('sparkMasterUrl'))
    args += ["--spark-master-url=${project.property('sparkMasterUrl')}"]

  systemProperties System.properties

  // Enable remote debugging.
  jvmArgs = ["-Xdebug", "-Xrunjdwp:transport=dt_socket,server=y,suspend=n,address=5005"]
  if (project.hasProperty("logLevel"))
    jvmArgs += ["-Dorg.slf4j.simpleLogger.defaultLogLevel=${project.property('logLevel')}"]
}

def portableValidatesRunnerTask(String name) {
  createPortableValidatesRunnerTask(
    name: "validatesPortableRunner${name}",
    jobServerDriver: "org.apache.beam.runners.spark.SparkJobServerDriver",
    jobServerConfig: "--job-host=localhost,--job-port=0,--artifact-port=0,--expansion-port=0",
    testClasspathConfiguration: configurations.validatesPortableRunner,
    numParallelTests: 4,
    environment: BeamModulePlugin.PortableValidatesRunnerConfiguration.Environment.EMBEDDED,
    systemProperties: [
      "beam.spark.test.reuseSparkContext": "false",
      "spark.ui.enabled": "false",
      "spark.ui.showConsoleProgress": "false",
    ],
    testCategories: {
      includeCategories 'org.apache.beam.sdk.testing.ValidatesRunner'
      excludeCategories 'org.apache.beam.sdk.testing.FlattenWithHeterogeneousCoders'
      excludeCategories 'org.apache.beam.sdk.testing.LargeKeys$Above100MB'
      excludeCategories 'org.apache.beam.sdk.testing.UsesCommittedMetrics'
      excludeCategories 'org.apache.beam.sdk.testing.UsesCustomWindowMerging'
      excludeCategories 'org.apache.beam.sdk.testing.UsesFailureMessage'
      excludeCategories 'org.apache.beam.sdk.testing.UsesGaugeMetrics'
      excludeCategories 'org.apache.beam.sdk.testing.UsesParDoLifecycle'
      excludeCategories 'org.apache.beam.sdk.testing.UsesMapState'
      excludeCategories 'org.apache.beam.sdk.testing.UsesSetState'
      excludeCategories 'org.apache.beam.sdk.testing.UsesTimerMap'
      excludeCategories 'org.apache.beam.sdk.testing.UsesTestStream'
      //SplitableDoFnTests
      excludeCategories 'org.apache.beam.sdk.testing.UsesBoundedSplittableParDo'
      excludeCategories 'org.apache.beam.sdk.testing.UsesSplittableParDoWithWindowedSideInputs'
      excludeCategories 'org.apache.beam.sdk.testing.UsesUnboundedSplittableParDo'
      excludeCategories 'org.apache.beam.sdk.testing.UsesStrictTimerOrdering'
    },
  )
}

project.ext.validatesPortableRunnerBatch = portableValidatesRunnerTask("Batch")

task validatesPortableRunner() {
  dependsOn validatesPortableRunnerBatch
}

def jobPort = BeamModulePlugin.startingExpansionPortNumber.getAndDecrement()
def artifactPort = BeamModulePlugin.startingExpansionPortNumber.getAndDecrement()

def setupTask = project.tasks.create(name: "sparkJobServerSetup", type: Exec) {
  dependsOn shadowJar
  def pythonDir = project.project(":sdks:python").projectDir
  def sparkJobServerJar = shadowJar.archivePath

  executable 'sh'
  args '-c', "$pythonDir/scripts/run_job_server.sh stop --group_id ${project.name} && $pythonDir/scripts/run_job_server.sh start --group_id ${project.name} --job_port ${jobPort} --artifact_port ${artifactPort} --job_server_jar ${sparkJobServerJar}"
}

def cleanupTask = project.tasks.create(name: "sparkJobServerCleanup", type: Exec) {
  def pythonDir = project.project(":sdks:python").projectDir

  executable 'sh'
  args '-c', "$pythonDir/scripts/run_job_server.sh stop --group_id ${project.name}"
}

createCrossLanguageValidatesRunnerTask(
  startJobServer: setupTask,
  cleanupJobServer: cleanupTask,
  jobEndpoint: "localhost:${jobPort}",
  testClasspathConfiguration: configurations.validatesPortableRunner,
  numParallelTests: 1
)

def addTestJavaJarCreator(String pyVersion) {
  def pyBuildPath = pyVersion.startsWith("2") ? "2" : pyVersion.replaceAll("\\.", "")
  project.tasks.create(name: "testJavaJarCreatorPy${pyBuildPath}") {
    dependsOn shadowJar
    dependsOn ":sdks:python:container:py${pyBuildPath}:docker"
    doLast{
      exec {
        executable "sh"
        def options = [
                "--runner SparkRunner",
                "--job_server_jar ${shadowJar.archivePath}",
                "--env_dir ${project.rootProject.buildDir}/gradleenv/${project.path.hashCode()}",
                "--python_root_dir ${project.rootDir}/sdks/python",
                "--python_version ${pyVersion}",
<<<<<<< HEAD
                "--python_container_image ${project.docker_image_default_repo_root}/"
                        + ${project.docker_image_default_repo_prefix}
                        + "python${pyVersion}_sdk:${project.sdk_version}",
=======
                "--python_container_image apachebeam/python${pyVersion}_sdk:${project.sdk_version}",
>>>>>>> 80075439
        ]
        args "-c", "../../portability/test_pipeline_jar.sh ${options.join(' ')}"
      }
    }
  }
}

["2.7", "3.5", "3.6", "3.7"].each { pyVersion ->
  addTestJavaJarCreator(pyVersion)
}

task testPipelineJar() {
  dependsOn testJavaJarCreatorPy37
}<|MERGE_RESOLUTION|>--- conflicted
+++ resolved
@@ -164,13 +164,9 @@
                 "--env_dir ${project.rootProject.buildDir}/gradleenv/${project.path.hashCode()}",
                 "--python_root_dir ${project.rootDir}/sdks/python",
                 "--python_version ${pyVersion}",
-<<<<<<< HEAD
                 "--python_container_image ${project.docker_image_default_repo_root}/"
                         + ${project.docker_image_default_repo_prefix}
                         + "python${pyVersion}_sdk:${project.sdk_version}",
-=======
-                "--python_container_image apachebeam/python${pyVersion}_sdk:${project.sdk_version}",
->>>>>>> 80075439
         ]
         args "-c", "../../portability/test_pipeline_jar.sh ${options.join(' ')}"
       }
