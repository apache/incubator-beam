--- conflicted
+++ resolved
@@ -123,10 +123,7 @@
         ThrowingDoFn.TIMER_ID,
         GlobalWindow.INSTANCE,
         new Instant(0),
-<<<<<<< HEAD
-=======
         new Instant(0),
->>>>>>> 4fc924a8
         TimeDomain.EVENT_TIME);
   }
 
