/*
 * Licensed to the Apache Software Foundation (ASF) under one
 * or more contributor license agreements.  See the NOTICE file
 * distributed with this work for additional information
 * regarding copyright ownership.  The ASF licenses this file
 * to you under the Apache License, Version 2.0 (the
 * "License"); you may not use this file except in compliance
 * with the License.  You may obtain a copy of the License at
 *
 *     http://www.apache.org/licenses/LICENSE-2.0
 *
 * Unless required by applicable law or agreed to in writing, software
 * distributed under the License is distributed on an "AS IS" BASIS,
 * WITHOUT WARRANTIES OR CONDITIONS OF ANY KIND, either express or implied.
 * See the License for the specific language governing permissions and
 * limitations under the License.
 */
package org.apache.beam.runners.core;

import static org.apache.beam.vendor.guava.v26_0_jre.com.google.common.base.Preconditions.checkNotNull;
import static org.apache.beam.vendor.guava.v26_0_jre.com.google.common.base.Preconditions.checkState;

import java.util.concurrent.CancellationException;
import java.util.concurrent.Future;
import java.util.concurrent.ScheduledExecutorService;
import java.util.concurrent.TimeUnit;
import javax.annotation.Nullable;
import org.apache.beam.sdk.fn.splittabledofn.RestrictionTrackers;
import org.apache.beam.sdk.fn.splittabledofn.WatermarkEstimators;
import org.apache.beam.sdk.options.PipelineOptions;
import org.apache.beam.sdk.state.TimeDomain;
import org.apache.beam.sdk.transforms.DoFn;
import org.apache.beam.sdk.transforms.DoFn.FinishBundleContext;
import org.apache.beam.sdk.transforms.DoFn.MultiOutputReceiver;
import org.apache.beam.sdk.transforms.DoFn.OutputReceiver;
import org.apache.beam.sdk.transforms.DoFn.StartBundleContext;
import org.apache.beam.sdk.transforms.DoFnOutputReceivers;
import org.apache.beam.sdk.transforms.reflect.DoFnInvoker;
import org.apache.beam.sdk.transforms.splittabledofn.RestrictionTracker;
import org.apache.beam.sdk.transforms.splittabledofn.SplitResult;
import org.apache.beam.sdk.transforms.splittabledofn.TimestampObservingWatermarkEstimator;
import org.apache.beam.sdk.transforms.splittabledofn.WatermarkEstimator;
import org.apache.beam.sdk.transforms.windowing.PaneInfo;
import org.apache.beam.sdk.util.WindowedValue;
import org.apache.beam.sdk.values.KV;
import org.apache.beam.sdk.values.PCollectionView;
import org.apache.beam.sdk.values.Row;
import org.apache.beam.sdk.values.TupleTag;
import org.apache.beam.vendor.guava.v26_0_jre.com.google.common.collect.Iterables;
import org.apache.beam.vendor.guava.v26_0_jre.com.google.common.util.concurrent.Futures;
import org.joda.time.Duration;
import org.joda.time.Instant;

/**
 * A {@link SplittableProcessElementInvoker} that requests a checkpoint after the {@link
 * DoFn.ProcessElement} call either outputs at least a given number of elements (in total over all
 * outputs), or runs for the given duration.
 */
public class OutputAndTimeBoundedSplittableProcessElementInvoker<
        InputT, OutputT, RestrictionT, PositionT, WatermarkEstimatorStateT>
    extends SplittableProcessElementInvoker<
        InputT, OutputT, RestrictionT, PositionT, WatermarkEstimatorStateT> {
  private final DoFn<InputT, OutputT> fn;
  private final PipelineOptions pipelineOptions;
  private final OutputWindowedValue<OutputT> output;
  private final SideInputReader sideInputReader;
  private final ScheduledExecutorService executor;
  private final int maxNumOutputs;
  private final Duration maxDuration;

  /**
   * Creates a new invoker from components.
   *
   * @param fn The original {@link DoFn}.
   * @param pipelineOptions {@link PipelineOptions} to include in the {@link DoFn.ProcessContext}.
   * @param output Hook for outputting from the {@link DoFn.ProcessElement} method.
   * @param sideInputReader Hook for accessing side inputs.
   * @param executor Executor on which a checkpoint will be scheduled after the given duration.
   * @param maxNumOutputs Maximum number of outputs, in total over all output tags, after which a
   *     checkpoint will be requested. This is a best-effort request - the {@link DoFn} may output
   *     more after receiving the request.
   * @param maxDuration Maximum duration of the {@link DoFn.ProcessElement} call (counted from the
   *     first successful {@link RestrictionTracker#tryClaim} call) after which a checkpoint will be
   *     requested. This is a best-effort request - the {@link DoFn} may run for longer after
   *     receiving the request.
   */
  public OutputAndTimeBoundedSplittableProcessElementInvoker(
      DoFn<InputT, OutputT> fn,
      PipelineOptions pipelineOptions,
      OutputWindowedValue<OutputT> output,
      SideInputReader sideInputReader,
      ScheduledExecutorService executor,
      int maxNumOutputs,
      Duration maxDuration) {
    this.fn = fn;
    this.pipelineOptions = pipelineOptions;
    this.output = output;
    this.sideInputReader = sideInputReader;
    this.executor = executor;
    this.maxNumOutputs = maxNumOutputs;
    this.maxDuration = maxDuration;
  }

  @Override
  public Result invokeProcessElement(
      DoFnInvoker<InputT, OutputT> invoker,
      final WindowedValue<InputT> element,
      final RestrictionTracker<RestrictionT, PositionT> tracker,
      final WatermarkEstimator<WatermarkEstimatorStateT> watermarkEstimator) {
    final ProcessContext processContext = new ProcessContext(element, tracker, watermarkEstimator);

    DoFn.ProcessContinuation cont =
        invoker.invokeProcessElement(
            new DoFnInvoker.BaseArgumentProvider<InputT, OutputT>() {
              @Override
              public String getErrorContext() {
                return OutputAndTimeBoundedSplittableProcessElementInvoker.class.getSimpleName();
              }

              @Override
              public DoFn<InputT, OutputT>.ProcessContext processContext(
                  DoFn<InputT, OutputT> doFn) {
                return processContext;
              }

              @Override
              public Object restriction() {
                return tracker.currentRestriction();
              }

              @Override
              public InputT element(DoFn<InputT, OutputT> doFn) {
                return processContext.element();
              }

              @Override
<<<<<<< HEAD
              public Object key() {
                throw new UnsupportedOperationException("Not supported in SplittableDoFn");
              }

              @Override
              public Object sideInput(String tagId) {
                throw new UnsupportedOperationException("Not supported in SplittableDoFn");
              }

              @Override
              public Object schemaElement(int index) {
                throw new UnsupportedOperationException("Not supported in SplittableDoFn");
              }

              @Override
=======
>>>>>>> 4743e131
              public Instant timestamp(DoFn<InputT, OutputT> doFn) {
                return processContext.timestamp();
              }

              @Override
              public String timerId(DoFn<InputT, OutputT> doFn) {
                throw new UnsupportedOperationException(
                    "Cannot access timerId as parameter outside of @OnTimer method.");
              }

              @Override
              public TimeDomain timeDomain(DoFn<InputT, OutputT> doFn) {
                throw new UnsupportedOperationException(
                    "Access to time domain not supported in ProcessElement");
              }

              @Override
              public OutputReceiver<OutputT> outputReceiver(DoFn<InputT, OutputT> doFn) {
                return DoFnOutputReceivers.windowedReceiver(processContext, null);
              }

              @Override
              public OutputReceiver<Row> outputRowReceiver(DoFn<InputT, OutputT> doFn) {
                throw new UnsupportedOperationException("Not supported in SplittableDoFn");
              }

              @Override
              public MultiOutputReceiver taggedOutputReceiver(DoFn<InputT, OutputT> doFn) {
                return DoFnOutputReceivers.windowedMultiReceiver(processContext, null);
              }

              @Override
              public RestrictionTracker<?, ?> restrictionTracker() {
                return processContext.tracker;
              }

              @Override
              public WatermarkEstimator<?> watermarkEstimator() {
                return processContext.watermarkEstimator;
              }

              @Override
              public PipelineOptions pipelineOptions() {
                return pipelineOptions;
              }

              // Unsupported methods below.

              @Override
              public StartBundleContext startBundleContext(DoFn<InputT, OutputT> doFn) {
                throw new IllegalStateException(
                    "Should not access startBundleContext() from @"
                        + DoFn.ProcessElement.class.getSimpleName());
              }

              @Override
              public FinishBundleContext finishBundleContext(DoFn<InputT, OutputT> doFn) {
                throw new IllegalStateException(
                    "Should not access finishBundleContext() from @"
                        + DoFn.ProcessElement.class.getSimpleName());
              }
            });
    processContext.cancelScheduledCheckpoint();
    @Nullable
    KV<RestrictionT, KV<Instant, WatermarkEstimatorStateT>> residual =
        processContext.getTakenCheckpoint();
    if (cont.shouldResume()) {
      checkState(
          !processContext.hasClaimFailed,
          "After tryClaim() returned false, @ProcessElement must return stop(), "
              + "but returned resume()");
      if (residual == null) {
        // No checkpoint had been taken by the runner while the ProcessElement call ran, however
        // the call says that not the whole restriction has been processed. So we need to take
        // a checkpoint now: checkpoint() guarantees that the primary restriction describes exactly
        // the work that was done in the current ProcessElement call, and returns a residual
        // restriction that describes exactly the work that wasn't done in the current call.
        if (processContext.numClaimedBlocks > 0) {
          residual = checkNotNull(processContext.takeCheckpointNow());
          processContext.tracker.checkDone();
        } else {
          // The call returned resume() without trying to claim any blocks, i.e. it is unaware
          // of any work to be done at the moment, but more might emerge later. This is a valid
          // use case: e.g. a DoFn reading from a streaming source might see that there are
          // currently no new elements (hence not claim anything) and return resume() with a delay
          // to check again later.
          // In this case, we must simply reschedule the original restriction - checkpointing a
          // tracker that hasn't claimed any work is not allowed.
          //
          // Note that the situation "a DoFn repeatedly says that it doesn't have any work to claim
          // and asks to try again later with the same restriction" is different from the situation
          // "a runner repeatedly checkpoints the DoFn before it has a chance to even attempt
          // claiming work": the former is valid, and the latter would be a bug, and is addressed
          // by not checkpointing the tracker until it attempts to claim some work.
          residual =
              KV.of(
                  tracker.currentRestriction(),
                  KV.of(watermarkEstimator.currentWatermark(), watermarkEstimator.getState()));
          // Don't call tracker.checkDone() - it's not done.
        }
      } else {
        // A checkpoint was taken by the runner, and then the ProcessElement call returned resume()
        // without making more tryClaim() calls (since no tryClaim() calls can succeed after
        // checkpoint(), and since if it had made a failed tryClaim() call, it should have returned
        // stop()).
        // This means that the resulting primary restriction and the taken checkpoint already
        // accurately describe respectively the work that was and wasn't done in the current
        // ProcessElement call.
        // In other words, if we took a checkpoint *after* ProcessElement completed (like in the
        // branch above), it would have been equivalent to this one.
        processContext.tracker.checkDone();
      }
    } else {
      // The ProcessElement call returned stop() - that means the tracker's current restriction
      // has been fully processed by the call. A checkpoint may or may not have been taken in
      // "residual"; if it was, then we'll need to process it; if no, then we don't - nothing
      // special needs to be done.
      processContext.tracker.checkDone();
    }
    if (residual == null) {
      // Can only be true if cont.shouldResume() is false and no checkpoint was taken.
      // This means the restriction has been fully processed.
      checkState(!cont.shouldResume());
      return new Result(null, cont, null, null);
    }
    return new Result(
        residual.getKey(), cont, residual.getValue().getKey(), residual.getValue().getValue());
  }

  private class ProcessContext extends DoFn<InputT, OutputT>.ProcessContext
      implements RestrictionTrackers.ClaimObserver<PositionT> {
    private final WindowedValue<InputT> element;
    private final RestrictionTracker<RestrictionT, PositionT> tracker;
    private final WatermarkEstimators.WatermarkAndStateObserver<WatermarkEstimatorStateT>
        watermarkEstimator;
    private int numClaimedBlocks;
    private boolean hasClaimFailed;

    private int numOutputs;
    // Checkpoint may be initiated either when the given number of outputs is reached,
    // or when the call runs for the given duration. It must be initiated at most once,
    // even if these events happen almost at the same time.
    // This is either the result of the sole tracker.checkpoint() call, or null if
    // the call completed before reaching the given number of outputs or duration.
    private @Nullable RestrictionT checkpoint;
    // Watermark captured at the moment before checkpoint was taken, describing a lower bound
    // on the output from "checkpoint" and its associated watermark estimator state.
    private @Nullable KV<Instant, WatermarkEstimatorStateT> residualWatermarkAndState;

    // A handle on the scheduled action to take a checkpoint.
    private @Nullable Future<?> scheduledCheckpoint;

    public ProcessContext(
        WindowedValue<InputT> element,
        RestrictionTracker<RestrictionT, PositionT> tracker,
        WatermarkEstimator<WatermarkEstimatorStateT> watermarkEstimator) {
      fn.super();
      this.element = element;
      this.tracker = RestrictionTrackers.observe(tracker, this);
      this.watermarkEstimator = WatermarkEstimators.threadSafe(watermarkEstimator);
    }

    @Override
    public void onClaimed(PositionT position) {
      checkState(
          !hasClaimFailed, "Must not call tryClaim() after it has previously returned false");
      if (numClaimedBlocks == 0) {
        // Claiming first block: can schedule the checkpoint now.
        // We don't schedule it right away to prevent checkpointing before any blocks are claimed,
        // in a state where no work has been done yet - because such a checkpoint is equivalent to
        // the original restriction, i.e. pointless.
        this.scheduledCheckpoint =
            executor.schedule(
                (Runnable) this::takeCheckpointNow, maxDuration.getMillis(), TimeUnit.MILLISECONDS);
      }
      ++numClaimedBlocks;
    }

    @Override
    public void onClaimFailed(PositionT position) {
      checkState(
          !hasClaimFailed, "Must not call tryClaim() after it has previously returned false");
      hasClaimFailed = true;
    }

    void cancelScheduledCheckpoint() {
      if (scheduledCheckpoint == null) {
        return;
      }
      scheduledCheckpoint.cancel(true);
      try {
        Futures.getUnchecked(scheduledCheckpoint);
      } catch (CancellationException e) {
        // This is expected if the call took less than the maximum duration.
      }
    }

    synchronized KV<RestrictionT, KV<Instant, WatermarkEstimatorStateT>> takeCheckpointNow() {
      // This method may be entered either via .output(), or via scheduledCheckpoint.
      // Only one of them "wins" - tracker.checkpoint() must be called only once.
      if (checkpoint == null) {
        residualWatermarkAndState = watermarkEstimator.getWatermarkAndState();
        SplitResult<RestrictionT> split = tracker.trySplit(0);
        if (split != null) {
          checkpoint = checkNotNull(split.getResidual());
        }
      }
      return getTakenCheckpoint();
    }

    @Nullable
    synchronized KV<RestrictionT, KV<Instant, WatermarkEstimatorStateT>> getTakenCheckpoint() {
      // The checkpoint may or may not have been taken.
      return (checkpoint == null) ? null : KV.of(checkpoint, residualWatermarkAndState);
    }

    @Override
    public InputT element() {
      return element.getValue();
    }

    @Override
    public <T> T sideInput(PCollectionView<T> view) {
      return sideInputReader.get(
          view,
          view.getWindowMappingFn()
              .getSideInputWindow(Iterables.getOnlyElement(element.getWindows())));
    }

    @Override
    public Instant timestamp() {
      return element.getTimestamp();
    }

    @Override
    public PaneInfo pane() {
      return element.getPane();
    }

    @Override
    public PipelineOptions getPipelineOptions() {
      return pipelineOptions;
    }

    @Override
    public void output(OutputT output) {
      outputWithTimestamp(output, element.getTimestamp());
    }

    @Override
    public void outputWithTimestamp(OutputT value, Instant timestamp) {
      noteOutput();
      if (watermarkEstimator instanceof TimestampObservingWatermarkEstimator) {
        ((TimestampObservingWatermarkEstimator) watermarkEstimator).observeTimestamp(timestamp);
      }
      output.outputWindowedValue(value, timestamp, element.getWindows(), element.getPane());
    }

    @Override
    public <T> void output(TupleTag<T> tag, T value) {
      outputWithTimestamp(tag, value, element.getTimestamp());
    }

    @Override
    public <T> void outputWithTimestamp(TupleTag<T> tag, T value, Instant timestamp) {
      noteOutput();
      if (watermarkEstimator instanceof TimestampObservingWatermarkEstimator) {
        ((TimestampObservingWatermarkEstimator) watermarkEstimator).observeTimestamp(timestamp);
      }
      output.outputWindowedValue(tag, value, timestamp, element.getWindows(), element.getPane());
    }

    private void noteOutput() {
      checkState(!hasClaimFailed, "Output is not allowed after a failed tryClaim()");
      checkState(numClaimedBlocks > 0, "Output is not allowed before tryClaim()");
      ++numOutputs;
      if (numOutputs >= maxNumOutputs) {
        takeCheckpointNow();
      }
    }
  }
}<|MERGE_RESOLUTION|>--- conflicted
+++ resolved
@@ -134,24 +134,6 @@
               }
 
               @Override
-<<<<<<< HEAD
-              public Object key() {
-                throw new UnsupportedOperationException("Not supported in SplittableDoFn");
-              }
-
-              @Override
-              public Object sideInput(String tagId) {
-                throw new UnsupportedOperationException("Not supported in SplittableDoFn");
-              }
-
-              @Override
-              public Object schemaElement(int index) {
-                throw new UnsupportedOperationException("Not supported in SplittableDoFn");
-              }
-
-              @Override
-=======
->>>>>>> 4743e131
               public Instant timestamp(DoFn<InputT, OutputT> doFn) {
                 return processContext.timestamp();
               }
