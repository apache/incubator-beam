/*
 * Licensed to the Apache Software Foundation (ASF) under one
 * or more contributor license agreements.  See the NOTICE file
 * distributed with this work for additional information
 * regarding copyright ownership.  The ASF licenses this file
 * to you under the Apache License, Version 2.0 (the
 * "License"); you may not use this file except in compliance
 * with the License.  You may obtain a copy of the License at
 *
 *     http://www.apache.org/licenses/LICENSE-2.0
 *
 * Unless required by applicable law or agreed to in writing, software
 * distributed under the License is distributed on an "AS IS" BASIS,
 * WITHOUT WARRANTIES OR CONDITIONS OF ANY KIND, either express or implied.
 * See the License for the specific language governing permissions and
 * limitations under the License.
 */
package org.apache.beam.runners.core;

import static org.apache.beam.vendor.guava.v26_0_jre.com.google.common.base.Preconditions.checkArgument;
import static org.apache.beam.vendor.guava.v26_0_jre.com.google.common.base.Preconditions.checkNotNull;
import static org.apache.beam.vendor.guava.v26_0_jre.com.google.common.base.Preconditions.checkState;

import java.util.NavigableSet;
import java.util.NoSuchElementException;
import java.util.TreeSet;
import javax.annotation.Nullable;
import org.apache.beam.sdk.state.TimeDomain;
import org.apache.beam.sdk.transforms.windowing.BoundedWindow;
import org.apache.beam.sdk.util.WindowTracing;
import org.apache.beam.vendor.guava.v26_0_jre.com.google.common.base.MoreObjects;
import org.apache.beam.vendor.guava.v26_0_jre.com.google.common.collect.HashBasedTable;
import org.apache.beam.vendor.guava.v26_0_jre.com.google.common.collect.Table;
import org.joda.time.Instant;

/** {@link TimerInternals} with all watermarks and processing clock simulated in-memory. */
public class InMemoryTimerInternals implements TimerInternals {

  /** The current set timers by namespace and ID. */
  Table<StateNamespace, String, TimerData> existingTimers = HashBasedTable.create();

  /** Pending input watermark timers, in timestamp order. */
  private NavigableSet<TimerData> watermarkTimers = new TreeSet<>();

  /** Pending processing time timers, in timestamp order. */
  private NavigableSet<TimerData> processingTimers = new TreeSet<>();

  /** Pending synchronized processing time timers, in timestamp order. */
  private NavigableSet<TimerData> synchronizedProcessingTimers = new TreeSet<>();

  /** Current input watermark. */
  private Instant inputWatermarkTime = BoundedWindow.TIMESTAMP_MIN_VALUE;

  /** Current output watermark. */
  @Nullable private Instant outputWatermarkTime = null;

  /** Current processing time. */
  private Instant processingTime = BoundedWindow.TIMESTAMP_MIN_VALUE;

  /** Current synchronized processing time. */
  private Instant synchronizedProcessingTime = BoundedWindow.TIMESTAMP_MIN_VALUE;

  @Override
  @Nullable
  public Instant currentOutputWatermarkTime() {
    return outputWatermarkTime;
  }

  /**
   * Returns when the next timer in the given time domain will fire, or {@code null} if there are no
   * timers scheduled in that time domain.
   */
  @Nullable
  public Instant getNextTimer(TimeDomain domain) {
    try {
      switch (domain) {
        case EVENT_TIME:
          return watermarkTimers.first().getTimestamp();
        case PROCESSING_TIME:
          return processingTimers.first().getTimestamp();
        case SYNCHRONIZED_PROCESSING_TIME:
          return synchronizedProcessingTimers.first().getTimestamp();
        default:
          throw new IllegalArgumentException("Unexpected time domain: " + domain);
      }
    } catch (NoSuchElementException exc) {
      return null;
    }
  }

  private NavigableSet<TimerData> timersForDomain(TimeDomain domain) {
    switch (domain) {
      case EVENT_TIME:
        return watermarkTimers;
      case PROCESSING_TIME:
        return processingTimers;
      case SYNCHRONIZED_PROCESSING_TIME:
        return synchronizedProcessingTimers;
      default:
        throw new IllegalArgumentException("Unexpected time domain: " + domain);
    }
  }

  @Override
<<<<<<< HEAD
  public void setTimer(StateNamespace namespace, String timerId, Instant target,
      Instant outputTimestamp, TimeDomain timeDomain) {
    setTimer(TimerData.of(timerId, namespace, target, outputTimestamp, timeDomain));
  }

  /**
   * @deprecated use {@link #setTimer(StateNamespace, String, Instant, Instant, TimeDomain)}.
   */
=======
  public void setTimer(
      StateNamespace namespace, String timerId, Instant target, TimeDomain timeDomain) {
    setTimer(TimerData.of(timerId, namespace, target, timeDomain));
  }

  /** @deprecated use {@link #setTimer(StateNamespace, String, Instant, TimeDomain)}. */
>>>>>>> d21bbaf4
  @Deprecated
  @Override
  public void setTimer(TimerData timerData) {
    WindowTracing.trace("{}.setTimer: {}", getClass().getSimpleName(), timerData);

    @Nullable
    TimerData existing = existingTimers.get(timerData.getNamespace(), timerData.getTimerId());
    if (existing == null) {
      existingTimers.put(timerData.getNamespace(), timerData.getTimerId(), timerData);
      timersForDomain(timerData.getDomain()).add(timerData);
    } else {
      checkArgument(
          timerData.getDomain().equals(existing.getDomain()),
          "Attempt to set %s for time domain %s, but it is already set for time domain %s",
          timerData.getTimerId(),
          timerData.getDomain(),
          existing.getDomain());

      if (!timerData.getTimestamp().equals(existing.getTimestamp())) {
        NavigableSet<TimerData> timers = timersForDomain(timerData.getDomain());
        timers.remove(existing);
        timers.add(timerData);
        existingTimers.put(timerData.getNamespace(), timerData.getTimerId(), timerData);
      }
    }
  }

  @Override
  public void deleteTimer(StateNamespace namespace, String timerId, TimeDomain timeDomain) {
    throw new UnsupportedOperationException("Canceling a timer by ID is not yet supported.");
  }

  /** @deprecated use {@link #deleteTimer(StateNamespace, String, TimeDomain)}. */
  @Deprecated
  @Override
  public void deleteTimer(StateNamespace namespace, String timerId) {
    TimerData existing = existingTimers.get(namespace, timerId);
    if (existing != null) {
      deleteTimer(existing);
    }
  }

  /** @deprecated use {@link #deleteTimer(StateNamespace, String, TimeDomain)}. */
  @Deprecated
  @Override
  public void deleteTimer(TimerData timer) {
    WindowTracing.trace("{}.deleteTimer: {}", getClass().getSimpleName(), timer);
    existingTimers.remove(timer.getNamespace(), timer.getTimerId());
    timersForDomain(timer.getDomain()).remove(timer);
  }

  @Override
  public Instant currentProcessingTime() {
    return processingTime;
  }

  @Override
  @Nullable
  public Instant currentSynchronizedProcessingTime() {
    return synchronizedProcessingTime;
  }

  @Override
  public Instant currentInputWatermarkTime() {
    return inputWatermarkTime;
  }

  @Override
  public String toString() {
    return MoreObjects.toStringHelper(getClass())
        .add("watermarkTimers", watermarkTimers)
        .add("processingTimers", processingTimers)
        .add("synchronizedProcessingTimers", synchronizedProcessingTimers)
        .add("inputWatermarkTime", inputWatermarkTime)
        .add("outputWatermarkTime", outputWatermarkTime)
        .add("processingTime", processingTime)
        .toString();
  }

  /** Advances input watermark to the given value. */
  public void advanceInputWatermark(Instant newInputWatermark) throws Exception {
    checkNotNull(newInputWatermark);
    checkState(
        !newInputWatermark.isBefore(inputWatermarkTime),
        "Cannot move input watermark time backwards from %s to %s",
        inputWatermarkTime,
        newInputWatermark);
    WindowTracing.trace(
        "{}.advanceInputWatermark: from {} to {}",
        getClass().getSimpleName(),
        inputWatermarkTime,
        newInputWatermark);
    inputWatermarkTime = newInputWatermark;
  }

  /** Advances output watermark to the given value. */
  public void advanceOutputWatermark(Instant newOutputWatermark) {
    checkNotNull(newOutputWatermark);
    final Instant adjustedOutputWatermark;
    if (newOutputWatermark.isAfter(inputWatermarkTime)) {
      WindowTracing.trace(
          "{}.advanceOutputWatermark: clipping output watermark from {} to {}",
          getClass().getSimpleName(),
          newOutputWatermark,
          inputWatermarkTime);
      adjustedOutputWatermark = inputWatermarkTime;
    } else {
      adjustedOutputWatermark = newOutputWatermark;
    }

    checkState(
        outputWatermarkTime == null || !adjustedOutputWatermark.isBefore(outputWatermarkTime),
        "Cannot move output watermark time backwards from %s to %s",
        outputWatermarkTime,
        adjustedOutputWatermark);
    WindowTracing.trace(
        "{}.advanceOutputWatermark: from {} to {}",
        getClass().getSimpleName(),
        outputWatermarkTime,
        adjustedOutputWatermark);
    outputWatermarkTime = adjustedOutputWatermark;
  }

  /** Advances processing time to the given value. */
  public void advanceProcessingTime(Instant newProcessingTime) throws Exception {
    checkNotNull(newProcessingTime);
    checkState(
        !newProcessingTime.isBefore(processingTime),
        "Cannot move processing time backwards from %s to %s",
        processingTime,
        newProcessingTime);
    WindowTracing.trace(
        "{}.advanceProcessingTime: from {} to {}",
        getClass().getSimpleName(),
        processingTime,
        newProcessingTime);
    processingTime = newProcessingTime;
  }

  /** Advances synchronized processing time to the given value. */
  public void advanceSynchronizedProcessingTime(Instant newSynchronizedProcessingTime)
      throws Exception {
    checkNotNull(newSynchronizedProcessingTime);
    checkState(
        !newSynchronizedProcessingTime.isBefore(synchronizedProcessingTime),
        "Cannot move processing time backwards from %s to %s",
        synchronizedProcessingTime,
        newSynchronizedProcessingTime);
    WindowTracing.trace(
        "{}.advanceProcessingTime: from {} to {}",
        getClass().getSimpleName(),
        synchronizedProcessingTime,
        newSynchronizedProcessingTime);
    synchronizedProcessingTime = newSynchronizedProcessingTime;
  }

  /** Returns the next eligible event time timer, if none returns null. */
  @Nullable
  public TimerData removeNextEventTimer() {
    TimerData timer = removeNextTimer(inputWatermarkTime, TimeDomain.EVENT_TIME);
    if (timer != null) {
      WindowTracing.trace(
          "{}.removeNextEventTimer: firing {} at {}",
          getClass().getSimpleName(),
          timer,
          inputWatermarkTime);
    }
    return timer;
  }

  /** Returns the next eligible processing time timer, if none returns null. */
  @Nullable
  public TimerData removeNextProcessingTimer() {
    TimerData timer = removeNextTimer(processingTime, TimeDomain.PROCESSING_TIME);
    if (timer != null) {
      WindowTracing.trace(
          "{}.removeNextProcessingTimer: firing {} at {}",
          getClass().getSimpleName(),
          timer,
          processingTime);
    }
    return timer;
  }

  /** Returns the next eligible synchronized processing time timer, if none returns null. */
  @Nullable
  public TimerData removeNextSynchronizedProcessingTimer() {
    TimerData timer =
        removeNextTimer(synchronizedProcessingTime, TimeDomain.SYNCHRONIZED_PROCESSING_TIME);
    if (timer != null) {
      WindowTracing.trace(
          "{}.removeNextSynchronizedProcessingTimer: firing {} at {}",
          getClass().getSimpleName(),
          timer,
          synchronizedProcessingTime);
    }
    return timer;
  }

  @Nullable
  private TimerData removeNextTimer(Instant currentTime, TimeDomain domain) {
    NavigableSet<TimerData> timers = timersForDomain(domain);

    if (!timers.isEmpty() && currentTime.isAfter(timers.first().getTimestamp())) {
      TimerData timer = timers.pollFirst();
      existingTimers.remove(timer.getNamespace(), timer.getTimerId());
      return timer;
    } else {
      return null;
    }
  }
}<|MERGE_RESOLUTION|>--- conflicted
+++ resolved
@@ -102,23 +102,16 @@
   }
 
   @Override
-<<<<<<< HEAD
-  public void setTimer(StateNamespace namespace, String timerId, Instant target,
-      Instant outputTimestamp, TimeDomain timeDomain) {
+  public void setTimer(
+      StateNamespace namespace,
+      String timerId,
+      Instant target,
+      Instant outputTimestamp,
+      TimeDomain timeDomain) {
     setTimer(TimerData.of(timerId, namespace, target, outputTimestamp, timeDomain));
   }
 
-  /**
-   * @deprecated use {@link #setTimer(StateNamespace, String, Instant, Instant, TimeDomain)}.
-   */
-=======
-  public void setTimer(
-      StateNamespace namespace, String timerId, Instant target, TimeDomain timeDomain) {
-    setTimer(TimerData.of(timerId, namespace, target, timeDomain));
-  }
-
-  /** @deprecated use {@link #setTimer(StateNamespace, String, Instant, TimeDomain)}. */
->>>>>>> d21bbaf4
+  /** @deprecated use {@link #setTimer(StateNamespace, String, Instant, Instant, TimeDomain)}. */
   @Deprecated
   @Override
   public void setTimer(TimerData timerData) {
