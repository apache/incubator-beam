/*
 * Licensed to the Apache Software Foundation (ASF) under one
 * or more contributor license agreements.  See the NOTICE file
 * distributed with this work for additional information
 * regarding copyright ownership.  The ASF licenses this file
 * to you under the Apache License, Version 2.0 (the
 * "License"); you may not use this file except in compliance
 * with the License.  You may obtain a copy of the License at
 *
 *     http://www.apache.org/licenses/LICENSE-2.0
 *
 * Unless required by applicable law or agreed to in writing, software
 * distributed under the License is distributed on an "AS IS" BASIS,
 * WITHOUT WARRANTIES OR CONDITIONS OF ANY KIND, either express or implied.
 * See the License for the specific language governing permissions and
 * limitations under the License.
 */
package org.apache.beam.runners.core;

import org.apache.beam.sdk.state.TimeDomain;
import org.apache.beam.sdk.transforms.DoFn;
import org.apache.beam.sdk.transforms.windowing.BoundedWindow;
import org.apache.beam.sdk.util.WindowedValue;
import org.joda.time.Instant;

/** An wrapper interface that represents the execution of a {@link DoFn}. */
public interface DoFnRunner<InputT, OutputT> {
  /** Prepares and calls a {@link DoFn DoFn's} {@link DoFn.StartBundle @StartBundle} method. */
  void startBundle();

  /**
   * Calls a {@link DoFn DoFn's} {@link DoFn.ProcessElement @ProcessElement} method with a {@link
   * DoFn.ProcessContext} containing the provided element.
   */
  void processElement(WindowedValue<InputT> elem);

  /**
   * Calls a {@link DoFn DoFn's} {@link DoFn.OnTimer @OnTimer} method for the given timer in the
   * given window.
   */
  void onTimer(
      String timerId,
      String timerFamilyId,
      BoundedWindow window,
      Instant timestamp,
<<<<<<< HEAD
=======
      Instant outputTimestamp,
>>>>>>> 4fc924a8
      TimeDomain timeDomain);

  /**
   * Calls a {@link DoFn DoFn's} {@link DoFn.FinishBundle @FinishBundle} method and performs
   * additional tasks, such as flushing in-memory states.
   */
  void finishBundle();

  /**
   * @since 2.5.0
   * @return the underlying fn instance.
   */
  DoFn<InputT, OutputT> getFn();
}<|MERGE_RESOLUTION|>--- conflicted
+++ resolved
@@ -43,10 +43,7 @@
       String timerFamilyId,
       BoundedWindow window,
       Instant timestamp,
-<<<<<<< HEAD
-=======
       Instant outputTimestamp,
->>>>>>> 4fc924a8
       TimeDomain timeDomain);
 
   /**
