--- conflicted
+++ resolved
@@ -87,10 +87,7 @@
       String timerFamilyId,
       BoundedWindow window,
       Instant timestamp,
-<<<<<<< HEAD
-=======
       Instant outputTimestamp,
->>>>>>> 4fc924a8
       TimeDomain timeDomain) {
     throw new UnsupportedOperationException("User timers unsupported in ProcessFn");
   }
