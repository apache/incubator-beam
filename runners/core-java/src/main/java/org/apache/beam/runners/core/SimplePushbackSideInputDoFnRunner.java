--- conflicted
+++ resolved
@@ -112,14 +112,9 @@
       String timerFamilyId,
       BoundedWindow window,
       Instant timestamp,
-<<<<<<< HEAD
-      TimeDomain timeDomain) {
-    underlying.onTimer(timerId, timerFamilyId, window, timestamp, timeDomain);
-=======
       Instant outputTimestamp,
       TimeDomain timeDomain) {
     underlying.onTimer(timerId, timerFamilyId, window, timestamp, outputTimestamp, timeDomain);
->>>>>>> 4fc924a8
   }
 
   @Override
