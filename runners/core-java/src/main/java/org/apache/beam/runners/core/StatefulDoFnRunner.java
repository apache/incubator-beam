/*
 * Licensed to the Apache Software Foundation (ASF) under one
 * or more contributor license agreements.  See the NOTICE file
 * distributed with this work for additional information
 * regarding copyright ownership.  The ASF licenses this file
 * to you under the Apache License, Version 2.0 (the
 * "License"); you may not use this file except in compliance
 * with the License.  You may obtain a copy of the License at
 *
 *     http://www.apache.org/licenses/LICENSE-2.0
 *
 * Unless required by applicable law or agreed to in writing, software
 * distributed under the License is distributed on an "AS IS" BASIS,
 * WITHOUT WARRANTIES OR CONDITIONS OF ANY KIND, either express or implied.
 * See the License for the specific language governing permissions and
 * limitations under the License.
 */
package org.apache.beam.runners.core;

import java.util.Map;
import org.apache.beam.sdk.coders.Coder;
import org.apache.beam.sdk.metrics.Counter;
import org.apache.beam.sdk.metrics.Metrics;
import org.apache.beam.sdk.state.State;
import org.apache.beam.sdk.state.StateSpec;
import org.apache.beam.sdk.state.TimeDomain;
import org.apache.beam.sdk.transforms.DoFn;
import org.apache.beam.sdk.transforms.reflect.DoFnSignature;
import org.apache.beam.sdk.transforms.reflect.DoFnSignatures;
import org.apache.beam.sdk.transforms.windowing.BoundedWindow;
import org.apache.beam.sdk.transforms.windowing.NonMergingWindowFn;
import org.apache.beam.sdk.transforms.windowing.WindowFn;
import org.apache.beam.sdk.util.WindowTracing;
import org.apache.beam.sdk.util.WindowedValue;
import org.apache.beam.sdk.values.WindowingStrategy;
import org.joda.time.Instant;

/**
 * A customized {@link DoFnRunner} that handles late data dropping and garbage collection for
 * stateful {@link DoFn DoFns}. It registers a GC timer in {@link #processElement(WindowedValue)}
 * and does cleanup in {@link #onTimer(String, BoundedWindow, Instant, TimeDomain)}
 *
 * @param <InputT> the type of the {@link DoFn} (main) input elements
 * @param <OutputT> the type of the {@link DoFn} (main) output elements
 */
public class StatefulDoFnRunner<InputT, OutputT, W extends BoundedWindow>
    implements DoFnRunner<InputT, OutputT> {

  public static final String DROPPED_DUE_TO_LATENESS_COUNTER = "StatefulParDoDropped";

  private final DoFnRunner<InputT, OutputT> doFnRunner;
  private final WindowingStrategy<?, ?> windowingStrategy;
  private final Counter droppedDueToLateness =
      Metrics.counter(StatefulDoFnRunner.class, DROPPED_DUE_TO_LATENESS_COUNTER);
  private final CleanupTimer<InputT> cleanupTimer;
  private final StateCleaner stateCleaner;

  public StatefulDoFnRunner(
      DoFnRunner<InputT, OutputT> doFnRunner,
      WindowingStrategy<?, ?> windowingStrategy,
      CleanupTimer<InputT> cleanupTimer,
      StateCleaner<W> stateCleaner) {
    this.doFnRunner = doFnRunner;
    this.windowingStrategy = windowingStrategy;
    this.cleanupTimer = cleanupTimer;
    this.stateCleaner = stateCleaner;
    WindowFn<?, ?> windowFn = windowingStrategy.getWindowFn();
    rejectMergingWindowFn(windowFn);
  }

  private void rejectMergingWindowFn(WindowFn<?, ?> windowFn) {
    if (!(windowFn instanceof NonMergingWindowFn)) {
      throw new UnsupportedOperationException(
          "MergingWindowFn is not supported for stateful DoFns, WindowFn is: " + windowFn);
    }
  }

  @Override
  public DoFn<InputT, OutputT> getFn() {
    return doFnRunner.getFn();
  }

  @Override
  public void startBundle() {
    doFnRunner.startBundle();
  }

  @Override
  public void processElement(WindowedValue<InputT> input) {

    // StatefulDoFnRunner always observes windows, so we need to explode
    for (WindowedValue<InputT> value : input.explodeWindows()) {

      BoundedWindow window = value.getWindows().iterator().next();

      if (isLate(window)) {
        // The element is too late for this window.
        droppedDueToLateness.inc();
        WindowTracing.debug(
            "StatefulDoFnRunner.processElement: Dropping element at {}; window:{} "
                + "since too far behind inputWatermark:{}",
            input.getTimestamp(),
            window,
            cleanupTimer.currentInputWatermarkTime());
      } else {
        cleanupTimer.setForWindow(value.getValue(), window);
        doFnRunner.processElement(value);
      }
    }
  }

  private boolean isLate(BoundedWindow window) {
    Instant gcTime = LateDataUtils.garbageCollectionTime(window, windowingStrategy);
    Instant inputWM = cleanupTimer.currentInputWatermarkTime();
    return gcTime.isBefore(inputWM);
  }

  @Override
  public void onTimer(
      String timerId,
      String timerFamilyId,
      BoundedWindow window,
      Instant timestamp,
<<<<<<< HEAD
=======
      Instant outputTimestamp,
>>>>>>> 4fc924a8
      TimeDomain timeDomain) {
    if (cleanupTimer.isForWindow(timerId, window, timestamp, timeDomain)) {
      stateCleaner.clearForWindow(window);
      // There should invoke the onWindowExpiration of DoFn
    } else {
      // An event-time timer can never be late because we don't allow setting timers after GC time.
      // Ot can happen that a processing-time time fires for a late window, we need to ignore
      // this.
      if (!timeDomain.equals(TimeDomain.EVENT_TIME) && isLate(window)) {
        // don't increment the dropped counter, only do that for elements
        WindowTracing.debug(
            "StatefulDoFnRunner.onTimer: Ignoring processing-time timer at {}; window:{} "
                + "since window is too far behind inputWatermark:{}",
            timestamp,
            window,
            cleanupTimer.currentInputWatermarkTime());
      } else {
<<<<<<< HEAD
        doFnRunner.onTimer(timerId, timerFamilyId, window, timestamp, timeDomain);
=======
        doFnRunner.onTimer(timerId, timerFamilyId, window, timestamp, outputTimestamp, timeDomain);
>>>>>>> 4fc924a8
      }
    }
  }

  @Override
  public void finishBundle() {
    doFnRunner.finishBundle();
  }

  /**
   * A cleaner for deciding when to clean state of window.
   *
   * <p>A runner might either (a) already know that it always has a timer set for the expiration
   * time or (b) not need a timer at all because it is a batch runner that discards state when it is
   * done.
   */
  public interface CleanupTimer<InputT> {

    /**
     * Return the current, local input watermark timestamp for this computation in the {@link
     * TimeDomain#EVENT_TIME} time domain.
     */
    Instant currentInputWatermarkTime();

    /** Set the garbage collect time of the window to timer. */
    void setForWindow(InputT value, BoundedWindow window);

    /** Checks whether the given timer is a cleanup timer for the window. */
    boolean isForWindow(
        String timerId, BoundedWindow window, Instant timestamp, TimeDomain timeDomain);
  }

  /** A cleaner to clean all states of the window. */
  public interface StateCleaner<W extends BoundedWindow> {

    void clearForWindow(W window);
  }

  /** A {@link StatefulDoFnRunner.CleanupTimer} implemented via {@link TimerInternals}. */
  public static class TimeInternalsCleanupTimer<InputT>
      implements StatefulDoFnRunner.CleanupTimer<InputT> {

    public static final String GC_TIMER_ID = "__StatefulParDoGcTimerId";

    /**
     * The amount of milliseconds by which to delay cleanup. We use this to ensure that state is
     * still available when a user timer for {@code window.maxTimestamp()} fires.
     */
    public static final long GC_DELAY_MS = 1;

    private final TimerInternals timerInternals;
    private final WindowingStrategy<?, ?> windowingStrategy;
    private final Coder<BoundedWindow> windowCoder;

    public TimeInternalsCleanupTimer(
        TimerInternals timerInternals, WindowingStrategy<?, ?> windowingStrategy) {
      this.windowingStrategy = windowingStrategy;
      WindowFn<?, ?> windowFn = windowingStrategy.getWindowFn();
      windowCoder = (Coder<BoundedWindow>) windowFn.windowCoder();
      this.timerInternals = timerInternals;
    }

    @Override
    public Instant currentInputWatermarkTime() {
      return timerInternals.currentInputWatermarkTime();
    }

    @Override
    public void setForWindow(InputT input, BoundedWindow window) {
      Instant gcTime = LateDataUtils.garbageCollectionTime(window, windowingStrategy);
      // make sure this fires after any window.maxTimestamp() timers
      gcTime = gcTime.plus(GC_DELAY_MS);
      timerInternals.setTimer(
          StateNamespaces.window(windowCoder, window),
          GC_TIMER_ID,
          "",
          gcTime,
          window.maxTimestamp(),
          TimeDomain.EVENT_TIME);
    }

    @Override
    public boolean isForWindow(
        String timerId, BoundedWindow window, Instant timestamp, TimeDomain timeDomain) {
      boolean isEventTimer = timeDomain.equals(TimeDomain.EVENT_TIME);
      Instant gcTime = LateDataUtils.garbageCollectionTime(window, windowingStrategy);
      gcTime = gcTime.plus(GC_DELAY_MS);
      return isEventTimer && GC_TIMER_ID.equals(timerId) && gcTime.equals(timestamp);
    }
  }

  /** A {@link StatefulDoFnRunner.StateCleaner} implemented via {@link StateInternals}. */
  public static class StateInternalsStateCleaner<W extends BoundedWindow>
      implements StatefulDoFnRunner.StateCleaner<W> {

    private final DoFn<?, ?> fn;
    private final DoFnSignature signature;
    private final StateInternals stateInternals;
    private final Coder<W> windowCoder;

    public StateInternalsStateCleaner(
        DoFn<?, ?> fn, StateInternals stateInternals, Coder<W> windowCoder) {
      this.fn = fn;
      this.signature = DoFnSignatures.getSignature(fn.getClass());
      this.stateInternals = stateInternals;
      this.windowCoder = windowCoder;
    }

    @Override
    public void clearForWindow(W window) {
      for (Map.Entry<String, DoFnSignature.StateDeclaration> entry :
          signature.stateDeclarations().entrySet()) {
        try {
          StateSpec<?> spec = (StateSpec<?>) entry.getValue().field().get(fn);
          State state =
              stateInternals.state(
                  StateNamespaces.window(windowCoder, window),
                  StateTags.tagForSpec(entry.getKey(), (StateSpec) spec));
          state.clear();
        } catch (IllegalAccessException e) {
          throw new RuntimeException(e);
        }
      }
    }
  }
}<|MERGE_RESOLUTION|>--- conflicted
+++ resolved
@@ -121,10 +121,7 @@
       String timerFamilyId,
       BoundedWindow window,
       Instant timestamp,
-<<<<<<< HEAD
-=======
       Instant outputTimestamp,
->>>>>>> 4fc924a8
       TimeDomain timeDomain) {
     if (cleanupTimer.isForWindow(timerId, window, timestamp, timeDomain)) {
       stateCleaner.clearForWindow(window);
@@ -142,11 +139,7 @@
             window,
             cleanupTimer.currentInputWatermarkTime());
       } else {
-<<<<<<< HEAD
-        doFnRunner.onTimer(timerId, timerFamilyId, window, timestamp, timeDomain);
-=======
         doFnRunner.onTimer(timerId, timerFamilyId, window, timestamp, outputTimestamp, timeDomain);
->>>>>>> 4fc924a8
       }
     }
   }
