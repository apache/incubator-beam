/*
 * Licensed to the Apache Software Foundation (ASF) under one
 * or more contributor license agreements.  See the NOTICE file
 * distributed with this work for additional information
 * regarding copyright ownership.  The ASF licenses this file
 * to you under the Apache License, Version 2.0 (the
 * "License"); you may not use this file except in compliance
 * with the License.  You may obtain a copy of the License at
 *
 *     http://www.apache.org/licenses/LICENSE-2.0
 *
 * Unless required by applicable law or agreed to in writing, software
 * distributed under the License is distributed on an "AS IS" BASIS,
 * WITHOUT WARRANTIES OR CONDITIONS OF ANY KIND, either express or implied.
 * See the License for the specific language governing permissions and
 * limitations under the License.
 */
package org.apache.beam.runners.dataflow;

import static org.apache.beam.runners.dataflow.DataflowRunner.getContainerImageForJob;
import static org.apache.beam.vendor.guava.v26_0_jre.com.google.common.io.Files.getFileExtension;
import static org.hamcrest.MatcherAssert.assertThat;
import static org.hamcrest.Matchers.containsInAnyOrder;
import static org.hamcrest.Matchers.containsString;
import static org.hamcrest.Matchers.endsWith;
import static org.hamcrest.Matchers.equalTo;
import static org.hamcrest.Matchers.hasEntry;
import static org.hamcrest.Matchers.hasItem;
import static org.hamcrest.Matchers.hasKey;
import static org.hamcrest.Matchers.hasProperty;
import static org.hamcrest.Matchers.is;
import static org.hamcrest.Matchers.lessThanOrEqualTo;
import static org.junit.Assert.assertEquals;
import static org.junit.Assert.assertFalse;
import static org.junit.Assert.assertNotNull;
import static org.junit.Assert.assertNull;
import static org.junit.Assert.assertThrows;
import static org.junit.Assert.assertTrue;
import static org.junit.Assert.fail;
import static org.junit.Assume.assumeFalse;
import static org.mockito.ArgumentMatchers.anyString;
import static org.mockito.Matchers.any;
import static org.mockito.Matchers.anyInt;
import static org.mockito.Matchers.anyListOf;
import static org.mockito.Matchers.eq;
import static org.mockito.Matchers.isA;
import static org.mockito.Mockito.mock;
import static org.mockito.Mockito.when;
import static org.powermock.api.mockito.PowerMockito.mockStatic;

import com.fasterxml.jackson.core.JsonGenerator;
import com.fasterxml.jackson.core.JsonParser;
import com.fasterxml.jackson.core.JsonProcessingException;
import com.fasterxml.jackson.databind.DeserializationContext;
import com.fasterxml.jackson.databind.JsonDeserializer;
import com.fasterxml.jackson.databind.JsonNode;
import com.fasterxml.jackson.databind.JsonSerializer;
import com.fasterxml.jackson.databind.Module;
import com.fasterxml.jackson.databind.ObjectMapper;
import com.fasterxml.jackson.databind.SerializerProvider;
import com.fasterxml.jackson.databind.annotation.JsonDeserialize;
import com.fasterxml.jackson.databind.annotation.JsonSerialize;
import com.fasterxml.jackson.databind.module.SimpleModule;
import com.google.api.services.dataflow.Dataflow;
import com.google.api.services.dataflow.model.DataflowPackage;
import com.google.api.services.dataflow.model.Job;
import com.google.api.services.dataflow.model.ListJobsResponse;
import com.google.api.services.dataflow.model.SdkHarnessContainerImage;
import com.google.api.services.storage.model.StorageObject;
import com.google.auto.service.AutoService;
import java.io.File;
import java.io.FileNotFoundException;
import java.io.IOException;
import java.io.Serializable;
import java.nio.channels.FileChannel;
import java.nio.file.Files;
import java.nio.file.StandardOpenOption;
import java.util.ArrayList;
import java.util.Arrays;
import java.util.Collections;
import java.util.HashMap;
import java.util.List;
import java.util.Map;
import java.util.concurrent.atomic.AtomicBoolean;
import java.util.regex.Pattern;
import java.util.stream.Collectors;
import org.apache.beam.model.pipeline.v1.RunnerApi;
import org.apache.beam.runners.core.construction.BeamUrns;
import org.apache.beam.runners.core.construction.Environments;
import org.apache.beam.runners.core.construction.PipelineTranslation;
import org.apache.beam.runners.core.construction.SdkComponents;
import org.apache.beam.runners.dataflow.options.DataflowPipelineDebugOptions;
import org.apache.beam.runners.dataflow.options.DataflowPipelineOptions;
import org.apache.beam.runners.dataflow.options.DefaultGcpRegionFactory;
import org.apache.beam.runners.dataflow.util.PropertyNames;
import org.apache.beam.sdk.Pipeline;
import org.apache.beam.sdk.Pipeline.PipelineVisitor;
import org.apache.beam.sdk.coders.BigEndianIntegerCoder;
import org.apache.beam.sdk.extensions.gcp.auth.NoopCredentialFactory;
import org.apache.beam.sdk.extensions.gcp.auth.TestCredential;
import org.apache.beam.sdk.extensions.gcp.options.GcpOptions;
import org.apache.beam.sdk.extensions.gcp.storage.NoopPathValidator;
import org.apache.beam.sdk.extensions.gcp.util.GcsUtil;
import org.apache.beam.sdk.extensions.gcp.util.gcsfs.GcsPath;
import org.apache.beam.sdk.io.DynamicFileDestinations;
import org.apache.beam.sdk.io.FileBasedSink;
import org.apache.beam.sdk.io.FileSystems;
import org.apache.beam.sdk.io.TextIO;
import org.apache.beam.sdk.io.WriteFiles;
import org.apache.beam.sdk.io.fs.ResourceId;
import org.apache.beam.sdk.options.ExperimentalOptions;
import org.apache.beam.sdk.options.PipelineOptions;
import org.apache.beam.sdk.options.PipelineOptions.CheckEnabled;
import org.apache.beam.sdk.options.PipelineOptionsFactory;
import org.apache.beam.sdk.options.StreamingOptions;
import org.apache.beam.sdk.options.ValueProvider;
import org.apache.beam.sdk.options.ValueProvider.StaticValueProvider;
import org.apache.beam.sdk.runners.TransformHierarchy;
import org.apache.beam.sdk.runners.TransformHierarchy.Node;
import org.apache.beam.sdk.state.MapState;
import org.apache.beam.sdk.state.SetState;
import org.apache.beam.sdk.state.StateSpec;
import org.apache.beam.sdk.state.StateSpecs;
import org.apache.beam.sdk.state.ValueState;
import org.apache.beam.sdk.testing.ExpectedLogs;
import org.apache.beam.sdk.testing.PAssert;
import org.apache.beam.sdk.testing.TestPipeline;
import org.apache.beam.sdk.testing.UsesStatefulParDo;
import org.apache.beam.sdk.testing.ValidatesRunner;
import org.apache.beam.sdk.transforms.Create;
import org.apache.beam.sdk.transforms.DoFn;
import org.apache.beam.sdk.transforms.GroupIntoBatches;
import org.apache.beam.sdk.transforms.MapElements;
import org.apache.beam.sdk.transforms.PTransform;
import org.apache.beam.sdk.transforms.ParDo;
import org.apache.beam.sdk.transforms.SerializableFunctions;
import org.apache.beam.sdk.transforms.SimpleFunction;
import org.apache.beam.sdk.transforms.resourcehints.ResourceHints;
import org.apache.beam.sdk.transforms.windowing.BoundedWindow;
import org.apache.beam.sdk.transforms.windowing.FixedWindows;
import org.apache.beam.sdk.transforms.windowing.PaneInfo;
import org.apache.beam.sdk.transforms.windowing.Sessions;
import org.apache.beam.sdk.transforms.windowing.Window;
import org.apache.beam.sdk.util.ShardedKey;
import org.apache.beam.sdk.values.KV;
import org.apache.beam.sdk.values.PCollection;
import org.apache.beam.sdk.values.PCollection.IsBounded;
import org.apache.beam.sdk.values.TimestampedValue;
import org.apache.beam.sdk.values.WindowingStrategy;
import org.apache.beam.vendor.grpc.v1p36p0.com.google.protobuf.InvalidProtocolBufferException;
import org.apache.beam.vendor.guava.v26_0_jre.com.google.common.collect.ImmutableList;
import org.apache.beam.vendor.guava.v26_0_jre.com.google.common.collect.Iterables;
import org.checkerframework.checker.nullness.qual.Nullable;
import org.hamcrest.Description;
import org.hamcrest.Matchers;
import org.hamcrest.TypeSafeMatcher;
import org.joda.time.Duration;
import org.joda.time.Instant;
import org.junit.Before;
import org.junit.Rule;
import org.junit.Test;
import org.junit.experimental.categories.Category;
import org.junit.rules.ExpectedException;
import org.junit.rules.TemporaryFolder;
import org.junit.runner.RunWith;
import org.junit.runners.JUnit4;
import org.mockito.ArgumentCaptor;
import org.mockito.Mockito;
import org.powermock.api.mockito.PowerMockito;
import org.powermock.core.classloader.annotations.PrepareForTest;
import org.powermock.modules.junit4.PowerMockRunner;

/**
 * Tests for the {@link DataflowRunner}.
 *
 * <p>Implements {@link Serializable} because it is caught in closures.
 */
@RunWith(JUnit4.class)
public class DataflowRunnerTest implements Serializable {

  private static final String VALID_BUCKET = "valid-bucket";
  private static final String VALID_STAGING_BUCKET = "gs://valid-bucket/staging";
  private static final String VALID_TEMP_BUCKET = "gs://valid-bucket/temp";
  private static final String VALID_PROFILE_BUCKET = "gs://valid-bucket/profiles";
  private static final String NON_EXISTENT_BUCKET = "gs://non-existent-bucket/location";

  private static final String PROJECT_ID = "some-project";
  private static final String REGION_ID = "some-region-1";

  @Rule public transient TemporaryFolder tmpFolder = new TemporaryFolder();
  @Rule public transient ExpectedException thrown = ExpectedException.none();
  @Rule public transient ExpectedLogs expectedLogs = ExpectedLogs.none(DataflowRunner.class);
  @Rule public final transient TestPipeline pipeline = TestPipeline.create();

  private transient Dataflow.Projects.Locations.Jobs mockJobs;
  private transient GcsUtil mockGcsUtil;

  // Asserts that the given Job has all expected fields set.
  private static void assertValidJob(Job job) {
    assertNull(job.getId());
    assertNull(job.getCurrentState());
    assertTrue(Pattern.matches("[a-z]([-a-z0-9]*[a-z0-9])?", job.getName()));

    assertThat(
        (Map<String, Object>) job.getEnvironment().getSdkPipelineOptions().get("options"),
        hasKey("pipelineUrl"));
  }

  @Before
  public void setUp() throws IOException {
    mockGcsUtil = buildMockGcsUtil();
    mockJobs = mock(Dataflow.Projects.Locations.Jobs.class);
  }

  private Pipeline buildDataflowPipeline(DataflowPipelineOptions options) {
    options.setStableUniqueNames(CheckEnabled.ERROR);
    options.setRunner(DataflowRunner.class);
    Pipeline p = Pipeline.create(options);

    p.apply("ReadMyFile", TextIO.read().from("gs://bucket/object"))
        .apply("WriteMyFile", TextIO.write().to("gs://bucket/object"));

    // Enable the FileSystems API to know about gs:// URIs in this test.
    FileSystems.setDefaultPipelineOptions(options);

    return p;
  }

  private static Dataflow buildMockDataflow(Dataflow.Projects.Locations.Jobs mockJobs)
      throws IOException {
    Dataflow mockDataflowClient = mock(Dataflow.class);
    Dataflow.Projects mockProjects = mock(Dataflow.Projects.class);
    Dataflow.Projects.Locations mockLocations = mock(Dataflow.Projects.Locations.class);
    Dataflow.Projects.Locations.Jobs.Create mockRequest =
        mock(Dataflow.Projects.Locations.Jobs.Create.class);
    Dataflow.Projects.Locations.Jobs.List mockList =
        mock(Dataflow.Projects.Locations.Jobs.List.class);

    when(mockDataflowClient.projects()).thenReturn(mockProjects);
    when(mockProjects.locations()).thenReturn(mockLocations);
    when(mockLocations.jobs()).thenReturn(mockJobs);
    when(mockJobs.create(eq(PROJECT_ID), eq(REGION_ID), isA(Job.class))).thenReturn(mockRequest);
    when(mockJobs.list(eq(PROJECT_ID), eq(REGION_ID))).thenReturn(mockList);
    when(mockList.setPageToken(any())).thenReturn(mockList);
    when(mockList.execute())
        .thenReturn(
            new ListJobsResponse()
                .setJobs(
                    Arrays.asList(
                        new Job()
                            .setName("oldjobname")
                            .setId("oldJobId")
                            .setCurrentState("JOB_STATE_RUNNING"))));

    Job resultJob = new Job();
    resultJob.setId("newid");
    when(mockRequest.execute()).thenReturn(resultJob);
    return mockDataflowClient;
  }

  private static GcsUtil buildMockGcsUtil() throws IOException {
    GcsUtil mockGcsUtil = mock(GcsUtil.class);

    when(mockGcsUtil.create(any(GcsPath.class), anyString()))
        .then(
            invocation ->
                FileChannel.open(
                    Files.createTempFile("channel-", ".tmp"),
                    StandardOpenOption.CREATE,
                    StandardOpenOption.WRITE,
                    StandardOpenOption.DELETE_ON_CLOSE));

    when(mockGcsUtil.create(any(GcsPath.class), anyString(), anyInt()))
        .then(
            invocation ->
                FileChannel.open(
                    Files.createTempFile("channel-", ".tmp"),
                    StandardOpenOption.CREATE,
                    StandardOpenOption.WRITE,
                    StandardOpenOption.DELETE_ON_CLOSE));

    when(mockGcsUtil.expand(any(GcsPath.class)))
        .then(invocation -> ImmutableList.of((GcsPath) invocation.getArguments()[0]));
    when(mockGcsUtil.bucketAccessible(GcsPath.fromUri(VALID_STAGING_BUCKET))).thenReturn(true);
    when(mockGcsUtil.bucketAccessible(GcsPath.fromUri(VALID_TEMP_BUCKET))).thenReturn(true);
    when(mockGcsUtil.bucketAccessible(GcsPath.fromUri(VALID_TEMP_BUCKET + "/staging/")))
        .thenReturn(true);
    when(mockGcsUtil.bucketAccessible(GcsPath.fromUri(VALID_PROFILE_BUCKET))).thenReturn(true);
    when(mockGcsUtil.bucketAccessible(GcsPath.fromUri(NON_EXISTENT_BUCKET))).thenReturn(false);

    // Let every valid path be matched
    when(mockGcsUtil.getObjects(anyListOf(GcsPath.class)))
        .thenAnswer(
            invocationOnMock -> {
              List<GcsPath> gcsPaths = (List<GcsPath>) invocationOnMock.getArguments()[0];
              List<GcsUtil.StorageObjectOrIOException> results = new ArrayList<>();

              for (GcsPath gcsPath : gcsPaths) {
                if (gcsPath.getBucket().equals(VALID_BUCKET)) {
                  StorageObject resultObject = new StorageObject();
                  resultObject.setBucket(gcsPath.getBucket());
                  resultObject.setName(gcsPath.getObject());
                  results.add(GcsUtil.StorageObjectOrIOException.create(resultObject));
                }
              }

              return results;
            });

    // The dataflow pipeline attempts to output to this location.
    when(mockGcsUtil.bucketAccessible(GcsPath.fromUri("gs://bucket/object"))).thenReturn(true);

    return mockGcsUtil;
  }

  private DataflowPipelineOptions buildPipelineOptions() throws IOException {
    DataflowPipelineOptions options = PipelineOptionsFactory.as(DataflowPipelineOptions.class);
    options.setRunner(DataflowRunner.class);
    options.setProject(PROJECT_ID);
    options.setTempLocation(VALID_TEMP_BUCKET);
    options.setRegion(REGION_ID);
    // Set FILES_PROPERTY to empty to prevent a default value calculated from classpath.
    options.setFilesToStage(new ArrayList<>());
    options.setDataflowClient(buildMockDataflow(mockJobs));
    options.setGcsUtil(mockGcsUtil);
    options.setGcpCredential(new TestCredential());

    // Configure the FileSystem registrar to use these options.
    FileSystems.setDefaultPipelineOptions(options);

    return options;
  }

  @Test
  public void testPathValidation() {
    String[] args =
        new String[] {
          "--runner=DataflowRunner",
          "--region=some-region-1",
          "--tempLocation=/tmp/not/a/gs/path",
          "--project=test-project",
          "--credentialFactoryClass=" + NoopCredentialFactory.class.getName(),
        };

    thrown.expect(IllegalArgumentException.class);
    thrown.expectMessage("DataflowRunner requires gcpTempLocation");
    Pipeline.create(PipelineOptionsFactory.fromArgs(args).create()).run();
  }

  @Test
  public void testPathExistsValidation() {
    String[] args =
        new String[] {
          "--runner=DataflowRunner",
          "--region=some-region-1",
          "--tempLocation=gs://does/not/exist",
          "--project=test-project",
          "--credentialFactoryClass=" + NoopCredentialFactory.class.getName(),
        };

    thrown.expect(IllegalArgumentException.class);
    thrown.expectMessage("gcpTempLocation");
    thrown.expectCause(hasProperty("message", containsString("gs://does/not/exist")));
    Pipeline.create(PipelineOptionsFactory.fromArgs(args).create()).run();
  }

  @Test
  public void testPathValidatorOverride() {
    String[] args =
        new String[] {
          "--runner=DataflowRunner",
          "--region=some-region-1",
          "--tempLocation=/tmp/testing",
          "--project=test-project",
          "--credentialFactoryClass=" + NoopCredentialFactory.class.getName(),
          "--pathValidatorClass=" + NoopPathValidator.class.getName(),
        };
    // Should not crash, because gcpTempLocation should get set from tempLocation
    TestPipeline.fromOptions(PipelineOptionsFactory.fromArgs(args).create());
  }

  @Test
  public void testFromOptionsWithUppercaseConvertsToLowercase() throws Exception {
    String mixedCase = "ThisJobNameHasMixedCase";
    DataflowPipelineOptions options = buildPipelineOptions();
    options.setJobName(mixedCase);

    DataflowRunner.fromOptions(options);
    assertThat(options.getJobName(), equalTo(mixedCase.toLowerCase()));
  }

  @Test
  public void testFromOptionsUserAgentFromPipelineInfo() throws Exception {
    DataflowPipelineOptions options = buildPipelineOptions();
    DataflowRunner.fromOptions(options);

    String expectedName = DataflowRunnerInfo.getDataflowRunnerInfo().getName().replace(" ", "_");
    assertThat(options.getUserAgent(), containsString(expectedName));

    String expectedVersion = DataflowRunnerInfo.getDataflowRunnerInfo().getVersion();
    assertThat(options.getUserAgent(), containsString(expectedVersion));
  }

  /**
   * Invasive mock-based test for checking that the JSON generated for the pipeline options has not
   * had vital fields pruned.
   */
  @Test
  public void testSettingOfSdkPipelineOptions() throws IOException {
    DataflowPipelineOptions options = buildPipelineOptions();

    // These options are important only for this test, and need not be global to the test class
    options.setAppName(DataflowRunnerTest.class.getSimpleName());
    options.setJobName("some-job-name");

    Pipeline p = Pipeline.create(options);
    p.run();

    ArgumentCaptor<Job> jobCaptor = ArgumentCaptor.forClass(Job.class);
    Mockito.verify(mockJobs).create(eq(PROJECT_ID), eq(REGION_ID), jobCaptor.capture());

    Map<String, Object> sdkPipelineOptions =
        jobCaptor.getValue().getEnvironment().getSdkPipelineOptions();

    assertThat(sdkPipelineOptions, hasKey("options"));
    Map<String, Object> optionsMap = (Map<String, Object>) sdkPipelineOptions.get("options");

    assertThat(optionsMap, hasEntry("appName", (Object) options.getAppName()));
    assertThat(optionsMap, hasEntry("project", (Object) options.getProject()));
    assertThat(
        optionsMap,
        hasEntry("pathValidatorClass", (Object) options.getPathValidatorClass().getName()));
    assertThat(optionsMap, hasEntry("runner", (Object) options.getRunner().getName()));
    assertThat(optionsMap, hasEntry("jobName", (Object) options.getJobName()));
    assertThat(optionsMap, hasEntry("tempLocation", (Object) options.getTempLocation()));
    assertThat(optionsMap, hasEntry("stagingLocation", (Object) options.getStagingLocation()));
    assertThat(
        optionsMap,
        hasEntry("stableUniqueNames", (Object) options.getStableUniqueNames().toString()));
    assertThat(optionsMap, hasEntry("streaming", (Object) options.isStreaming()));
    assertThat(
        optionsMap,
        hasEntry(
            "numberOfWorkerHarnessThreads", (Object) options.getNumberOfWorkerHarnessThreads()));
    assertThat(optionsMap, hasEntry("region", (Object) options.getRegion()));
  }

  /**
   * Test that the region is set in the generated JSON pipeline options even when a default value is
   * grabbed from the environment.
   */
  @RunWith(PowerMockRunner.class)
  @PrepareForTest(DefaultGcpRegionFactory.class)
  public static class DefaultRegionTest {
    @Test
    public void testDefaultRegionSet() throws Exception {
      mockStatic(DefaultGcpRegionFactory.class);
      PowerMockito.when(DefaultGcpRegionFactory.getRegionFromEnvironment()).thenReturn(REGION_ID);
      Dataflow.Projects.Locations.Jobs mockJobs = mock(Dataflow.Projects.Locations.Jobs.class);

      DataflowPipelineOptions options = PipelineOptionsFactory.as(DataflowPipelineOptions.class);
      options.setRunner(DataflowRunner.class);
      options.setProject(PROJECT_ID);
      options.setTempLocation(VALID_TEMP_BUCKET);
      // Set FILES_PROPERTY to empty to prevent a default value calculated from classpath.
      options.setFilesToStage(new ArrayList<>());
      options.setDataflowClient(buildMockDataflow(mockJobs));
      options.setGcsUtil(buildMockGcsUtil());
      options.setGcpCredential(new TestCredential());

      Pipeline p = Pipeline.create(options);
      p.run();

      ArgumentCaptor<Job> jobCaptor = ArgumentCaptor.forClass(Job.class);
      Mockito.verify(mockJobs).create(eq(PROJECT_ID), eq(REGION_ID), jobCaptor.capture());
      Map<String, Object> sdkPipelineOptions =
          jobCaptor.getValue().getEnvironment().getSdkPipelineOptions();

      assertThat(sdkPipelineOptions, hasKey("options"));
      Map<String, Object> optionsMap = (Map<String, Object>) sdkPipelineOptions.get("options");
      assertThat(optionsMap, hasEntry("region", (Object) options.getRegion()));
    }
  }

  @Test
  public void testSettingFlexRS() throws IOException {
    DataflowPipelineOptions options = buildPipelineOptions();
    options.setFlexRSGoal(DataflowPipelineOptions.FlexResourceSchedulingGoal.COST_OPTIMIZED);

    Pipeline p = Pipeline.create(options);
    p.run();

    ArgumentCaptor<Job> jobCaptor = ArgumentCaptor.forClass(Job.class);
    Mockito.verify(mockJobs).create(eq(PROJECT_ID), eq(REGION_ID), jobCaptor.capture());

    assertEquals(
        "FLEXRS_COST_OPTIMIZED",
        jobCaptor.getValue().getEnvironment().getFlexResourceSchedulingGoal());
  }

  /** PipelineOptions used to test auto registration of Jackson modules. */
  public interface JacksonIncompatibleOptions extends PipelineOptions {

    JacksonIncompatible getJacksonIncompatible();

    void setJacksonIncompatible(JacksonIncompatible value);
  }

  /** A Jackson {@link Module} to test auto-registration of modules. */
  @AutoService(Module.class)
  public static class RegisteredTestModule extends SimpleModule {

    public RegisteredTestModule() {
      super("RegisteredTestModule");
      setMixInAnnotation(JacksonIncompatible.class, JacksonIncompatibleMixin.class);
    }
  }

  /** A class which Jackson does not know how to serialize/deserialize. */
  public static class JacksonIncompatible {

    private final String value;

    public JacksonIncompatible(String value) {
      this.value = value;
    }
  }

  /** A Jackson mixin used to add annotations to other classes. */
  @JsonDeserialize(using = JacksonIncompatibleDeserializer.class)
  @JsonSerialize(using = JacksonIncompatibleSerializer.class)
  public static final class JacksonIncompatibleMixin {}

  /** A Jackson deserializer for {@link JacksonIncompatible}. */
  public static class JacksonIncompatibleDeserializer
      extends JsonDeserializer<JacksonIncompatible> {

    @Override
    public JacksonIncompatible deserialize(
        JsonParser jsonParser, DeserializationContext deserializationContext)
        throws IOException, JsonProcessingException {
      return new JacksonIncompatible(jsonParser.readValueAs(String.class));
    }
  }

  /** A Jackson serializer for {@link JacksonIncompatible}. */
  public static class JacksonIncompatibleSerializer extends JsonSerializer<JacksonIncompatible> {

    @Override
    public void serialize(
        JacksonIncompatible jacksonIncompatible,
        JsonGenerator jsonGenerator,
        SerializerProvider serializerProvider)
        throws IOException, JsonProcessingException {
      jsonGenerator.writeString(jacksonIncompatible.value);
    }
  }

  @Test
  public void testSettingOfPipelineOptionsWithCustomUserType() throws IOException {
    DataflowPipelineOptions options = buildPipelineOptions();
    options
        .as(JacksonIncompatibleOptions.class)
        .setJacksonIncompatible(new JacksonIncompatible("userCustomTypeTest"));

    Pipeline p = Pipeline.create(options);
    p.run();

    ArgumentCaptor<Job> jobCaptor = ArgumentCaptor.forClass(Job.class);
    Mockito.verify(mockJobs).create(eq(PROJECT_ID), eq(REGION_ID), jobCaptor.capture());

    Map<String, Object> sdkPipelineOptions =
        jobCaptor.getValue().getEnvironment().getSdkPipelineOptions();
    assertThat(sdkPipelineOptions, hasKey("options"));
    Map<String, Object> optionsMap = (Map<String, Object>) sdkPipelineOptions.get("options");
    assertThat(optionsMap, hasEntry("jacksonIncompatible", (Object) "userCustomTypeTest"));
  }

  @Test
  public void testZoneAndWorkerRegionMutuallyExclusive() {
    DataflowPipelineWorkerPoolOptions options =
        PipelineOptionsFactory.as(DataflowPipelineWorkerPoolOptions.class);
    options.setZone("us-east1-b");
    options.setWorkerRegion("us-east1");
    assertThrows(
        IllegalArgumentException.class, () -> DataflowRunner.validateWorkerSettings(options));
  }

  @Test
  public void testZoneAndWorkerZoneMutuallyExclusive() {
    DataflowPipelineWorkerPoolOptions options =
        PipelineOptionsFactory.as(DataflowPipelineWorkerPoolOptions.class);
    options.setZone("us-east1-b");
    options.setWorkerZone("us-east1-c");
    assertThrows(
        IllegalArgumentException.class, () -> DataflowRunner.validateWorkerSettings(options));
  }

  @Test
  public void testExperimentRegionAndWorkerRegionMutuallyExclusive() {
    DataflowPipelineWorkerPoolOptions options =
        PipelineOptionsFactory.as(DataflowPipelineWorkerPoolOptions.class);
    DataflowPipelineOptions dataflowOptions = options.as(DataflowPipelineOptions.class);
    ExperimentalOptions.addExperiment(dataflowOptions, "worker_region=us-west1");
    options.setWorkerRegion("us-east1");
    assertThrows(
        IllegalArgumentException.class, () -> DataflowRunner.validateWorkerSettings(options));
  }

  @Test
  public void testExperimentRegionAndWorkerZoneMutuallyExclusive() {
    DataflowPipelineWorkerPoolOptions options =
        PipelineOptionsFactory.as(DataflowPipelineWorkerPoolOptions.class);
    DataflowPipelineOptions dataflowOptions = options.as(DataflowPipelineOptions.class);
    ExperimentalOptions.addExperiment(dataflowOptions, "worker_region=us-west1");
    options.setWorkerZone("us-east1-b");
    assertThrows(
        IllegalArgumentException.class, () -> DataflowRunner.validateWorkerSettings(options));
  }

  @Test
  public void testWorkerRegionAndWorkerZoneMutuallyExclusive() {
    DataflowPipelineWorkerPoolOptions options =
        PipelineOptionsFactory.as(DataflowPipelineWorkerPoolOptions.class);
    options.setWorkerRegion("us-east1");
    options.setWorkerZone("us-east1-b");
    assertThrows(
        IllegalArgumentException.class, () -> DataflowRunner.validateWorkerSettings(options));
  }

  @Test
  public void testZoneAliasWorkerZone() {
    DataflowPipelineWorkerPoolOptions options =
        PipelineOptionsFactory.as(DataflowPipelineWorkerPoolOptions.class);
    options.setZone("us-east1-b");
    DataflowRunner.validateWorkerSettings(options);
    assertNull(options.getZone());
    assertEquals("us-east1-b", options.getWorkerZone());
  }

  @Test
  public void testAliasForLegacyWorkerHarnessContainerImage() {
    DataflowPipelineWorkerPoolOptions options =
        PipelineOptionsFactory.as(DataflowPipelineWorkerPoolOptions.class);
    String testImage = "image.url:worker";
    options.setWorkerHarnessContainerImage(testImage);
    DataflowRunner.validateWorkerSettings(options);
    assertEquals(testImage, options.getWorkerHarnessContainerImage());
    assertEquals(testImage, options.getSdkContainerImage());
  }

  @Test
  public void testAliasForSdkContainerImage() {
    DataflowPipelineWorkerPoolOptions options =
        PipelineOptionsFactory.as(DataflowPipelineWorkerPoolOptions.class);
    String testImage = "image.url:sdk";
    options.setSdkContainerImage("image.url:sdk");
    DataflowRunner.validateWorkerSettings(options);
    assertEquals(testImage, options.getWorkerHarnessContainerImage());
    assertEquals(testImage, options.getSdkContainerImage());
  }

  @Test
  public void testRegionRequiredForServiceRunner() throws IOException {
    DataflowPipelineOptions options = buildPipelineOptions();
    options.setRegion(null);
    options.setDataflowEndpoint("https://dataflow.googleapis.com");
    assertThrows(IllegalArgumentException.class, () -> DataflowRunner.fromOptions(options));
  }

  @Test
  public void testRegionOptionalForNonServiceRunner() throws IOException {
    DataflowPipelineOptions options = buildPipelineOptions();
    options.setRegion(null);
    options.setDataflowEndpoint("http://localhost:20281");
    DataflowRunner.fromOptions(options);
  }

  @Test
  public void testRun() throws IOException {
    DataflowPipelineOptions options = buildPipelineOptions();
    Pipeline p = buildDataflowPipeline(options);
    DataflowPipelineJob job = (DataflowPipelineJob) p.run();
    assertEquals("newid", job.getJobId());

    ArgumentCaptor<Job> jobCaptor = ArgumentCaptor.forClass(Job.class);
    Mockito.verify(mockJobs).create(eq(PROJECT_ID), eq(REGION_ID), jobCaptor.capture());
    assertValidJob(jobCaptor.getValue());
  }

  /** Options for testing. */
  public interface RuntimeTestOptions extends PipelineOptions {

    ValueProvider<String> getInput();

    void setInput(ValueProvider<String> value);

    ValueProvider<String> getOutput();

    void setOutput(ValueProvider<String> value);
  }

  @Test
  public void testTextIOWithRuntimeParameters() throws IOException {
    DataflowPipelineOptions dataflowOptions = buildPipelineOptions();
    RuntimeTestOptions options = dataflowOptions.as(RuntimeTestOptions.class);
    Pipeline p = buildDataflowPipeline(dataflowOptions);
    p.apply(TextIO.read().from(options.getInput())).apply(TextIO.write().to(options.getOutput()));
  }

  /** Tests that all reads are consumed by at least one {@link PTransform}. */
  @Test
  public void testUnconsumedReads() throws IOException {
    DataflowPipelineOptions dataflowOptions = buildPipelineOptions();
    RuntimeTestOptions options = dataflowOptions.as(RuntimeTestOptions.class);
    Pipeline p = buildDataflowPipeline(dataflowOptions);
    p.apply(TextIO.read().from(options.getInput()));
    DataflowRunner.fromOptions(dataflowOptions).replaceV1Transforms(p);
    final AtomicBoolean unconsumedSeenAsInput = new AtomicBoolean();
    p.traverseTopologically(
        new PipelineVisitor.Defaults() {
          @Override
          public void visitPrimitiveTransform(Node node) {
            unconsumedSeenAsInput.set(true);
          }
        });
    assertThat(unconsumedSeenAsInput.get(), is(true));
  }

  @Test
  public void testRunReturnDifferentRequestId() throws IOException {
    DataflowPipelineOptions options = buildPipelineOptions();
    Dataflow mockDataflowClient = options.getDataflowClient();
    Dataflow.Projects.Locations.Jobs.Create mockRequest =
        mock(Dataflow.Projects.Locations.Jobs.Create.class);
    when(mockDataflowClient
            .projects()
            .locations()
            .jobs()
            .create(eq(PROJECT_ID), eq(REGION_ID), any(Job.class)))
        .thenReturn(mockRequest);
    Job resultJob = new Job();
    resultJob.setId("newid");
    // Return a different request id.
    resultJob.setClientRequestId("different_request_id");
    when(mockRequest.execute()).thenReturn(resultJob);

    Pipeline p = buildDataflowPipeline(options);
    try {
      p.run();
      fail("Expected DataflowJobAlreadyExistsException");
    } catch (DataflowJobAlreadyExistsException expected) {
      assertThat(
          expected.getMessage(),
          containsString(
              "If you want to submit a second job, try again by setting a "
                  + "different name using --jobName."));
      assertEquals(expected.getJob().getJobId(), resultJob.getId());
    }
  }

  @Test
  public void testUpdate() throws IOException {
    DataflowPipelineOptions options = buildPipelineOptions();
    options.setUpdate(true);
    options.setJobName("oldJobName");
    Pipeline p = buildDataflowPipeline(options);
    DataflowPipelineJob job = (DataflowPipelineJob) p.run();
    assertEquals("newid", job.getJobId());

    ArgumentCaptor<Job> jobCaptor = ArgumentCaptor.forClass(Job.class);
    Mockito.verify(mockJobs).create(eq(PROJECT_ID), eq(REGION_ID), jobCaptor.capture());
    assertValidJob(jobCaptor.getValue());
  }

  @Test
  public void testUploadGraph() throws IOException {
    DataflowPipelineOptions options = buildPipelineOptions();
    options.setExperiments(Arrays.asList("upload_graph"));
    Pipeline p = buildDataflowPipeline(options);
    DataflowPipelineJob job = (DataflowPipelineJob) p.run();

    ArgumentCaptor<Job> jobCaptor = ArgumentCaptor.forClass(Job.class);
    Mockito.verify(mockJobs).create(eq(PROJECT_ID), eq(REGION_ID), jobCaptor.capture());
    assertValidJob(jobCaptor.getValue());
    assertTrue(jobCaptor.getValue().getSteps().isEmpty());
    assertTrue(
        jobCaptor
            .getValue()
            .getStepsLocation()
            .startsWith("gs://valid-bucket/temp/staging/dataflow_graph"));
  }

  @Test
  public void testUpdateNonExistentPipeline() throws IOException {
    thrown.expect(IllegalArgumentException.class);
    thrown.expectMessage("Could not find running job named badjobname");

    DataflowPipelineOptions options = buildPipelineOptions();
    options.setUpdate(true);
    options.setJobName("badJobName");
    Pipeline p = buildDataflowPipeline(options);
    p.run();
  }

  @Test
  public void testUpdateAlreadyUpdatedPipeline() throws IOException {
    DataflowPipelineOptions options = buildPipelineOptions();
    options.setUpdate(true);
    options.setJobName("oldJobName");
    Dataflow mockDataflowClient = options.getDataflowClient();
    Dataflow.Projects.Locations.Jobs.Create mockRequest =
        mock(Dataflow.Projects.Locations.Jobs.Create.class);
    when(mockDataflowClient
            .projects()
            .locations()
            .jobs()
            .create(eq(PROJECT_ID), eq(REGION_ID), any(Job.class)))
        .thenReturn(mockRequest);
    final Job resultJob = new Job();
    resultJob.setId("newid");
    // Return a different request id.
    resultJob.setClientRequestId("different_request_id");
    when(mockRequest.execute()).thenReturn(resultJob);

    Pipeline p = buildDataflowPipeline(options);

    thrown.expect(DataflowJobAlreadyUpdatedException.class);
    thrown.expect(
        new TypeSafeMatcher<DataflowJobAlreadyUpdatedException>() {
          @Override
          public void describeTo(Description description) {
            description.appendText("Expected job ID: " + resultJob.getId());
          }

          @Override
          protected boolean matchesSafely(DataflowJobAlreadyUpdatedException item) {
            return resultJob.getId().equals(item.getJob().getJobId());
          }
        });
    thrown.expectMessage(
        "The job named oldjobname with id: oldJobId has already been updated "
            + "into job id: newid and cannot be updated again.");
    p.run();
  }

  @Test
  public void testRunWithFiles() throws IOException {
    // Test that the function DataflowRunner.stageFiles works as expected.
    final String cloudDataflowDataset = "somedataset";

    // Create some temporary files.
    File temp1 = File.createTempFile("DataflowRunnerTest-", ".txt");
    temp1.deleteOnExit();
    File temp2 = File.createTempFile("DataflowRunnerTest2-", ".txt");
    temp2.deleteOnExit();

    String overridePackageName = "alias.txt";

    when(mockGcsUtil.getObjects(anyListOf(GcsPath.class)))
        .thenReturn(
            ImmutableList.of(
                GcsUtil.StorageObjectOrIOException.create(new FileNotFoundException("some/path"))));

    DataflowPipelineOptions options = PipelineOptionsFactory.as(DataflowPipelineOptions.class);
    options.setFilesToStage(
        ImmutableList.of(
            temp1.getAbsolutePath(), overridePackageName + "=" + temp2.getAbsolutePath()));
    options.setStagingLocation(VALID_STAGING_BUCKET);
    options.setTempLocation(VALID_TEMP_BUCKET);
    options.setTempDatasetId(cloudDataflowDataset);
    options.setProject(PROJECT_ID);
    options.setRegion(REGION_ID);
    options.setJobName("job");
    options.setDataflowClient(buildMockDataflow(mockJobs));
    options.setGcsUtil(mockGcsUtil);
    options.setGcpCredential(new TestCredential());

    when(mockGcsUtil.create(any(GcsPath.class), anyString(), anyInt()))
        .then(
            invocation ->
                FileChannel.open(
                    Files.createTempFile("channel-", ".tmp"),
                    StandardOpenOption.CREATE,
                    StandardOpenOption.WRITE,
                    StandardOpenOption.DELETE_ON_CLOSE));

    Pipeline p = buildDataflowPipeline(options);

    DataflowPipelineJob job = (DataflowPipelineJob) p.run();
    assertEquals("newid", job.getJobId());

    ArgumentCaptor<Job> jobCaptor = ArgumentCaptor.forClass(Job.class);
    Mockito.verify(mockJobs).create(eq(PROJECT_ID), eq(REGION_ID), jobCaptor.capture());
    Job workflowJob = jobCaptor.getValue();
    assertValidJob(workflowJob);

    assertEquals(2, workflowJob.getEnvironment().getWorkerPools().get(0).getPackages().size());
    DataflowPackage workflowPackage1 =
        workflowJob.getEnvironment().getWorkerPools().get(0).getPackages().get(0);
    assertThat(workflowPackage1.getName(), endsWith(getFileExtension(temp1.getAbsolutePath())));
    DataflowPackage workflowPackage2 =
        workflowJob.getEnvironment().getWorkerPools().get(0).getPackages().get(1);
    assertEquals(overridePackageName, workflowPackage2.getName());

    assertEquals(
        GcsPath.fromUri(VALID_TEMP_BUCKET).toResourceName(),
        workflowJob.getEnvironment().getTempStoragePrefix());
    assertEquals(cloudDataflowDataset, workflowJob.getEnvironment().getDataset());
    assertEquals(
        DataflowRunnerInfo.getDataflowRunnerInfo().getName(),
        workflowJob.getEnvironment().getUserAgent().get("name"));
    assertEquals(
        DataflowRunnerInfo.getDataflowRunnerInfo().getVersion(),
        workflowJob.getEnvironment().getUserAgent().get("version"));
  }

  /**
   * Tests that {@link DataflowRunner} throws an appropriate exception when an explicitly specified
   * file to stage does not exist locally.
   */
  @Test(expected = RuntimeException.class)
  public void testRunWithMissingFiles() throws IOException {
    final String cloudDataflowDataset = "somedataset";

    File temp = new File("/this/is/not/a/path/that/will/exist");

    String overridePackageName = "alias.txt";

    when(mockGcsUtil.getObjects(anyListOf(GcsPath.class)))
        .thenReturn(
            ImmutableList.of(
                GcsUtil.StorageObjectOrIOException.create(new FileNotFoundException("some/path"))));

    DataflowPipelineOptions options = PipelineOptionsFactory.as(DataflowPipelineOptions.class);
    options.setFilesToStage(ImmutableList.of(overridePackageName + "=" + temp.getAbsolutePath()));
    options.setStagingLocation(VALID_STAGING_BUCKET);
    options.setTempLocation(VALID_TEMP_BUCKET);
    options.setTempDatasetId(cloudDataflowDataset);
    options.setProject(PROJECT_ID);
    options.setRegion(REGION_ID);
    options.setJobName("job");
    options.setDataflowClient(buildMockDataflow(mockJobs));
    options.setGcsUtil(mockGcsUtil);
    options.setGcpCredential(new TestCredential());

    when(mockGcsUtil.create(any(GcsPath.class), anyString(), anyInt()))
        .then(
            invocation ->
                FileChannel.open(
                    Files.createTempFile("channel-", ".tmp"),
                    StandardOpenOption.CREATE,
                    StandardOpenOption.WRITE,
                    StandardOpenOption.DELETE_ON_CLOSE));

    Pipeline p = buildDataflowPipeline(options);

    DataflowPipelineJob job = (DataflowPipelineJob) p.run();
  }

  @Test
  public void runWithDefaultFilesToStage() throws Exception {
    DataflowPipelineOptions options = buildPipelineOptions();
    options.setFilesToStage(null);
    DataflowRunner.fromOptions(options);
    assertFalse(options.getFilesToStage().isEmpty());
  }

  @Test
  public void testGcsStagingLocationInitialization() throws Exception {
    // Set temp location (required), and check that staging location is set.
    DataflowPipelineOptions options = PipelineOptionsFactory.as(DataflowPipelineOptions.class);
    options.setTempLocation(VALID_TEMP_BUCKET);
    options.setProject(PROJECT_ID);
    options.setRegion(REGION_ID);
    options.setGcpCredential(new TestCredential());
    options.setGcsUtil(mockGcsUtil);
    options.setRunner(DataflowRunner.class);

    DataflowRunner.fromOptions(options);

    assertNotNull(options.getStagingLocation());
  }

  @Test
  public void testInvalidGcpTempLocation() throws IOException {
    DataflowPipelineOptions options = buildPipelineOptions();
    options.setGcpTempLocation("file://temp/location");

    thrown.expect(IllegalArgumentException.class);
    thrown.expectMessage(containsString("Expected a valid 'gs://' path but was given"));
    DataflowRunner.fromOptions(options);

    ArgumentCaptor<Job> jobCaptor = ArgumentCaptor.forClass(Job.class);
    Mockito.verify(mockJobs).create(eq(PROJECT_ID), eq(REGION_ID), jobCaptor.capture());
    assertValidJob(jobCaptor.getValue());
  }

  @Test
  public void testNonGcsTempLocation() throws IOException {
    DataflowPipelineOptions options = buildPipelineOptions();
    options.setTempLocation("file://temp/location");

    thrown.expect(IllegalArgumentException.class);
    thrown.expectMessage(
        "DataflowRunner requires gcpTempLocation, "
            + "but failed to retrieve a value from PipelineOptions");
    DataflowRunner.fromOptions(options);
  }

  @Test
  public void testInvalidStagingLocation() throws IOException {
    DataflowPipelineOptions options = buildPipelineOptions();
    options.setStagingLocation("file://my/staging/location");
    try {
      DataflowRunner.fromOptions(options);
      fail("fromOptions should have failed");
    } catch (IllegalArgumentException e) {
      assertThat(e.getMessage(), containsString("Expected a valid 'gs://' path but was given"));
    }
    options.setStagingLocation("my/staging/location");
    try {
      DataflowRunner.fromOptions(options);
      fail("fromOptions should have failed");
    } catch (IllegalArgumentException e) {
      assertThat(e.getMessage(), containsString("Expected a valid 'gs://' path but was given"));
    }
  }

  @Test
  public void testInvalidProfileLocation() throws IOException {
    DataflowPipelineOptions options = buildPipelineOptions();
    options.setSaveProfilesToGcs("file://my/staging/location");
    try {
      DataflowRunner.fromOptions(options);
      fail("fromOptions should have failed");
    } catch (IllegalArgumentException e) {
      assertThat(e.getMessage(), containsString("Expected a valid 'gs://' path but was given"));
    }
    options.setSaveProfilesToGcs("my/staging/location");
    try {
      DataflowRunner.fromOptions(options);
      fail("fromOptions should have failed");
    } catch (IllegalArgumentException e) {
      assertThat(e.getMessage(), containsString("Expected a valid 'gs://' path but was given"));
    }
  }

  @Test
  public void testNonExistentTempLocation() throws IOException {
    DataflowPipelineOptions options = buildPipelineOptions();
    options.setGcpTempLocation(NON_EXISTENT_BUCKET);

    thrown.expect(IllegalArgumentException.class);
    thrown.expectMessage(
        containsString("Output path does not exist or is not writeable: " + NON_EXISTENT_BUCKET));
    DataflowRunner.fromOptions(options);

    ArgumentCaptor<Job> jobCaptor = ArgumentCaptor.forClass(Job.class);
    Mockito.verify(mockJobs).create(eq(PROJECT_ID), eq(REGION_ID), jobCaptor.capture());
    assertValidJob(jobCaptor.getValue());
  }

  @Test
  public void testNonExistentStagingLocation() throws IOException {
    DataflowPipelineOptions options = buildPipelineOptions();
    options.setStagingLocation(NON_EXISTENT_BUCKET);

    thrown.expect(IllegalArgumentException.class);
    thrown.expectMessage(
        containsString("Output path does not exist or is not writeable: " + NON_EXISTENT_BUCKET));
    DataflowRunner.fromOptions(options);

    ArgumentCaptor<Job> jobCaptor = ArgumentCaptor.forClass(Job.class);
    Mockito.verify(mockJobs).create(eq(PROJECT_ID), eq(REGION_ID), jobCaptor.capture());
    assertValidJob(jobCaptor.getValue());
  }

  @Test
  public void testNonExistentProfileLocation() throws IOException {
    DataflowPipelineOptions options = buildPipelineOptions();
    options.setSaveProfilesToGcs(NON_EXISTENT_BUCKET);

    thrown.expect(IllegalArgumentException.class);
    thrown.expectMessage(
        containsString("Output path does not exist or is not writeable: " + NON_EXISTENT_BUCKET));
    DataflowRunner.fromOptions(options);

    ArgumentCaptor<Job> jobCaptor = ArgumentCaptor.forClass(Job.class);
    Mockito.verify(mockJobs).create(eq(PROJECT_ID), eq(REGION_ID), jobCaptor.capture());
    assertValidJob(jobCaptor.getValue());
  }

  @Test
  public void testNoProjectFails() throws IOException {
    DataflowPipelineOptions options = buildPipelineOptions();

    // Explicitly set to null to prevent the default instance factory from reading credentials
    // from a user's environment, causing this test to fail.
    options.setProject(null);

    thrown.expect(IllegalArgumentException.class);
    thrown.expectMessage("Project id");
    thrown.expectMessage("when running a Dataflow in the cloud");

    DataflowRunner.fromOptions(options);
  }

  @Test
  public void testProjectId() throws IOException {
    DataflowPipelineOptions options = buildPipelineOptions();
    options.setProject("foo-12345");

    DataflowRunner.fromOptions(options);
  }

  @Test
  public void testProjectPrefix() throws IOException {
    DataflowPipelineOptions options = buildPipelineOptions();
    options.setProject("google.com:some-project-12345");

    DataflowRunner.fromOptions(options);
  }

  @Test
  public void testProjectNumber() throws IOException {
    DataflowPipelineOptions options = buildPipelineOptions();
    options.setProject("12345");

    thrown.expect(IllegalArgumentException.class);
    thrown.expectMessage("Project ID");
    thrown.expectMessage("project number");

    DataflowRunner.fromOptions(options);
  }

  @Test
  public void testProjectDescription() throws IOException {
    DataflowPipelineOptions options = buildPipelineOptions();
    options.setProject("some project");

    thrown.expect(IllegalArgumentException.class);
    thrown.expectMessage("Project ID");
    thrown.expectMessage("project description");

    DataflowRunner.fromOptions(options);
  }

  @Test
  public void testInvalidNumberOfWorkerHarnessThreads() throws IOException {
    DataflowPipelineOptions options = buildPipelineOptions();
    options.as(DataflowPipelineDebugOptions.class).setNumberOfWorkerHarnessThreads(-1);

    thrown.expect(IllegalArgumentException.class);
    thrown.expectMessage("Number of worker harness threads");
    thrown.expectMessage("Please make sure the value is non-negative.");

    DataflowRunner.fromOptions(options);
  }

  @Test
  public void testNoStagingLocationAndNoTempLocationFails() {
    DataflowPipelineOptions options = PipelineOptionsFactory.as(DataflowPipelineOptions.class);
    options.setRunner(DataflowRunner.class);
    options.setProject("foo-project");
    options.setRegion(REGION_ID);

    thrown.expect(IllegalArgumentException.class);
    thrown.expectMessage(
        "DataflowRunner requires gcpTempLocation, "
            + "but failed to retrieve a value from PipelineOption");
    DataflowRunner.fromOptions(options);
  }

  @Test
  public void testGcpTempAndNoTempLocationSucceeds() throws Exception {
    DataflowPipelineOptions options = PipelineOptionsFactory.as(DataflowPipelineOptions.class);
    options.setRunner(DataflowRunner.class);
    options.setGcpCredential(new TestCredential());
    options.setProject("foo-project");
    options.setRegion(REGION_ID);
    options.setGcpTempLocation(VALID_TEMP_BUCKET);
    options.setGcsUtil(mockGcsUtil);

    DataflowRunner.fromOptions(options);
  }

  @Test
  public void testTempLocationAndNoGcpTempLocationSucceeds() throws Exception {
    DataflowPipelineOptions options = PipelineOptionsFactory.as(DataflowPipelineOptions.class);
    options.setRunner(DataflowRunner.class);
    options.setGcpCredential(new TestCredential());
    options.setProject("foo-project");
    options.setRegion(REGION_ID);
    options.setTempLocation(VALID_TEMP_BUCKET);
    options.setGcsUtil(mockGcsUtil);

    DataflowRunner.fromOptions(options);
  }

  @Test
  public void testValidProfileLocation() throws IOException {
    DataflowPipelineOptions options = buildPipelineOptions();
    options.setSaveProfilesToGcs(VALID_PROFILE_BUCKET);

    DataflowRunner.fromOptions(options);
  }

  @Test
  public void testInvalidJobName() throws IOException {
    List<String> invalidNames = Arrays.asList("invalid_name", "0invalid", "invalid-");
    List<String> expectedReason =
        Arrays.asList("JobName invalid", "JobName invalid", "JobName invalid");

    for (int i = 0; i < invalidNames.size(); ++i) {
      DataflowPipelineOptions options = buildPipelineOptions();
      options.setJobName(invalidNames.get(i));

      try {
        DataflowRunner.fromOptions(options);
        fail("Expected IllegalArgumentException for jobName " + options.getJobName());
      } catch (IllegalArgumentException e) {
        assertThat(e.getMessage(), containsString(expectedReason.get(i)));
      }
    }
  }

  @Test
  public void testValidJobName() throws IOException {
    List<String> names =
        Arrays.asList("ok", "Ok", "A-Ok", "ok-123", "this-one-is-fairly-long-01234567890123456789");

    for (String name : names) {
      DataflowPipelineOptions options = buildPipelineOptions();
      options.setJobName(name);

      DataflowRunner runner = DataflowRunner.fromOptions(options);
      assertNotNull(runner);
    }
  }

  @Test
  public void testGcsUploadBufferSizeIsUnsetForBatchWhenDefault() throws IOException {
    DataflowPipelineOptions batchOptions = buildPipelineOptions();
    batchOptions.setRunner(DataflowRunner.class);
    Pipeline.create(batchOptions);
    assertNull(batchOptions.getGcsUploadBufferSizeBytes());
  }

  @Test
  public void testGcsUploadBufferSizeIsSetForStreamingWhenDefault() throws IOException {
    DataflowPipelineOptions streamingOptions = buildPipelineOptions();
    streamingOptions.setStreaming(true);
    streamingOptions.setRunner(DataflowRunner.class);
    Pipeline p = Pipeline.create(streamingOptions);

    // Instantiation of a runner prior to run() currently has a side effect of mutating the options.
    // This could be tested by DataflowRunner.fromOptions(streamingOptions) but would not ensure
    // that the pipeline itself had the expected options set.
    p.run();

    assertEquals(
        DataflowRunner.GCS_UPLOAD_BUFFER_SIZE_BYTES_DEFAULT,
        streamingOptions.getGcsUploadBufferSizeBytes().intValue());
  }

  @Test
  public void testGcsUploadBufferSizeUnchangedWhenNotDefault() throws IOException {
    int gcsUploadBufferSizeBytes = 12345678;
    DataflowPipelineOptions batchOptions = buildPipelineOptions();
    batchOptions.setGcsUploadBufferSizeBytes(gcsUploadBufferSizeBytes);
    batchOptions.setRunner(DataflowRunner.class);
    Pipeline.create(batchOptions);
    assertEquals(gcsUploadBufferSizeBytes, batchOptions.getGcsUploadBufferSizeBytes().intValue());

    DataflowPipelineOptions streamingOptions = buildPipelineOptions();
    streamingOptions.setStreaming(true);
    streamingOptions.setGcsUploadBufferSizeBytes(gcsUploadBufferSizeBytes);
    streamingOptions.setRunner(DataflowRunner.class);
    Pipeline.create(streamingOptions);
    assertEquals(
        gcsUploadBufferSizeBytes, streamingOptions.getGcsUploadBufferSizeBytes().intValue());
  }

  /** A fake PTransform for testing. */
  public static class TestTransform extends PTransform<PCollection<Integer>, PCollection<Integer>> {

    public boolean translated = false;

    @Override
    public PCollection<Integer> expand(PCollection<Integer> input) {
      return PCollection.createPrimitiveOutputInternal(
          input.getPipeline(),
          WindowingStrategy.globalDefault(),
          input.isBounded(),
          input.getCoder());
    }
  }

  @Test
  public void testTransformTranslatorMissing() throws IOException {
    DataflowPipelineOptions options = buildPipelineOptions();
    Pipeline p = Pipeline.create(options);

    p.apply(Create.of(Arrays.asList(1, 2, 3))).apply(new TestTransform());

    thrown.expect(IllegalStateException.class);
    thrown.expectMessage(containsString("no translator registered"));
    SdkComponents sdkComponents = SdkComponents.create(options);
    RunnerApi.Pipeline pipelineProto = PipelineTranslation.toProto(p, sdkComponents, true);
    DataflowPipelineTranslator.fromOptions(options)
        .translate(
            p,
            pipelineProto,
            sdkComponents,
            DataflowRunner.fromOptions(options),
            Collections.emptyList());

    ArgumentCaptor<Job> jobCaptor = ArgumentCaptor.forClass(Job.class);
    Mockito.verify(mockJobs).create(eq(PROJECT_ID), eq(REGION_ID), jobCaptor.capture());
    assertValidJob(jobCaptor.getValue());
  }

  @Test
  public void testTransformTranslator() throws IOException {
    // Test that we can provide a custom translation
    DataflowPipelineOptions options = buildPipelineOptions();
    Pipeline p = Pipeline.create(options);
    TestTransform transform = new TestTransform();

    p.apply(Create.of(Arrays.asList(1, 2, 3)).withCoder(BigEndianIntegerCoder.of()))
        .apply(transform);

    DataflowPipelineTranslator translator = DataflowRunner.fromOptions(options).getTranslator();

    DataflowPipelineTranslator.registerTransformTranslator(
        TestTransform.class,
        (transform1, context) -> {
          transform1.translated = true;

          // Note: This is about the minimum needed to fake out a
          // translation. This obviously isn't a real translation.
          TransformTranslator.StepTranslationContext stepContext =
              context.addStep(transform1, "TestTranslate");
          stepContext.addOutput(PropertyNames.OUTPUT, context.getOutput(transform1));
        });

    SdkComponents sdkComponents = SdkComponents.create(options);
    RunnerApi.Pipeline pipelineProto = PipelineTranslation.toProto(p, sdkComponents, true);
    translator.translate(
        p,
        pipelineProto,
        sdkComponents,
        DataflowRunner.fromOptions(options),
        Collections.emptyList());
    assertTrue(transform.translated);
  }

  @Test
  public void testSdkHarnessConfiguration() throws IOException {
    DataflowPipelineOptions options = buildPipelineOptions();
    ExperimentalOptions.addExperiment(options, "use_runner_v2");
    Pipeline p = Pipeline.create(options);

    p.apply(Create.of(Arrays.asList(1, 2, 3)));

    String defaultSdkContainerImage = DataflowRunner.getContainerImageForJob(options);
    SdkComponents sdkComponents = SdkComponents.create();
    RunnerApi.Environment defaultEnvironmentForDataflow =
        Environments.createDockerEnvironment(defaultSdkContainerImage);
    sdkComponents.registerEnvironment(defaultEnvironmentForDataflow.toBuilder().build());

    RunnerApi.Pipeline pipelineProto = PipelineTranslation.toProto(p, sdkComponents, true);

    Job job =
        DataflowPipelineTranslator.fromOptions(options)
            .translate(
                p,
                pipelineProto,
                sdkComponents,
                DataflowRunner.fromOptions(options),
                Collections.emptyList())
            .getJob();

    DataflowRunner.configureSdkHarnessContainerImages(options, pipelineProto, job);
    List<SdkHarnessContainerImage> sdks =
        job.getEnvironment().getWorkerPools().get(0).getSdkHarnessContainerImages();

    Map<String, String> expectedEnvIdsAndContainerImages =
        pipelineProto.getComponents().getEnvironmentsMap().entrySet().stream()
            .filter(
                x ->
                    BeamUrns.getUrn(RunnerApi.StandardEnvironments.Environments.DOCKER)
                        .equals(x.getValue().getUrn()))
            .collect(
                Collectors.toMap(
                    x -> x.getKey(),
                    x -> {
                      RunnerApi.DockerPayload payload;
                      try {
                        payload = RunnerApi.DockerPayload.parseFrom(x.getValue().getPayload());
                      } catch (InvalidProtocolBufferException e) {
                        throw new RuntimeException(e);
                      }
                      return payload.getContainerImage();
                    }));

    assertEquals(1, expectedEnvIdsAndContainerImages.size());
    assertEquals(1, sdks.size());
    assertEquals(
        expectedEnvIdsAndContainerImages,
        sdks.stream()
            .collect(
                Collectors.toMap(
                    SdkHarnessContainerImage::getEnvironmentId,
                    SdkHarnessContainerImage::getContainerImage)));
  }

  private void verifyMapStateUnsupported(PipelineOptions options) throws Exception {
    Pipeline p = Pipeline.create(options);
    p.apply(Create.of(KV.of(13, 42)))
        .apply(
            ParDo.of(
                new DoFn<KV<Integer, Integer>, Void>() {
                  @StateId("fizzle")
                  private final StateSpec<MapState<Void, Void>> voidState = StateSpecs.map();

                  @ProcessElement
                  public void process() {}
                }));

    thrown.expectMessage("MapState");
    thrown.expect(UnsupportedOperationException.class);
    p.run();
  }

  @Test
  public void testMapStateUnsupportedStreamingEngine() throws Exception {
    PipelineOptions options = buildPipelineOptions();
    ExperimentalOptions.addExperiment(
        options.as(ExperimentalOptions.class), GcpOptions.STREAMING_ENGINE_EXPERIMENT);
    options.as(DataflowPipelineOptions.class).setStreaming(true);

    verifyMapStateUnsupported(options);
  }

  private void verifySetStateUnsupported(PipelineOptions options) throws Exception {
    Pipeline p = Pipeline.create(options);
    p.apply(Create.of(KV.of(13, 42)))
        .apply(
            ParDo.of(
                new DoFn<KV<Integer, Integer>, Void>() {
                  @StateId("fizzle")
                  private final StateSpec<SetState<Void>> voidState = StateSpecs.set();

                  @ProcessElement
                  public void process() {}
                }));

    thrown.expectMessage("SetState");
    thrown.expect(UnsupportedOperationException.class);
    p.run();
  }

  @Test
  public void testSetStateUnsupportedStreamingEngine() throws Exception {
    PipelineOptions options = buildPipelineOptions();
    ExperimentalOptions.addExperiment(
        options.as(ExperimentalOptions.class), GcpOptions.STREAMING_ENGINE_EXPERIMENT);
    options.as(DataflowPipelineOptions.class).setStreaming(true);
    verifySetStateUnsupported(options);
  }

  /** Records all the composite transforms visited within the Pipeline. */
  private static class CompositeTransformRecorder extends PipelineVisitor.Defaults {

    private List<PTransform<?, ?>> transforms = new ArrayList<>();

    @Override
    public CompositeBehavior enterCompositeTransform(TransformHierarchy.Node node) {
      if (node.getTransform() != null) {
        transforms.add(node.getTransform());
      }
      return CompositeBehavior.ENTER_TRANSFORM;
    }

    public List<PTransform<?, ?>> getCompositeTransforms() {
      return transforms;
    }
  }

  @Test
  public void testApplyIsScopedToExactClass() throws IOException {
    DataflowPipelineOptions options = buildPipelineOptions();
    Pipeline p = Pipeline.create(options);

    Create.TimestampedValues<String> transform =
        Create.timestamped(Arrays.asList(TimestampedValue.of("TestString", Instant.now())));
    p.apply(transform);

    CompositeTransformRecorder recorder = new CompositeTransformRecorder();
    p.traverseTopologically(recorder);

    // The recorder will also have seen a Create.Values composite as well, but we can't obtain that
    // transform.
    assertThat(
        "Expected to have seen CreateTimestamped composite transform.",
        recorder.getCompositeTransforms(),
        hasItem(transform));
    assertThat(
        "Expected to have two composites, CreateTimestamped and Create.Values",
        recorder.getCompositeTransforms(),
        hasItem(Matchers.<PTransform<?, ?>>isA((Class) Create.Values.class)));
  }

  @Test
  public void testToString() {
    DataflowPipelineOptions options = PipelineOptionsFactory.as(DataflowPipelineOptions.class);
    options.setJobName("TestJobName");
    options.setProject("test-project");
    options.setRegion(REGION_ID);
    options.setTempLocation("gs://test/temp/location");
    options.setGcpCredential(new TestCredential());
    options.setPathValidatorClass(NoopPathValidator.class);
    options.setRunner(DataflowRunner.class);
    assertEquals("DataflowRunner#testjobname", DataflowRunner.fromOptions(options).toString());
  }

  /**
   * Tests that the {@link DataflowRunner} with {@code --templateLocation} returns normally when the
   * runner is successfully run.
   */
  @Test
  public void testTemplateRunnerFullCompletion() throws Exception {
    File existingFile = tmpFolder.newFile();
    DataflowPipelineOptions options = PipelineOptionsFactory.as(DataflowPipelineOptions.class);
    options.setJobName("TestJobName");
    options.setGcpCredential(new TestCredential());
    options.setPathValidatorClass(NoopPathValidator.class);
    options.setProject("test-project");
    options.setRegion(REGION_ID);
    options.setRunner(DataflowRunner.class);
    options.setTemplateLocation(existingFile.getPath());
    options.setTempLocation(tmpFolder.getRoot().getPath());
    Pipeline p = Pipeline.create(options);

    p.run();
    expectedLogs.verifyInfo("Template successfully created");
  }

  /**
   * Tests that the {@link DataflowRunner} with {@code --templateLocation} returns normally when the
   * runner is successfully run with upload_graph experiment turned on. The result template should
   * not contain raw steps and stepsLocation file should be set.
   */
  @Test
  public void testTemplateRunnerWithUploadGraph() throws Exception {
    File existingFile = tmpFolder.newFile();
    DataflowPipelineOptions options = PipelineOptionsFactory.as(DataflowPipelineOptions.class);
    options.setExperiments(Arrays.asList("upload_graph"));
    options.setJobName("TestJobName");
    options.setGcpCredential(new TestCredential());
    options.setPathValidatorClass(NoopPathValidator.class);
    options.setProject("test-project");
    options.setRegion(REGION_ID);
    options.setRunner(DataflowRunner.class);
    options.setTemplateLocation(existingFile.getPath());
    options.setTempLocation(tmpFolder.getRoot().getPath());
    Pipeline p = Pipeline.create(options);
    p.apply(Create.of(ImmutableList.of(1)));
    p.run();
    expectedLogs.verifyInfo("Template successfully created");
    ObjectMapper objectMapper = new ObjectMapper();
    JsonNode node = objectMapper.readTree(existingFile);
    assertEquals(0, node.get("steps").size());
    assertNotNull(node.get("stepsLocation"));
  }

  /**
   * Tests that the {@link DataflowRunner} with {@code --templateLocation} throws the appropriate
   * exception when an output file is not writable.
   */
  @Test
  public void testTemplateRunnerLoggedErrorForFile() throws Exception {
    DataflowPipelineOptions options = PipelineOptionsFactory.as(DataflowPipelineOptions.class);
    options.setJobName("TestJobName");
    options.setRunner(DataflowRunner.class);
    options.setTemplateLocation("//bad/path");
    options.setProject("test-project");
    options.setRegion(REGION_ID);
    options.setTempLocation(tmpFolder.getRoot().getPath());
    options.setGcpCredential(new TestCredential());
    options.setPathValidatorClass(NoopPathValidator.class);
    Pipeline p = Pipeline.create(options);

    thrown.expectMessage("Cannot create output file at");
    thrown.expect(RuntimeException.class);
    p.run();
  }

  @Test
  public void testGetContainerImageForJobFromOption() {
    DataflowPipelineOptions options = PipelineOptionsFactory.as(DataflowPipelineOptions.class);

    String[] testCases = {
      "some-container",

      // It is important that empty string is preserved, as
      // dataflowWorkerJar relies on being passed an empty value vs
      // not providing the container image option at all.
      "",
    };

    for (String testCase : testCases) {
      // When image option is set, should use that exact image.
      options.setSdkContainerImage(testCase);
      assertThat(getContainerImageForJob(options), equalTo(testCase));
    }
  }

  @Test
  public void testGetContainerImageForJobFromOptionWithPlaceholder() {
    DataflowPipelineOptions options = PipelineOptionsFactory.as(DataflowPipelineOptions.class);
    options.setSdkContainerImage("gcr.io/IMAGE/foo");

    for (Environments.JavaVersion javaVersion : Environments.JavaVersion.values()) {
      System.setProperty("java.specification.version", javaVersion.specification());
      // batch legacy
      options.setExperiments(null);
      options.setStreaming(false);
      assertThat(
          getContainerImageForJob(options),
          equalTo(String.format("gcr.io/beam-%s-batch/foo", javaVersion.legacyName())));

      // streaming, legacy
      options.setExperiments(null);
      options.setStreaming(true);
      assertThat(
          getContainerImageForJob(options),
          equalTo(String.format("gcr.io/beam-%s-streaming/foo", javaVersion.legacyName())));

      // batch, FnAPI
      options.setExperiments(ImmutableList.of("beam_fn_api"));
      options.setStreaming(false);
      assertThat(
          getContainerImageForJob(options),
          equalTo(String.format("gcr.io/beam_%s_sdk/foo", javaVersion.name())));

      // streaming, FnAPI
      options.setExperiments(ImmutableList.of("beam_fn_api"));
      options.setStreaming(true);
      assertThat(
          getContainerImageForJob(options),
          equalTo(String.format("gcr.io/beam_%s_sdk/foo", javaVersion.name())));
    }
  }

  private void verifyMergingStatefulParDoRejected(PipelineOptions options) throws Exception {
    Pipeline p = Pipeline.create(options);

    p.apply(Create.of(KV.of(13, 42)))
        .apply(Window.into(Sessions.withGapDuration(Duration.millis(1))))
        .apply(
            ParDo.of(
                new DoFn<KV<Integer, Integer>, Void>() {
                  @StateId("fizzle")
                  private final StateSpec<ValueState<Void>> voidState = StateSpecs.value();

                  @ProcessElement
                  public void process() {}
                }));

    thrown.expectMessage("merging");
    thrown.expect(UnsupportedOperationException.class);
    p.run();
  }

  @Test
  public void testMergingStatefulRejectedInStreaming() throws Exception {
    PipelineOptions options = buildPipelineOptions();
    options.as(StreamingOptions.class).setStreaming(true);
    verifyMergingStatefulParDoRejected(options);
  }

  @Test
  public void testMergingStatefulRejectedInBatch() throws Exception {
    PipelineOptions options = buildPipelineOptions();
    options.as(StreamingOptions.class).setStreaming(false);
    verifyMergingStatefulParDoRejected(options);
  }

  private void verifyGroupIntoBatchesOverrideCount(
      Pipeline p, Boolean withShardedKey, Boolean expectOverriden) {
    final int batchSize = 2;
    List<KV<String, Integer>> testValues =
        Arrays.asList(KV.of("A", 1), KV.of("B", 0), KV.of("A", 2), KV.of("A", 4), KV.of("A", 8));
    PCollection<KV<String, Integer>> input = p.apply("CreateValuesCount", Create.of(testValues));
    PCollection<KV<String, Iterable<Integer>>> output;
    if (withShardedKey) {
      output =
          input
              .apply(
                  "GroupIntoBatchesCount",
                  GroupIntoBatches.<String, Integer>ofSize(batchSize).withShardedKey())
              .apply(
                  "StripShardIdCount",
                  MapElements.via(
                      new SimpleFunction<
                          KV<ShardedKey<String>, Iterable<Integer>>,
                          KV<String, Iterable<Integer>>>() {
                        @Override
                        public KV<String, Iterable<Integer>> apply(
                            KV<ShardedKey<String>, Iterable<Integer>> input) {
                          return KV.of(input.getKey().getKey(), input.getValue());
                        }
                      }));
    } else {
      output = input.apply("GroupIntoBatchesCount", GroupIntoBatches.ofSize(batchSize));
    }
    PAssert.thatMultimap(output)
        .satisfies(
            i -> {
              assertEquals(2, i.size());
              assertThat(i.keySet(), containsInAnyOrder("A", "B"));
              Map<String, Integer> sums = new HashMap<>();
              for (Map.Entry<String, Iterable<Iterable<Integer>>> entry : i.entrySet()) {
                for (Iterable<Integer> batch : entry.getValue()) {
                  assertThat(Iterables.size(batch), lessThanOrEqualTo(batchSize));
                  for (Integer value : batch) {
                    sums.put(entry.getKey(), value + sums.getOrDefault(entry.getKey(), 0));
                  }
                }
              }
              assertEquals(15, (int) sums.get("A"));
              assertEquals(0, (int) sums.get("B"));
              return null;
            });
    p.run();

    AtomicBoolean sawGroupIntoBatchesOverride = new AtomicBoolean(false);
    p.traverseTopologically(
        new PipelineVisitor.Defaults() {

          @Override
          public CompositeBehavior enterCompositeTransform(Node node) {
            if (p.getOptions().as(StreamingOptions.class).isStreaming()
                && node.getTransform()
                    instanceof GroupIntoBatchesOverride.StreamingGroupIntoBatchesWithShardedKey) {
              sawGroupIntoBatchesOverride.set(true);
            }
            if (!p.getOptions().as(StreamingOptions.class).isStreaming()
                && node.getTransform() instanceof GroupIntoBatchesOverride.BatchGroupIntoBatches) {
              sawGroupIntoBatchesOverride.set(true);
            }
            if (!p.getOptions().as(StreamingOptions.class).isStreaming()
                && node.getTransform()
                    instanceof GroupIntoBatchesOverride.BatchGroupIntoBatchesWithShardedKey) {
              sawGroupIntoBatchesOverride.set(true);
            }
            return CompositeBehavior.ENTER_TRANSFORM;
          }
        });
    if (expectOverriden) {
      assertTrue(sawGroupIntoBatchesOverride.get());
    } else {
      assertFalse(sawGroupIntoBatchesOverride.get());
    }
  }

  private void verifyGroupIntoBatchesOverrideBytes(
      Pipeline p, Boolean withShardedKey, Boolean expectOverriden) {
    final long batchSizeBytes = 2;
    List<KV<String, String>> testValues =
        Arrays.asList(
            KV.of("A", "a"),
            KV.of("A", "ab"),
            KV.of("A", "abc"),
            KV.of("A", "abcd"),
            KV.of("A", "abcde"));
    PCollection<KV<String, String>> input = p.apply("CreateValuesBytes", Create.of(testValues));
    PCollection<KV<String, Iterable<String>>> output;
    if (withShardedKey) {
      output =
          input
              .apply(
                  "GroupIntoBatchesBytes",
                  GroupIntoBatches.<String, String>ofByteSize(batchSizeBytes).withShardedKey())
              .apply(
                  "StripShardIdBytes",
                  MapElements.via(
                      new SimpleFunction<
                          KV<ShardedKey<String>, Iterable<String>>,
                          KV<String, Iterable<String>>>() {
                        @Override
                        public KV<String, Iterable<String>> apply(
                            KV<ShardedKey<String>, Iterable<String>> input) {
                          return KV.of(input.getKey().getKey(), input.getValue());
                        }
                      }));
    } else {
      output = input.apply("GroupIntoBatchesBytes", GroupIntoBatches.ofByteSize(batchSizeBytes));
    }
    PAssert.thatMultimap(output)
        .satisfies(
            i -> {
              assertEquals(1, i.size());
              assertThat(i.keySet(), containsInAnyOrder("A"));
              Iterable<Iterable<String>> batches = i.get("A");
              assertEquals(5, Iterables.size(batches));
              return null;
            });
    p.run();

    AtomicBoolean sawGroupIntoBatchesOverride = new AtomicBoolean(false);
    p.traverseTopologically(
        new PipelineVisitor.Defaults() {

          @Override
          public CompositeBehavior enterCompositeTransform(Node node) {
            if (p.getOptions().as(StreamingOptions.class).isStreaming()
                && node.getTransform()
                    instanceof GroupIntoBatchesOverride.StreamingGroupIntoBatchesWithShardedKey) {
              sawGroupIntoBatchesOverride.set(true);
            }
            if (!p.getOptions().as(StreamingOptions.class).isStreaming()
                && node.getTransform() instanceof GroupIntoBatchesOverride.BatchGroupIntoBatches) {
              sawGroupIntoBatchesOverride.set(true);
            }
            if (!p.getOptions().as(StreamingOptions.class).isStreaming()
                && node.getTransform()
                    instanceof GroupIntoBatchesOverride.BatchGroupIntoBatchesWithShardedKey) {
              sawGroupIntoBatchesOverride.set(true);
            }
            return CompositeBehavior.ENTER_TRANSFORM;
          }
        });
    if (expectOverriden) {
      assertTrue(sawGroupIntoBatchesOverride.get());
    } else {
      assertFalse(sawGroupIntoBatchesOverride.get());
    }
  }

  @Test
  @Category({ValidatesRunner.class, UsesStatefulParDo.class})
  public void testBatchGroupIntoBatchesOverrideCount() {
    // Ignore this test for streaming pipelines.
    assumeFalse(pipeline.getOptions().as(StreamingOptions.class).isStreaming());
    verifyGroupIntoBatchesOverrideCount(pipeline, false, true);
  }

  @Test
  @Category({ValidatesRunner.class, UsesStatefulParDo.class})
  public void testBatchGroupIntoBatchesOverrideBytes() {
    // Ignore this test for streaming pipelines.
    assumeFalse(pipeline.getOptions().as(StreamingOptions.class).isStreaming());
    verifyGroupIntoBatchesOverrideBytes(pipeline, false, true);
  }

  @Test
  public void testBatchGroupIntoBatchesWithShardedKeyOverrideCount() throws IOException {
    PipelineOptions options = buildPipelineOptions();
    Pipeline p = Pipeline.create(options);
    verifyGroupIntoBatchesOverrideCount(p, true, true);
  }

  @Test
  public void testBatchGroupIntoBatchesWithShardedKeyOverrideBytes() throws IOException {
    PipelineOptions options = buildPipelineOptions();
    Pipeline p = Pipeline.create(options);
    verifyGroupIntoBatchesOverrideBytes(p, true, true);
  }

  @Test
  public void testStreamingGroupIntoBatchesOverrideCount() throws IOException {
    PipelineOptions options = buildPipelineOptions();
    options.as(StreamingOptions.class).setStreaming(true);
    Pipeline p = Pipeline.create(options);
    verifyGroupIntoBatchesOverrideCount(p, false, false);
  }

  @Test
  public void testStreamingGroupIntoBatchesOverrideBytes() throws IOException {
    PipelineOptions options = buildPipelineOptions();
    options.as(StreamingOptions.class).setStreaming(true);
    Pipeline p = Pipeline.create(options);
    verifyGroupIntoBatchesOverrideBytes(p, false, false);
  }

  @Test
  public void testStreamingGroupIntoBatchesWithShardedKeyOverrideCount() throws IOException {
    PipelineOptions options = buildPipelineOptions();
    List<String> experiments =
        new ArrayList<>(
            ImmutableList.of(
                GcpOptions.STREAMING_ENGINE_EXPERIMENT,
                GcpOptions.WINDMILL_SERVICE_EXPERIMENT,
                "use_runner_v2"));
    DataflowPipelineOptions dataflowOptions = options.as(DataflowPipelineOptions.class);
    dataflowOptions.setExperiments(experiments);
    dataflowOptions.setStreaming(true);
    Pipeline p = Pipeline.create(options);
    verifyGroupIntoBatchesOverrideCount(p, true, true);
  }

  @Test
  public void testStreamingGroupIntoBatchesWithShardedKeyOverrideBytes() throws IOException {
    PipelineOptions options = buildPipelineOptions();
    List<String> experiments =
        new ArrayList<>(
            ImmutableList.of(
                GcpOptions.STREAMING_ENGINE_EXPERIMENT,
                GcpOptions.WINDMILL_SERVICE_EXPERIMENT,
                "use_runner_v2"));
    DataflowPipelineOptions dataflowOptions = options.as(DataflowPipelineOptions.class);
    dataflowOptions.setExperiments(experiments);
    dataflowOptions.setStreaming(true);
    Pipeline p = Pipeline.create(options);
    verifyGroupIntoBatchesOverrideBytes(p, true, true);
  }

<<<<<<< HEAD
  @Test
  public void testStreamingWriteWithRunnerDeterminedSharding() throws IOException {
    PipelineOptions options = buildPipelineOptions();
    options.as(StreamingOptions.class).setStreaming(true);
    DataflowPipelineOptions dataflowOptions = options.as(DataflowPipelineOptions.class);
    ExperimentalOptions.addExperiment(dataflowOptions, "enable_streaming_engine");
    Pipeline p = Pipeline.create(options);
    testStreamingWriteFilesOverride(p, 0);
  }

  @Test
  public void testStreamingWriteWithFixedNumShards() throws IOException {
    PipelineOptions options = buildPipelineOptions();
    options.as(StreamingOptions.class).setStreaming(true);
    DataflowPipelineOptions dataflowOptions = options.as(DataflowPipelineOptions.class);
    ExperimentalOptions.addExperiment(dataflowOptions, "enable_streaming_engine");
    Pipeline p = Pipeline.create(options);
    testStreamingWriteFilesOverride(p, 10);
  }

  private void testStreamingWriteFilesOverride(Pipeline p, int numFileShards) {
    List<String> testValues = Arrays.asList("A", "C", "123", "foo");
    PCollection<String> input = p.apply(Create.of(testValues));
    WriteFiles<String, Void, String> write =
        WriteFiles.<String, Void, String>to(new TestSink<>(tmpFolder.toString()))
            .withWindowedWrites();
    boolean withRunnerDeterminedSharding = numFileShards == 0;
    if (withRunnerDeterminedSharding) {
      write = write.withRunnerDeterminedSharding();
    } else {
      write = write.withNumShards(numFileShards);
    }
    input.setIsBoundedInternal(IsBounded.UNBOUNDED);
    input.apply(Window.into(FixedWindows.of(Duration.standardSeconds(10)))).apply(write);
    p.run();

    p.traverseTopologically(
        new PipelineVisitor.Defaults() {

          @Override
          public CompositeBehavior enterCompositeTransform(Node node) {
            if (!(node.getTransform() instanceof WriteFiles))
              return CompositeBehavior.ENTER_TRANSFORM;

            if (p.getOptions().as(StreamingOptions.class).isStreaming()) {
              if (withRunnerDeterminedSharding) {
                assertThat(
                    ((WriteFiles) node.getTransform()).getNumShardsProvider(), equalTo(null));
              } else {
                assertThat(
                    ((WriteFiles) node.getTransform()).getNumShardsProvider().get(),
                    equalTo(numFileShards));
              }
            }
            return CompositeBehavior.ENTER_TRANSFORM;
          }
        });
=======
  private void testStreamingWriteOverride(PipelineOptions options, int expectedNumShards) {
    TestPipeline p = TestPipeline.fromOptions(options);

    StreamingShardedWriteFactory<Object, Void, Object> factory =
        new StreamingShardedWriteFactory<>(p.getOptions());
    WriteFiles<Object, Void, Object> original = WriteFiles.to(new TestSink(tmpFolder.toString()));
    PCollection<Object> objs = (PCollection) p.apply(Create.empty(VoidCoder.of()));
    AppliedPTransform<PCollection<Object>, WriteFilesResult<Void>, WriteFiles<Object, Void, Object>>
        originalApplication =
            AppliedPTransform.of(
                "writefiles",
                PValues.expandInput(objs),
                Collections.emptyMap(),
                original,
                ResourceHints.create(),
                p);

    WriteFiles<Object, Void, Object> replacement =
        (WriteFiles<Object, Void, Object>)
            factory.getReplacementTransform(originalApplication).getTransform();
    assertThat(replacement, not(equalTo((Object) original)));
    assertThat(replacement.getNumShardsProvider().get(), equalTo(expectedNumShards));

    WriteFilesResult<Void> originalResult = objs.apply(original);
    WriteFilesResult<Void> replacementResult = objs.apply(replacement);
    Map<PCollection<?>, ReplacementOutput> res =
        factory.mapOutputs(PValues.expandOutput(originalResult), replacementResult);
    assertEquals(1, res.size());
    assertEquals(
        originalResult.getPerDestinationOutputFilenames(),
        res.get(replacementResult.getPerDestinationOutputFilenames()).getOriginal().getValue());
>>>>>>> 3e933b55
  }

  private static class TestSink<UserT, OutputT> extends FileBasedSink<UserT, Void, OutputT> {

    @Override
    public void validate(PipelineOptions options) {}

    TestSink(String tmpFolder) {
      super(
          StaticValueProvider.of(FileSystems.matchNewResource(tmpFolder, true)),
          DynamicFileDestinations.constant(
              new FilenamePolicy() {
                @Override
                public ResourceId windowedFilename(
                    int shardNumber,
                    int numShards,
                    BoundedWindow window,
                    PaneInfo paneInfo,
                    OutputFileHints outputFileHints) {
                  throw new UnsupportedOperationException("should not be called");
                }

                @Override
                public @Nullable ResourceId unwindowedFilename(
                    int shardNumber, int numShards, OutputFileHints outputFileHints) {
                  throw new UnsupportedOperationException("should not be called");
                }
              },
              SerializableFunctions.identity()));
    }

    @Override
    public WriteOperation<Void, OutputT> createWriteOperation() {
      return new WriteOperation<Void, OutputT>(this) {
        @Override
        public Writer<Void, OutputT> createWriter() {
          throw new UnsupportedOperationException();
        }
      };
    }
  }
}<|MERGE_RESOLUTION|>--- conflicted
+++ resolved
@@ -1919,7 +1919,6 @@
     verifyGroupIntoBatchesOverrideBytes(p, true, true);
   }
 
-<<<<<<< HEAD
   @Test
   public void testStreamingWriteWithRunnerDeterminedSharding() throws IOException {
     PipelineOptions options = buildPipelineOptions();
@@ -1977,39 +1976,6 @@
             return CompositeBehavior.ENTER_TRANSFORM;
           }
         });
-=======
-  private void testStreamingWriteOverride(PipelineOptions options, int expectedNumShards) {
-    TestPipeline p = TestPipeline.fromOptions(options);
-
-    StreamingShardedWriteFactory<Object, Void, Object> factory =
-        new StreamingShardedWriteFactory<>(p.getOptions());
-    WriteFiles<Object, Void, Object> original = WriteFiles.to(new TestSink(tmpFolder.toString()));
-    PCollection<Object> objs = (PCollection) p.apply(Create.empty(VoidCoder.of()));
-    AppliedPTransform<PCollection<Object>, WriteFilesResult<Void>, WriteFiles<Object, Void, Object>>
-        originalApplication =
-            AppliedPTransform.of(
-                "writefiles",
-                PValues.expandInput(objs),
-                Collections.emptyMap(),
-                original,
-                ResourceHints.create(),
-                p);
-
-    WriteFiles<Object, Void, Object> replacement =
-        (WriteFiles<Object, Void, Object>)
-            factory.getReplacementTransform(originalApplication).getTransform();
-    assertThat(replacement, not(equalTo((Object) original)));
-    assertThat(replacement.getNumShardsProvider().get(), equalTo(expectedNumShards));
-
-    WriteFilesResult<Void> originalResult = objs.apply(original);
-    WriteFilesResult<Void> replacementResult = objs.apply(replacement);
-    Map<PCollection<?>, ReplacementOutput> res =
-        factory.mapOutputs(PValues.expandOutput(originalResult), replacementResult);
-    assertEquals(1, res.size());
-    assertEquals(
-        originalResult.getPerDestinationOutputFilenames(),
-        res.get(replacementResult.getPerDestinationOutputFilenames()).getOriginal().getValue());
->>>>>>> 3e933b55
   }
 
   private static class TestSink<UserT, OutputT> extends FileBasedSink<UserT, Void, OutputT> {
