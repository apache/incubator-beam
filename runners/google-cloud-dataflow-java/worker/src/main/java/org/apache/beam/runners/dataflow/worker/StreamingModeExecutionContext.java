/*
 * Licensed to the Apache Software Foundation (ASF) under one
 * or more contributor license agreements.  See the NOTICE file
 * distributed with this work for additional information
 * regarding copyright ownership.  The ASF licenses this file
 * to you under the Apache License, Version 2.0 (the
 * "License"); you may not use this file except in compliance
 * with the License.  You may obtain a copy of the License at
 *
 *     http://www.apache.org/licenses/LICENSE-2.0
 *
 * Unless required by applicable law or agreed to in writing, software
 * distributed under the License is distributed on an "AS IS" BASIS,
 * WITHOUT WARRANTIES OR CONDITIONS OF ANY KIND, either express or implied.
 * See the License for the specific language governing permissions and
 * limitations under the License.
 */
package org.apache.beam.runners.dataflow.worker;

import static org.apache.beam.vendor.guava.v26_0_jre.com.google.common.base.Preconditions.checkNotNull;
import static org.apache.beam.vendor.guava.v26_0_jre.com.google.common.base.Preconditions.checkState;

import com.google.api.services.dataflow.model.CounterUpdate;
import com.google.api.services.dataflow.model.SideInputInfo;
import java.io.Closeable;
import java.io.IOException;
import java.util.Comparator;
import java.util.HashMap;
import java.util.Iterator;
import java.util.List;
import java.util.Map;
import java.util.PriorityQueue;
import java.util.Set;
import java.util.concurrent.ThreadLocalRandom;
import java.util.concurrent.atomic.AtomicLong;
import org.apache.beam.runners.core.SideInputReader;
import org.apache.beam.runners.core.StateInternals;
import org.apache.beam.runners.core.StateNamespaces;
import org.apache.beam.runners.core.TimerInternals;
import org.apache.beam.runners.core.TimerInternals.TimerData;
import org.apache.beam.runners.core.metrics.ExecutionStateTracker;
import org.apache.beam.runners.core.metrics.ExecutionStateTracker.ExecutionState;
import org.apache.beam.runners.dataflow.worker.StreamingModeExecutionContext.StepContext;
import org.apache.beam.runners.dataflow.worker.counters.CounterFactory;
import org.apache.beam.runners.dataflow.worker.counters.NameContext;
import org.apache.beam.runners.dataflow.worker.profiler.ScopedProfiler.ProfileScope;
import org.apache.beam.runners.dataflow.worker.windmill.Windmill;
import org.apache.beam.runners.dataflow.worker.windmill.Windmill.GlobalDataId;
import org.apache.beam.runners.dataflow.worker.windmill.Windmill.GlobalDataRequest;
import org.apache.beam.runners.dataflow.worker.windmill.Windmill.Timer;
import org.apache.beam.sdk.coders.Coder;
import org.apache.beam.sdk.io.UnboundedSource;
import org.apache.beam.sdk.metrics.MetricsContainer;
import org.apache.beam.sdk.state.TimeDomain;
import org.apache.beam.sdk.transforms.windowing.BoundedWindow;
import org.apache.beam.sdk.values.PCollectionView;
import org.apache.beam.sdk.values.TupleTag;
import org.apache.beam.vendor.grpc.v1p26p0.com.google.protobuf.ByteString;
import org.apache.beam.vendor.guava.v26_0_jre.com.google.common.annotations.VisibleForTesting;
import org.apache.beam.vendor.guava.v26_0_jre.com.google.common.base.Optional;
import org.apache.beam.vendor.guava.v26_0_jre.com.google.common.base.Supplier;
import org.apache.beam.vendor.guava.v26_0_jre.com.google.common.collect.FluentIterable;
import org.apache.beam.vendor.guava.v26_0_jre.com.google.common.collect.ImmutableMap;
import org.apache.beam.vendor.guava.v26_0_jre.com.google.common.collect.ImmutableSet;
import org.checkerframework.checker.nullness.qual.Nullable;
import org.joda.time.Duration;
import org.joda.time.Instant;
import org.slf4j.Logger;
import org.slf4j.LoggerFactory;

/**
 * {@link DataflowExecutionContext} for use in streaming mode.
 */
public class StreamingModeExecutionContext extends DataflowExecutionContext<StepContext> {

  private static final Logger LOG = LoggerFactory.getLogger(StreamingModeExecutionContext.class);

  /**
   * The current user-facing key for this execution context.
   *
   * <p>This field is set to a new key upon each call to {@link #start}, which corresponds to one
   * input bundle. For non-keyed bundles, the key will be {@code null}.
   *
   * <p>This key should not be mistaken for the sharding key of the computation, which is always
   * present.
   */
<<<<<<< HEAD
  @Nullable
  private Object key = null;
=======
  private @Nullable Object key = null;
>>>>>>> 5e0e798d

  private final String computationId;
  private final Map<TupleTag<?>, Map<BoundedWindow, Object>> sideInputCache;

  // Per-key cache of active Reader objects in use by this process.
  private final ImmutableMap<String, String> stateNameMap;
  private final WindmillStateCache.ForComputation stateCache;

  private Windmill.WorkItem work;
  private StateFetcher stateFetcher;
  private Windmill.WorkItemCommitRequest.Builder outputBuilder;
  private UnboundedSource.UnboundedReader<?> activeReader;
  private volatile long backlogBytes;
  private final ReaderCache readerCache;

  public StreamingModeExecutionContext(
      CounterFactory counterFactory,
      String computationId,
      ReaderCache readerCache,
      Map<String, String> stateNameMap,
      WindmillStateCache.ForComputation stateCache,
      MetricsContainerRegistry<StreamingStepMetricsContainer> metricsContainerRegistry,
      DataflowExecutionStateTracker executionStateTracker,
      StreamingModeExecutionStateRegistry executionStateRegistry,
      long sinkByteLimit) {
    super(
        counterFactory,
        metricsContainerRegistry,
        executionStateTracker,
        executionStateRegistry,
        sinkByteLimit);
    this.computationId = computationId;
    this.readerCache = readerCache;
    this.sideInputCache = new HashMap<>();
    this.stateNameMap = ImmutableMap.copyOf(stateNameMap);
    this.stateCache = stateCache;
    this.backlogBytes = UnboundedSource.UnboundedReader.BACKLOG_UNKNOWN;
  }

  /**
   * Execution states in Streaming are shared between multiple map-task executors. Thus this class
   * needs to be thread safe for multiple writers. A single stage could have have multiple executors
   * running concurrently.
   */
  public static class StreamingModeExecutionState
      extends DataflowOperationContext.DataflowExecutionState {

    // AtomicLong is used because this value is written in two places:
    // 1. The sampling thread calls takeSample to increment the time spent in this state
    // 2. The reporting thread calls extractUpdate which reads the current sum *AND* sets it to 0.
    private final AtomicLong totalMillisInState = new AtomicLong();

    // The worker that created this state.  Used to report lulls back to the worker.
    private final StreamingDataflowWorker worker;

    public StreamingModeExecutionState(
        NameContext nameContext,
        String stateName,
        MetricsContainer metricsContainer,
        ProfileScope profileScope,
        StreamingDataflowWorker worker) {
      // TODO: Take in the requesting step name and side input index for streaming.
      super(nameContext, stateName, null, null, metricsContainer, profileScope);
      this.worker = worker;
    }

    /**
     * Take sample is only called by the ExecutionStateSampler thread. It is the only place that
     * increments totalMillisInState, however the reporting thread periodically calls extractUpdate
     * which will read the sum and reset it to 0, so totalMillisInState does have multiple writers.
     */
    @Override
    public void takeSample(long millisSinceLastSample) {
      totalMillisInState.addAndGet(millisSinceLastSample);
    }

    /**
     * Extract updates in the form of a {@link CounterUpdate}.
     *
     * <p>Non-final updates are extracted periodically and report the physical value as a delta.
     * This requires setting the totalMillisInState back to 0.
     *
     * <p>Final updates should never be requested from a Streaming job since the work unit never
     * completes.
     */
    @Nullable
    @Override
    public CounterUpdate extractUpdate(boolean isFinalUpdate) {
      // Streaming reports deltas, so isFinalUpdate doesn't matter, and should never be true.
      long sum = totalMillisInState.getAndSet(0);
      return sum == 0 ? null : createUpdate(false, sum);
    }
  }

  /**
   * Implementation of DataflowExecutionStateRegistry that creates Streaming versions of
   * ExecutionState.
   */
  public static class StreamingModeExecutionStateRegistry extends DataflowExecutionStateRegistry {

    private final StreamingDataflowWorker worker;

    public StreamingModeExecutionStateRegistry(StreamingDataflowWorker worker) {
      this.worker = worker;
    }

    @Override
    protected DataflowOperationContext.DataflowExecutionState createState(
        NameContext nameContext,
        String stateName,
        String requestingStepName,
        Integer inputIndex,
        MetricsContainer container,
        ProfileScope profileScope) {
      return new StreamingModeExecutionState(
          nameContext, stateName, container, profileScope, worker);
    }
  }

  @VisibleForTesting
  public long getBacklogBytes() {
    return backlogBytes;
  }

  public void start(
      @Nullable Object key,
      Windmill.WorkItem work,
      Instant inputDataWatermark,
      @Nullable Instant outputDataWatermark,
      @Nullable Instant synchronizedProcessingTime,
      WindmillStateReader stateReader,
      StateFetcher stateFetcher,
      Windmill.WorkItemCommitRequest.Builder outputBuilder) {
    this.key = key;
    this.work = work;
    this.stateFetcher = stateFetcher;
    this.outputBuilder = outputBuilder;
    this.sideInputCache.clear();
    clearSinkFullHint();

    Instant processingTime = Instant.now();
    // Ensure that the processing time is greater than any fired processing time
    // timers.  Otherwise a trigger could ignore the timer and orphan the window.
    for (Windmill.Timer timer : work.getTimers().getTimersList()) {
      if (timer.getType() == Windmill.Timer.Type.REALTIME) {
        Instant inferredFiringTime =
            WindmillTimeUtils.windmillToHarnessTimestamp(timer.getTimestamp())
                .plus(Duration.millis(1));
        if (inferredFiringTime.isAfter(processingTime)) {
          processingTime = inferredFiringTime;
        }
      }
    }

    for (StepContext stepContext : getAllStepContexts()) {
      stepContext.start(
          stateReader,
          inputDataWatermark,
          processingTime,
          outputDataWatermark,
          synchronizedProcessingTime);
    }
  }

  @Override
  public StepContext createStepContext(DataflowOperationContext operationContext) {
    return new StepContext(operationContext);
  }

  @Override
  protected SideInputReader getSideInputReader(
      Iterable<? extends SideInputInfo> sideInputInfos, DataflowOperationContext operationContext) {
    throw new UnsupportedOperationException(
        "Cannot call getSideInputReader for StreamingDataflowWorker: "
            + "the MapTask specification should not have had any SideInputInfo descriptors "
            + "since the streaming runner does not yet support them.");
  }

  @Override
  protected SideInputReader getSideInputReaderForViews(
      Iterable<? extends PCollectionView<?>> views) {
    return StreamingModeSideInputReader.of(views, this);
  }

  /**
   * Fetches the requested sideInput, and maintains a view of the cache that doesn't remove items
   * until the active work item is finished.
   *
   * <p>If the side input was not ready, throws {@code IllegalStateException} if the state is
   * {@literal CACHED_IN_WORKITEM} or returns null otherwise.
   *
   * <p>If the side input was ready and null, returns {@literal Optional.absent()}. If the side
   * input was ready and non-null returns {@literal Optional.present(...)}.
   */
  private @Nullable <T> Optional<T> fetchSideInput(
      PCollectionView<T> view,
      BoundedWindow sideInputWindow,
      String stateFamily,
      StateFetcher.SideInputState state,
      Supplier<Closeable> scopedReadStateSupplier) {
    Map<BoundedWindow, Object> tagCache = sideInputCache.get(view.getTagInternal());
    if (tagCache == null) {
      tagCache = new HashMap<>();
      sideInputCache.put(view.getTagInternal(), tagCache);
    }

    if (tagCache.containsKey(sideInputWindow)) {
      @SuppressWarnings("unchecked")
      T typed = (T) tagCache.get(sideInputWindow);
      return Optional.fromNullable(typed);
    } else {
      if (state == StateFetcher.SideInputState.CACHED_IN_WORKITEM) {
        throw new IllegalStateException(
            "Expected side input to be cached. Tag: " + view.getTagInternal().getId());
      }
      Optional<T> fetched =
          stateFetcher.fetchSideInput(
              view, sideInputWindow, stateFamily, state, scopedReadStateSupplier);
      if (fetched != null) {
        tagCache.put(sideInputWindow, fetched.orNull());
      }
      return fetched;
    }
  }

  public Iterable<Windmill.GlobalDataId> getSideInputNotifications() {
    return work.getGlobalDataIdNotificationsList();
  }

  private List<Timer> getFiredTimers() {
    return work.getTimers().getTimersList();
  }

  public @Nullable ByteString getSerializedKey() {
    return work == null ? null : work.getKey();
  }

  public long getWorkToken() {
    return work.getWorkToken();
  }

  public Windmill.WorkItem getWork() {
    return work;
  }

  public Windmill.WorkItemCommitRequest.Builder getOutputBuilder() {
    return outputBuilder;
  }

  /**
   * Returns cached reader for this key if one exists. The reader is removed from the cache. NOTE:
   * The caller is responsible for the reader and should appropriately close it as required.
   */
  public UnboundedSource.UnboundedReader<?> getCachedReader() {
    return readerCache.acquireReader(computationId, getSerializedKey(), getWork().getCacheToken());
  }

  public void setActiveReader(UnboundedSource.UnboundedReader<?> reader) {
    checkState(activeReader == null, "not expected to be overwritten");
    activeReader = reader;
  }

  /**
   * Invalidate the state and reader caches for this computation and key.
   */
  public void invalidateCache() {
    ByteString key = getSerializedKey();
    if (key != null) {
      readerCache.invalidateReader(computationId, key);
      if (activeReader != null) {
        try {
          activeReader.close();
        } catch (IOException e) {
          LOG.warn("Failed to close reader for {}-{}", computationId, key.toStringUtf8(), e);
        }
      }
      activeReader = null;
      stateCache.invalidate(key, getWork().getShardingKey());
    }
  }

  public UnboundedSource.CheckpointMark getReaderCheckpoint(
      Coder<? extends UnboundedSource.CheckpointMark> coder) {
    try {
      ByteString state = work.getSourceState().getState();
      if (state.isEmpty()) {
        return null;
      }
      return coder.decode(state.newInput(), Coder.Context.OUTER);
    } catch (IOException e) {
      throw new RuntimeException("Exception while decoding checkpoint", e);
    }
  }

  public Map<Long, Runnable> flushState() {
    Map<Long, Runnable> callbacks = new HashMap<>();

    for (StepContext stepContext : getAllStepContexts()) {
      stepContext.flushState();
    }

    if (activeReader != null) {
      Windmill.SourceState.Builder sourceStateBuilder =
          outputBuilder.getSourceStateUpdatesBuilder();
      final UnboundedSource.CheckpointMark checkpointMark = activeReader.getCheckpointMark();
      final Instant watermark = activeReader.getWatermark();
      long id = ThreadLocalRandom.current().nextLong();
      sourceStateBuilder.addFinalizeIds(id);
      callbacks.put(
          id,
          () -> {
            try {
              checkpointMark.finalizeCheckpoint();
            } catch (IOException e) {
              throw new RuntimeException("Exception while finalizing checkpoint", e);
            }
          });

      @SuppressWarnings("unchecked")
      Coder<UnboundedSource.CheckpointMark> checkpointCoder =
          ((UnboundedSource<?, UnboundedSource.CheckpointMark>) activeReader.getCurrentSource())
              .getCheckpointMarkCoder();
      if (checkpointCoder != null) {
        ByteString.Output stream = ByteString.newOutput();
        try {
          checkpointCoder.encode(checkpointMark, stream, Coder.Context.OUTER);
        } catch (IOException e) {
          throw new RuntimeException("Exception while encoding checkpoint", e);
        }
        sourceStateBuilder.setState(stream.toByteString());
      }
      outputBuilder.setSourceWatermark(WindmillTimeUtils.harnessToWindmillTimestamp(watermark));

      backlogBytes = activeReader.getSplitBacklogBytes();
      if (backlogBytes == UnboundedSource.UnboundedReader.BACKLOG_UNKNOWN
          && WorkerCustomSources.isFirstUnboundedSourceSplit(getSerializedKey())) {
        // Only call getTotalBacklogBytes() on the first split.
        backlogBytes = activeReader.getTotalBacklogBytes();
      }
      outputBuilder.setSourceBacklogBytes(backlogBytes);

      readerCache.cacheReader(
          computationId, getSerializedKey(), getWork().getCacheToken(), activeReader);
      activeReader = null;
    }
    return callbacks;
  }

  interface StreamingModeStepContext {

    boolean issueSideInputFetch(
        PCollectionView<?> view, BoundedWindow w, StateFetcher.SideInputState s);

    void addBlockingSideInput(Windmill.GlobalDataRequest blocked);

    void addBlockingSideInputs(Iterable<Windmill.GlobalDataRequest> blocked);

    StateInternals stateInternals();

    Iterable<Windmill.GlobalDataId> getSideInputNotifications();

    /**
     * Writes the given {@code PCollectionView} data to a globally accessible location.
     */
    <T, W extends BoundedWindow> void writePCollectionViewData(
        TupleTag<?> tag,
        Iterable<T> data,
        Coder<Iterable<T>> dataCoder,
        W window,
        Coder<W> windowCoder)
        throws IOException;
  }

  String getStateFamily(NameContext nameContext) {
    return nameContext.userName() == null ? null : stateNameMap.get(nameContext.userName());
  }

  class StepContext extends DataflowExecutionContext.DataflowStepContext
      implements StreamingModeStepContext {

    private WindmillStateInternals<Object> stateInternals;

    private WindmillTimerInternals systemTimerInternals;
    private WindmillTimerInternals userTimerInternals;
    private final String stateFamily;
    private final Supplier<Closeable> scopedReadStateSupplier;

    public StepContext(DataflowOperationContext operationContext) {
      super(operationContext.nameContext());
      this.stateFamily =
          StreamingModeExecutionContext.this.getStateFamily(operationContext.nameContext());

      this.scopedReadStateSupplier =
          new Supplier<Closeable>() {
            private ExecutionState readState = operationContext.newExecutionState("windmill-read");

            @Override
            public Closeable get() {
              ExecutionStateTracker tracker =
                  StreamingModeExecutionContext.this.getExecutionStateTracker();
              if (tracker == null) {
                return null;
              }
              return tracker.enterState(readState);
            }
          };
    }

    /**
     * Update the {@code stateReader} used by this {@code StepContext}.
     */
    public void start(
        WindmillStateReader stateReader,
        Instant inputDataWatermark,
        Instant processingTime,
        @Nullable Instant outputDataWatermark,
        @Nullable Instant synchronizedProcessingTime) {
      this.stateInternals =
          new WindmillStateInternals<>(
              key,
              stateFamily,
              stateReader,
              work.getIsNewKey(),
              stateCache.forKey(
                  getSerializedKey(), getWork().getShardingKey(), stateFamily,
                  getWork().getCacheToken(), getWorkToken()),
              scopedReadStateSupplier);

      this.systemTimerInternals =
          new WindmillTimerInternals(
              stateFamily,
              WindmillNamespacePrefix.SYSTEM_NAMESPACE_PREFIX,
              inputDataWatermark,
              processingTime,
              outputDataWatermark,
              synchronizedProcessingTime);

      this.userTimerInternals =
          new WindmillTimerInternals(
              stateFamily,
              WindmillNamespacePrefix.USER_NAMESPACE_PREFIX,
              inputDataWatermark,
              processingTime,
              outputDataWatermark,
              synchronizedProcessingTime);

      this.cachedFiredTimers = null;
      this.toBeFiredTimersOrdered = null;
    }

    public void flushState() {
      stateInternals.persist(outputBuilder);
      systemTimerInternals.persistTo(outputBuilder);
      userTimerInternals.persistTo(outputBuilder);
    }

    // Lazily initialized
    private Iterator<TimerData> cachedFiredTimers = null;

    @Override
    public <W extends BoundedWindow> TimerData getNextFiredTimer(Coder<W> windowCoder) {
      if (cachedFiredTimers == null) {
        cachedFiredTimers =
            FluentIterable.<Timer>from(StreamingModeExecutionContext.this.getFiredTimers())
                .filter(
                    timer ->
                        WindmillTimerInternals.isSystemTimer(timer)
                            && timer.getStateFamily().equals(stateFamily))
                .transform(
                    timer ->
                        WindmillTimerInternals.windmillTimerToTimerData(
                            WindmillNamespacePrefix.SYSTEM_NAMESPACE_PREFIX, timer, windowCoder))
                .iterator();
      }

      if (!cachedFiredTimers.hasNext()) {
        return null;
      }
      TimerData nextTimer = cachedFiredTimers.next();
      // system timers ( GC timer) must be explicitly deleted if only there is a hold.
      // if timestamp is not equals to outputTimestamp then there should be a hold
      if (!nextTimer.getTimestamp().equals(nextTimer.getOutputTimestamp())) {
        systemTimerInternals.deleteTimer(nextTimer);
      }
      return nextTimer;
    }

    private PriorityQueue<TimerData> toBeFiredTimersOrdered = null;

    // to track if timer is reset earlier mid-bundle.
    // Map of timer's id to timer's firing time to check
    // the actual firing time of a timer.
    private Map<String, Instant> firedTimer = new HashMap<>();

    public <W extends BoundedWindow> TimerData getNextFiredUserTimer(Coder<W> windowCoder) {
      if (toBeFiredTimersOrdered == null) {

        toBeFiredTimersOrdered = new PriorityQueue<>(Comparator.comparing(TimerData::getTimestamp));
        FluentIterable.from(StreamingModeExecutionContext.this.getFiredTimers())
            .filter(
                timer ->
                    WindmillTimerInternals.isUserTimer(timer)
                        && timer.getStateFamily().equals(stateFamily))
            .transform(
                timer ->
                    WindmillTimerInternals.windmillTimerToTimerData(
                        WindmillNamespacePrefix.USER_NAMESPACE_PREFIX, timer, windowCoder))
            .iterator()
            .forEachRemaining(
                timerData -> {
                  firedTimer.put(
                      timerData.getTimerId() + '+' + timerData.getTimerFamilyId(),
                      timerData.getTimestamp());
                  toBeFiredTimersOrdered.add(timerData);
                });
      }

      Instant currentInputWatermark = userTimerInternals.currentInputWatermarkTime();

      if (userTimerInternals.hasTimerBefore(currentInputWatermark)) {
        List<TimerData> currentTimers = userTimerInternals.getCurrentTimers();

        for (TimerData timerData : currentTimers) {
          firedTimer.put(
              timerData.getTimerId() + '+' + timerData.getTimerFamilyId(),
              timerData.getTimestamp());
          toBeFiredTimersOrdered.add(timerData);
        }
      }

      TimerData nextTimer = null;

      // fire timer only if its timestamp matched. Else it is either reset or obsolete.
      while (!toBeFiredTimersOrdered.isEmpty()) {
        nextTimer = toBeFiredTimersOrdered.poll();
        String timerUniqueId = nextTimer.getTimerId() + '+' + nextTimer.getTimerFamilyId();
        if (firedTimer.containsKey(timerUniqueId)
            && firedTimer.get(timerUniqueId).isEqual(nextTimer.getTimestamp())) {
          break;
        } else {
          nextTimer = null;
        }
      }

      if (nextTimer == null) {
        return null;
      }

      // User timers must be explicitly deleted when delivered, to release the implied hold
      userTimerInternals.deleteTimer(nextTimer);
      return nextTimer;
    }

    @Override
    public <W extends BoundedWindow> void setStateCleanupTimer(
        String timerId,
        W window,
        Coder<W> windowCoder,
        Instant cleanupTime,
        Instant cleanupOutputTimestamp) {
      timerInternals()
          .setTimer(
              StateNamespaces.window(windowCoder, window),
              timerId,
              "",
              cleanupTime,
              cleanupOutputTimestamp,
              TimeDomain.EVENT_TIME);
    }

    @Override
    public DataflowStepContext namespacedToUser() {
      return new UserStepContext(this);
    }

    @Override
    public Iterable<Windmill.GlobalDataId> getSideInputNotifications() {
      return StreamingModeExecutionContext.this.getSideInputNotifications();
    }

    @Override
    public <T, W extends BoundedWindow> void writePCollectionViewData(
        TupleTag<?> tag,
        Iterable<T> data,
        Coder<Iterable<T>> dataCoder,
        W window,
        Coder<W> windowCoder)
        throws IOException {
      if (getSerializedKey().size() != 0) {
        throw new IllegalStateException("writePCollectionViewData must follow a Combine.globally");
      }

      ByteString.Output dataStream = ByteString.newOutput();
      dataCoder.encode(data, dataStream, Coder.Context.OUTER);

      ByteString.Output windowStream = ByteString.newOutput();
      windowCoder.encode(window, windowStream, Coder.Context.OUTER);

      if (stateFamily == null) {
        throw new IllegalStateException(
            "Tried to write view data for stateless step: " + getNameContext());
      }

      Windmill.GlobalData.Builder builder =
          Windmill.GlobalData.newBuilder()
              .setDataId(
                  Windmill.GlobalDataId.newBuilder()
                      .setTag(tag.getId())
                      .setVersion(windowStream.toByteString())
                      .build())
              .setData(dataStream.toByteString())
              .setStateFamily(stateFamily);

      outputBuilder.addGlobalDataUpdates(builder.build());
    }

    /**
     * Fetch the given side input asynchronously and return true if it is present.
     */
    @Override
    public boolean issueSideInputFetch(
        PCollectionView<?> view, BoundedWindow mainInputWindow, StateFetcher.SideInputState state) {
      BoundedWindow sideInputWindow = view.getWindowMappingFn().getSideInputWindow(mainInputWindow);
      return fetchSideInput(view, sideInputWindow, stateFamily, state, scopedReadStateSupplier)
          != null;
    }

    /**
     * Note that there is data on the current key that is blocked on the given side input.
     */
    @Override
    public void addBlockingSideInput(Windmill.GlobalDataRequest sideInput) {
      checkState(
          stateFamily != null,
          "Tried to set global data request for stateless step: " + getNameContext());
      sideInput =
          Windmill.GlobalDataRequest.newBuilder(sideInput).setStateFamily(stateFamily).build();
      outputBuilder.addGlobalDataRequests(sideInput);
      outputBuilder.addGlobalDataIdRequests(sideInput.getDataId());
    }

    /**
     * Note that there is data on the current key that is blocked on the given side inputs.
     */
    @Override
    public void addBlockingSideInputs(Iterable<Windmill.GlobalDataRequest> sideInputs) {
      for (Windmill.GlobalDataRequest sideInput : sideInputs) {
        addBlockingSideInput(sideInput);
      }
    }

    @Override
    public StateInternals stateInternals() {
      checkState(
          stateFamily != null, "Tried to access state for stateless step: " + getNameContext());
      return checkNotNull(stateInternals);
    }

    @Override
    public TimerInternals timerInternals() {
      checkState(
          stateFamily != null, "Tried to access timers for stateless step: " + getNameContext());
      return checkNotNull(systemTimerInternals);
    }

    public TimerInternals userTimerInternals() {
      checkState(
          stateFamily != null,
          "Tried to access user timers for stateless step: " + getNameContext());
      return checkNotNull(userTimerInternals);
    }
  }

  /**
   * A specialized {@link StepContext} that uses provided {@link StateInternals} and {@link
   * TimerInternals} for user state and timers.
   */
  private static class UserStepContext extends DataflowStepContext
      implements StreamingModeStepContext {

    private final StreamingModeExecutionContext.StepContext wrapped;

    public UserStepContext(StreamingModeExecutionContext.StepContext wrapped) {
      super(wrapped.getNameContext());
      this.wrapped = wrapped;
    }

    @Override
    public boolean issueSideInputFetch(
        PCollectionView<?> view, BoundedWindow w, StateFetcher.SideInputState s) {
      return wrapped.issueSideInputFetch(view, w, s);
    }

    @Override
    public void addBlockingSideInput(GlobalDataRequest blocked) {
      wrapped.addBlockingSideInput(blocked);
    }

    @Override
    public void addBlockingSideInputs(Iterable<GlobalDataRequest> blocked) {
      wrapped.addBlockingSideInputs(blocked);
    }

    @Override
    public StateInternals stateInternals() {
      return wrapped.stateInternals();
    }

    @Override
    public Iterable<GlobalDataId> getSideInputNotifications() {
      return wrapped.getSideInputNotifications();
    }

    @Override
    public <T, W extends BoundedWindow> void writePCollectionViewData(
        TupleTag<?> tag,
        Iterable<T> data,
        Coder<Iterable<T>> dataCoder,
        W window,
        Coder<W> windowCoder)
        throws IOException {
      throw new IllegalStateException("User DoFns cannot write PCollectionView data");
    }

    @Override
    public TimerInternals timerInternals() {
      return wrapped.userTimerInternals();
    }

    @Override
    public <W extends BoundedWindow> TimerData getNextFiredTimer(Coder<W> windowCoder) {
      return wrapped.getNextFiredUserTimer(windowCoder);
    }

    @Override
    public <W extends BoundedWindow> void setStateCleanupTimer(
        String timerId,
        W window,
        Coder<W> windowCoder,
        Instant cleanupTime,
        Instant cleanupOutputTimestamp) {
      throw new UnsupportedOperationException(
          String.format(
              "setStateCleanupTimer should not be called on %s, only on a system %s",
              getClass().getSimpleName(),
              StreamingModeExecutionContext.StepContext.class.getSimpleName()));
    }

    @Override
    public DataflowStepContext namespacedToUser() {
      return this;
    }
  }

  /**
   * A {@link SideInputReader} that fetches side inputs from the streaming worker's cache.
   */
  public static class StreamingModeSideInputReader implements SideInputReader {
    private StreamingModeExecutionContext context;
    private Set<PCollectionView<?>> viewSet;

    private StreamingModeSideInputReader(
        Iterable<? extends PCollectionView<?>> views, StreamingModeExecutionContext context) {
      this.context = context;
      this.viewSet = ImmutableSet.copyOf(views);
    }

    public static StreamingModeSideInputReader of(
        Iterable<? extends PCollectionView<?>> views, StreamingModeExecutionContext context) {
      return new StreamingModeSideInputReader(views, context);
    }

    @Override
    public <T> T get(PCollectionView<T> view, BoundedWindow window) {
      if (!contains(view)) {
        throw new RuntimeException("get() called with unknown view");
      }

      // We are only fetching the cached value here, so we don't need stateFamily or
      // readStateSupplier.
      return context
          .fetchSideInput(
              view,
              window,
              null /* unused stateFamily */,
              StateFetcher.SideInputState.CACHED_IN_WORKITEM,
              null /* unused readStateSupplier */)
          .orNull();
    }

    @Override
    public <T> boolean contains(PCollectionView<T> view) {
      return viewSet.contains(view);
    }

    @Override
    public boolean isEmpty() {
      return viewSet.isEmpty();
    }
  }
}<|MERGE_RESOLUTION|>--- conflicted
+++ resolved
@@ -84,12 +84,7 @@
    * <p>This key should not be mistaken for the sharding key of the computation, which is always
    * present.
    */
-<<<<<<< HEAD
-  @Nullable
-  private Object key = null;
-=======
   private @Nullable Object key = null;
->>>>>>> 5e0e798d
 
   private final String computationId;
   private final Map<TupleTag<?>, Map<BoundedWindow, Object>> sideInputCache;
