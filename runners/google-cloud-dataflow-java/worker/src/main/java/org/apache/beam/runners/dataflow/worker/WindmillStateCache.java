--- conflicted
+++ resolved
@@ -51,12 +51,8 @@
  * thread at a time, so this is safe.
  */
 public class WindmillStateCache implements StatusDataProvider {
-<<<<<<< HEAD
-
-=======
   // Convert Megabytes to bytes
   private static final long MEGABYTES = 1024 * 1024;
->>>>>>> 5e0e798d
   // Estimate of overhead per StateId.
   private static final int PER_STATE_ID_OVERHEAD = 20;
   // Initial size of hash tables per entry.
@@ -102,17 +98,11 @@
     return displayedWeight;
   }
 
-<<<<<<< HEAD
-  /**
-   * Per-computation view of the state cache.
-   */
-=======
   public long getMaxWeight() {
     return workerCacheBytes;
   }
 
   /** Per-computation view of the state cache. */
->>>>>>> 5e0e798d
   public class ForComputation {
 
     private final String computation;
