/*
 * Licensed to the Apache Software Foundation (ASF) under one
 * or more contributor license agreements.  See the NOTICE file
 * distributed with this work for additional information
 * regarding copyright ownership.  The ASF licenses this file
 * to you under the Apache License, Version 2.0 (the
 * "License"); you may not use this file except in compliance
 * with the License.  You may obtain a copy of the License at
 *
 *     http://www.apache.org/licenses/LICENSE-2.0
 *
 * Unless required by applicable law or agreed to in writing, software
 * distributed under the License is distributed on an "AS IS" BASIS,
 * WITHOUT WARRANTIES OR CONDITIONS OF ANY KIND, either express or implied.
 * See the License for the specific language governing permissions and
 * limitations under the License.
 */
package org.apache.beam.runners.dataflow.worker.fn.control;

import java.io.IOException;
import java.util.Collections;
import java.util.HashMap;
import java.util.Map;
import org.apache.beam.model.fnexecution.v1.BeamFnApi.ProcessBundleDescriptor;
import org.apache.beam.model.pipeline.v1.RunnerApi;
import org.apache.beam.runners.core.StateNamespace;
import org.apache.beam.runners.core.StateNamespaces;
import org.apache.beam.runners.core.TimerInternals;
import org.apache.beam.runners.core.construction.CoderTranslation;
import org.apache.beam.runners.core.construction.RehydratedComponents;
import org.apache.beam.runners.core.construction.Timer;
import org.apache.beam.runners.dataflow.worker.DataflowExecutionContext;
import org.apache.beam.runners.fnexecution.control.*;
import org.apache.beam.runners.fnexecution.state.StateRequestHandler;
import org.apache.beam.sdk.coders.Coder;
import org.apache.beam.sdk.fn.data.FnDataReceiver;
import org.apache.beam.sdk.state.TimeDomain;
import org.apache.beam.sdk.transforms.windowing.BoundedWindow;
import org.apache.beam.sdk.transforms.windowing.GlobalWindow;
import org.apache.beam.sdk.transforms.windowing.PaneInfo;
import org.apache.beam.sdk.util.WindowedValue;
import org.apache.beam.sdk.values.KV;
import org.apache.beam.vendor.guava.v26_0_jre.com.google.common.annotations.VisibleForTesting;
import org.slf4j.Logger;
import org.slf4j.LoggerFactory;

public class TimerReceiver {
  private static final Logger LOG = LoggerFactory.getLogger(ProcessRemoteBundleOperation.class);
  private final StageBundleFactory stageBundleFactory;
  private final DataflowExecutionContext.DataflowStepContext stepContext;

  private final Map<String, Coder<BoundedWindow>> timerWindowCodersMap;
  private final Map<String, ProcessBundleDescriptors.TimerSpec> timerOutputIdToSpecMap;
  private final Map<String, ProcessBundleDescriptors.TimerSpec> timerIdToTimerSpecMap;
  private final Map<String, Object> timerIdToKey;
  private final Map<String, Object> timerIdToPayload;

  private final StateRequestHandler stateRequestHandler = StateRequestHandler.unsupported();
  private final BundleProgressHandler progressHandler = BundleProgressHandler.ignored();
  private OutputReceiverFactory receiverFactory =
      new OutputReceiverFactory() {
        @Override
        public FnDataReceiver<?> create(String pCollectionId) {
          return receivedElement -> receive(pCollectionId, receivedElement);
        }
      };

  public TimerReceiver(
      RunnerApi.Components components,
      DataflowExecutionContext.DataflowStepContext stepContext,
      StageBundleFactory stageBundleFactory) {
    this.stageBundleFactory = stageBundleFactory;
    this.stepContext = stepContext;

    this.timerIdToKey = new HashMap<>();
    this.timerIdToPayload = new HashMap<>();

    ProcessBundleDescriptors.ExecutableProcessBundleDescriptor executableProcessBundleDescriptor =
        stageBundleFactory.getProcessBundleDescriptor();

    ProcessBundleDescriptor processBundleDescriptor =
        executableProcessBundleDescriptor.getProcessBundleDescriptor();

    // Create and cache lookups so that we don't have to dive into the ProcessBundleDescriptor
    // later.
    this.timerIdToTimerSpecMap = createTimerIdToSpecMap(executableProcessBundleDescriptor);
    this.timerOutputIdToSpecMap = createTimerOutputIdToSpecMap(executableProcessBundleDescriptor);
    this.timerWindowCodersMap =
        createTimerWindowCodersMap(processBundleDescriptor, this.timerIdToTimerSpecMap, components);
  }

  // Fires all timers until the SDK stops scheduling timers.
  public void finish() {
    try {
      // In Batch, the input watermark advances from -inf to +inf once all elements are processed.
      // For timers, this means we only fire them at the end of the bundle.
      fireTimers();
    } catch (Exception e) {
      throw new RuntimeException("Failed to finish firing all timers", e);
    }
  }

  // Collects timer elements and sets the timer to fire later. Returns true if receivedElement is a
  // timer element and was handled. Returns false, if receivedElement is not a timer element.
  public boolean receive(String pCollectionId, Object receivedElement) {
    LOG.debug("Received element {} for pcollection {}", receivedElement, pCollectionId);
    // TODO(BEAM-6274): move this out into its own receiver class
    if (timerOutputIdToSpecMap.containsKey(pCollectionId)) {
      WindowedValue<KV<Object, Timer>> windowedValue =
          (WindowedValue<KV<Object, Timer>>) receivedElement;
      ProcessBundleDescriptors.TimerSpec timerSpec = timerOutputIdToSpecMap.get(pCollectionId);
      Timer timer = windowedValue.getValue().getValue();

      for (BoundedWindow window : windowedValue.getWindows()) {
        Coder<BoundedWindow> windowCoder = timerWindowCodersMap.get(timerSpec.timerId());
        StateNamespace namespace = StateNamespaces.window(windowCoder, window);

        TimeDomain timeDomain = timerSpec.getTimerSpec().getTimeDomain();
        String timerId = timerSpec.timerId();

        TimerInternals timerInternals = stepContext.namespacedToUser().timerInternals();
        timerInternals.setTimer(
<<<<<<< HEAD
            namespace, timerId, timer.getTimestamp(), timer.getTimestamp(), timeDomain);
=======
            namespace, timerId, timer.getTimestamp(), timer.getOutputTimestamp(), timeDomain);
>>>>>>> 7b386bf1

        timerIdToKey.put(timerId, windowedValue.getValue().getKey());
        timerIdToPayload.put(timerId, timer.getPayload());
      }
      return true;
    }
    return false;
  }

  // Continuously fires scheduled timers from the SDK Harness until the SDK Harness stops scheduling
  // timers.
  private void fireTimers() throws Exception {
    TimerInternals.TimerData timerData = stepContext.getNextFiredTimer(GlobalWindow.Coder.INSTANCE);
    while (timerData != null) {
      StateNamespaces.WindowNamespace windowNamespace =
          (StateNamespaces.WindowNamespace) timerData.getNamespace();
      BoundedWindow window = windowNamespace.getWindow();

      WindowedValue<KV<Object, Timer>> timerValue =
          WindowedValue.of(
              KV.of(
                  timerIdToKey.get(timerData.getTimerId()),
                  Timer.of(timerData.getTimestamp(), timerIdToPayload.get(timerData.getTimerId()))),
              timerData.getTimestamp(),
              Collections.singleton(window),
              PaneInfo.NO_FIRING);

      String timerInputPCollection =
          timerIdToTimerSpecMap.get(timerData.getTimerId()).inputCollectionId();

      fireTimer(timerInputPCollection, timerValue);

      timerData = stepContext.getNextFiredTimer(GlobalWindow.Coder.INSTANCE);
    }
  }

  @VisibleForTesting
  protected void fireTimer(String timerInputPCollection, WindowedValue<KV<Object, Timer>> timer)
      throws Exception {
    // TODO(BEAM-6274): check this for performance considerations.
    // Timers are allowed to A) fire other timers, and B) fire themselves. To implement this,
    // we send the timer to the SDK Harness, wait for any elements, then check if any additional
    // timers were fired.
    RemoteBundle timerRemoteBundle =
        stageBundleFactory.getBundle(receiverFactory, stateRequestHandler, progressHandler);
    timerRemoteBundle.getInputReceivers().get(timerInputPCollection).accept(timer);
    timerRemoteBundle.close();
  }

  // Fills the given maps from timer the TimerSpec definitions in the process bundle descriptor.
  private static Map<String, ProcessBundleDescriptors.TimerSpec> createTimerOutputIdToSpecMap(
      ProcessBundleDescriptors.ExecutableProcessBundleDescriptor processBundleDescriptor) {
    Map<String, ProcessBundleDescriptors.TimerSpec> timerOutputIdToTimerSpecMap = new HashMap<>();
    processBundleDescriptor
        .getTimerSpecs()
        .values()
        .forEach(
            transformTimerMap -> {
              for (ProcessBundleDescriptors.TimerSpec timerSpec : transformTimerMap.values()) {
                timerOutputIdToTimerSpecMap.put(timerSpec.outputCollectionId(), timerSpec);
              }
            });
    return timerOutputIdToTimerSpecMap;
  }

  // Fills the given maps from timer the TimerSpec definitions in the process bundle descriptor.
  private static Map<String, ProcessBundleDescriptors.TimerSpec> createTimerIdToSpecMap(
      ProcessBundleDescriptors.ExecutableProcessBundleDescriptor processBundleDescriptor) {
    Map<String, ProcessBundleDescriptors.TimerSpec> timerIdToTimerSpecMap = new HashMap<>();
    processBundleDescriptor
        .getTimerSpecs()
        .values()
        .forEach(
            transformTimerMap -> {
              for (ProcessBundleDescriptors.TimerSpec timerSpec : transformTimerMap.values()) {
                timerIdToTimerSpecMap.put(timerSpec.timerId(), timerSpec);
              }
            });
    return timerIdToTimerSpecMap;
  }

  // Retrieves all window coders for all TimerSpecs.
  private static Map<String, Coder<BoundedWindow>> createTimerWindowCodersMap(
      ProcessBundleDescriptor processBundleDescriptor,
      Map<String, ProcessBundleDescriptors.TimerSpec> timerIdToTimerSpecMap,
      RunnerApi.Components components) {
    Map<String, Coder<BoundedWindow>> timerWindowCodersMap = new HashMap<>();

    RehydratedComponents rehydratedComponents = RehydratedComponents.forComponents(components);

    // Find the matching PTransform per timer. Then, rehydrate the PTransform window coder and
    // associate it with its timer.
    for (RunnerApi.PTransform pTransform : processBundleDescriptor.getTransformsMap().values()) {
      for (String timerId : timerIdToTimerSpecMap.keySet()) {
        if (!pTransform.getInputsMap().containsKey(timerId)) {
          continue;
        }

        RunnerApi.Coder windowingCoder =
            getTimerWindowingCoder(pTransform, timerId, processBundleDescriptor);
        try {
          timerWindowCodersMap.put(
              timerId,
              (Coder<BoundedWindow>)
                  CoderTranslation.fromProto(windowingCoder, rehydratedComponents));
        } catch (IOException e) {
          String err =
              String.format(
                  "Failed to retrieve window coder for timerId %s. Failed with error: %s",
                  timerId, e.getMessage());
          LOG.error(err);
          throw new RuntimeException(err, e);
        }
      }
    }
    return timerWindowCodersMap;
  }

  // Retrieves the window coder for the given timer.
  private static RunnerApi.Coder getTimerWindowingCoder(
      RunnerApi.PTransform pTransform,
      String timerId,
      ProcessBundleDescriptor processBundleDescriptor) {
    String timerPCollectionId = pTransform.getInputsMap().get(timerId);
    RunnerApi.PCollection timerPCollection =
        processBundleDescriptor.getPcollectionsMap().get(timerPCollectionId);

    String windowingStrategyId = timerPCollection.getWindowingStrategyId();
    RunnerApi.WindowingStrategy windowingStrategy =
        processBundleDescriptor.getWindowingStrategiesMap().get(windowingStrategyId);

    String windowingCoderId = windowingStrategy.getWindowCoderId();
    return processBundleDescriptor.getCodersMap().get(windowingCoderId);
  }
}<|MERGE_RESOLUTION|>--- conflicted
+++ resolved
@@ -120,11 +120,7 @@
 
         TimerInternals timerInternals = stepContext.namespacedToUser().timerInternals();
         timerInternals.setTimer(
-<<<<<<< HEAD
-            namespace, timerId, timer.getTimestamp(), timer.getTimestamp(), timeDomain);
-=======
             namespace, timerId, timer.getTimestamp(), timer.getOutputTimestamp(), timeDomain);
->>>>>>> 7b386bf1
 
         timerIdToKey.put(timerId, windowedValue.getValue().getKey());
         timerIdToPayload.put(timerId, timer.getPayload());
