/*
 * Licensed to the Apache Software Foundation (ASF) under one
 * or more contributor license agreements.  See the NOTICE file
 * distributed with this work for additional information
 * regarding copyright ownership.  The ASF licenses this file
 * to you under the Apache License, Version 2.0 (the
 * "License"); you may not use this file except in compliance
 * with the License.  You may obtain a copy of the License at
 *
 *     http://www.apache.org/licenses/LICENSE-2.0
 *
 * Unless required by applicable law or agreed to in writing, software
 * distributed under the License is distributed on an "AS IS" BASIS,
 * WITHOUT WARRANTIES OR CONDITIONS OF ANY KIND, either express or implied.
 * See the License for the specific language governing permissions and
 * limitations under the License.
 */
package org.apache.beam.runners.dataflow.worker.options;

import static org.apache.beam.runners.dataflow.DataflowRunner.hasExperiment;

import java.io.IOException;
import org.apache.beam.runners.dataflow.options.DataflowWorkerHarnessOptions;
import org.apache.beam.runners.dataflow.worker.windmill.GrpcWindmillServer;
import org.apache.beam.runners.dataflow.worker.windmill.WindmillServer;
import org.apache.beam.runners.dataflow.worker.windmill.WindmillServerStub;
import org.apache.beam.sdk.options.Default;
import org.apache.beam.sdk.options.DefaultValueFactory;
import org.apache.beam.sdk.options.Description;
import org.apache.beam.sdk.options.Hidden;
import org.apache.beam.sdk.options.PipelineOptions;
import org.joda.time.Duration;

/** [Internal] Options for configuring StreamingDataflowWorker. */
@Description("[Internal] Options for configuring StreamingDataflowWorker.")
@Hidden
public interface StreamingDataflowWorkerOptions extends DataflowWorkerHarnessOptions {
  @Description("Stub for communicating with Windmill.")
  @Default.InstanceFactory(WindmillServerStubFactory.class)
  WindmillServerStub getWindmillServerStub();

  void setWindmillServerStub(WindmillServerStub value);

  @Description("Hostport of a co-located Windmill server.")
  @Default.InstanceFactory(LocalWindmillHostportFactory.class)
  String getLocalWindmillHostport();

  void setLocalWindmillHostport(String value);

  @Description(
      "Period for reporting worker updates. The duration is specified as seconds in "
          + "'PTx.yS' format, e.g. 'PT5.125S'. Default is PT10S (10 seconds)."
          + "Explicitly set only in tests.")
  @Default.InstanceFactory(HarnessUpdateReportingPeriodFactory.class)
  Duration getWindmillHarnessUpdateReportingPeriod();

  void setWindmillHarnessUpdateReportingPeriod(Duration value);

  @Description("Limit on depth of user exception stack trace reported to cloud monitoring.")
  @Default.InstanceFactory(MaxStackTraceDepthToReportFactory.class)
  int getMaxStackTraceDepthToReport();

  void setMaxStackTraceDepthToReport(int value);

  @Description(
      "Frequency at which active work should be reported back to Windmill, in millis. "
          + "The first refresh will occur after at least this much time has passed since "
          + "starting the work item")
  @Default.Integer(10000)
  int getActiveWorkRefreshPeriodMillis();

  void setActiveWorkRefreshPeriodMillis(int value);

  @Description(
      "Period for sending 'global get config' requests to the service. The duration is "
          + "specified as seconds in 'PTx.yS' format, e.g. 'PT5.125S'."
          + " Default is PT120S (2 minutes).")
  @Default.InstanceFactory(GlobalConfigRefreshPeriodFactory.class)
  Duration getGlobalConfigRefreshPeriod();

  void setGlobalConfigRefreshPeriod(Duration value);

  @Description(
      "If non-null, StreamingDataflowWorkerHarness will periodically snapshot it's status pages"
          + "and thread stacks to a file in this directory. Generally only set for tests.")
  @Default.InstanceFactory(PeriodicStatusPageDirectoryFactory.class)
  String getPeriodicStatusPageOutputDirectory();

  void setPeriodicStatusPageOutputDirectory(String directory);

  @Description("Streaming requests will be batched into messages up to this limit.")
  @Default.InstanceFactory(WindmillServiceStreamingRpcBatchLimitFactory.class)
  int getWindmillServiceStreamingRpcBatchLimit();

  void setWindmillServiceStreamingRpcBatchLimit(int value);

  /**
   * Factory for creating local Windmill address. Reads from system propery 'windmill.hostport' for
   * backwards compatibility.
   */
  public static class LocalWindmillHostportFactory implements DefaultValueFactory<String> {
    private static final String WINDMILL_HOSTPORT_PROPERTY = "windmill.hostport";

    @Override
    public String create(PipelineOptions options) {
      return System.getProperty(WINDMILL_HOSTPORT_PROPERTY);
    }
  }

  /**
   * Read counter reporting period from system property 'windmill.harness_update_reporting_period'.
   * The duration is specified as seconds in "PTx.yS" format, e.g. 'PT2.153S'. @See Duration#parse
   */
  static class HarnessUpdateReportingPeriodFactory implements DefaultValueFactory<Duration> {
    @Override
    public Duration create(PipelineOptions options) {
      Duration period =
          Duration.parse(System.getProperty("windmill.harness_update_reporting_period", "PT10S"));
      return period.isLongerThan(Duration.ZERO) ? period : Duration.standardSeconds(10);
    }
  }

  /**
   * Read global get config request period from system property
   * 'windmill.global_config_refresh_period'. The duration is specified as seconds in "PTx.yS"
   * format, e.g. 'PT2.153S'. @See Duration#parse
   */
  static class GlobalConfigRefreshPeriodFactory implements DefaultValueFactory<Duration> {
    @Override
    public Duration create(PipelineOptions options) {
      Duration period =
          Duration.parse(System.getProperty("windmill.global_get_config_refresh_period", "PT120S"));
      return period.isLongerThan(Duration.ZERO) ? period : Duration.standardMinutes(2);
    }
  }

  /**
   * Read 'MaxStackTraceToReport' from system property 'windmill.max_stack_trace_to_report' or
   * Integer.MAX_VALUE if unspecified.
   */
  static class MaxStackTraceDepthToReportFactory implements DefaultValueFactory<Integer> {
    @Override
    public Integer create(PipelineOptions options) {
      return Integer.parseInt(
          System.getProperty(
              "windmill.max_stack_trace_depth_to_report", Integer.toString(Integer.MAX_VALUE)));
    }
  }

  /**
   * Read 'PeriodicStatusPageOutputDirector' from system property
   * 'windmill.periodic_status_page_directory' or null if unspecified.
   */
  static class PeriodicStatusPageDirectoryFactory implements DefaultValueFactory<String> {
    @Override
    public String create(PipelineOptions options) {
      return System.getProperty("windmill.periodic_status_page_directory");
    }
  }

  /**
   * Factory for creating {@link WindmillServerStub} instances. If {@link setLocalWindmillHostport}
   * is set, returns a stub to a local Windmill server, otherwise returns a remote gRPC stub.
   */
  public static class WindmillServerStubFactory implements DefaultValueFactory<WindmillServerStub> {
    @Override
    public WindmillServerStub create(PipelineOptions options) {
      StreamingDataflowWorkerOptions streamingOptions =
          options.as(StreamingDataflowWorkerOptions.class);
      if (streamingOptions.getWindmillServiceEndpoint() != null
          || streamingOptions.isEnableStreamingEngine()
          || streamingOptions.getLocalWindmillHostport().startsWith("grpc:")) {
        try {
          return new GrpcWindmillServer(streamingOptions);
        } catch (IOException e) {
          throw new RuntimeException("Failed to create GrpcWindmillServer: ", e);
        }
      } else {
        return new WindmillServer(streamingOptions.getLocalWindmillHostport());
      }
    }
  }

<<<<<<< HEAD
  /** Factory for setting value of WindmillServiceUseStreamingRpcs based on environment. */
  public static class WindmillServiceUseStreamingRpcsFactory
      implements DefaultValueFactory<Boolean> {
    @Override
    public Boolean create(PipelineOptions options) {
      StreamingDataflowWorkerOptions streamingOptions =
          options.as(StreamingDataflowWorkerOptions.class);
      return streamingOptions.isEnableStreamingEngine()
          && hasExperiment(streamingOptions, "windmill_service_streaming_rpcs")
          && !hasExperiment(streamingOptions, "windmill_service_disable_streaming_rpcs");
    }
  }

=======
>>>>>>> 638449be
  /** Factory for setting value of WindmillServiceStreamingRpcBatchLimit based on environment. */
  public static class WindmillServiceStreamingRpcBatchLimitFactory
      implements DefaultValueFactory<Integer> {
    @Override
    public Integer create(PipelineOptions options) {
      StreamingDataflowWorkerOptions streamingOptions =
          options.as(StreamingDataflowWorkerOptions.class);
      if (streamingOptions.isEnableStreamingEngine()
          && hasExperiment(streamingOptions, "windmill_service_streaming_rpc_batching")) {
        return Integer.MAX_VALUE;
      }
      return 1;
    }
  }
}<|MERGE_RESOLUTION|>--- conflicted
+++ resolved
@@ -181,22 +181,6 @@
     }
   }
 
-<<<<<<< HEAD
-  /** Factory for setting value of WindmillServiceUseStreamingRpcs based on environment. */
-  public static class WindmillServiceUseStreamingRpcsFactory
-      implements DefaultValueFactory<Boolean> {
-    @Override
-    public Boolean create(PipelineOptions options) {
-      StreamingDataflowWorkerOptions streamingOptions =
-          options.as(StreamingDataflowWorkerOptions.class);
-      return streamingOptions.isEnableStreamingEngine()
-          && hasExperiment(streamingOptions, "windmill_service_streaming_rpcs")
-          && !hasExperiment(streamingOptions, "windmill_service_disable_streaming_rpcs");
-    }
-  }
-
-=======
->>>>>>> 638449be
   /** Factory for setting value of WindmillServiceStreamingRpcBatchLimit based on environment. */
   public static class WindmillServiceStreamingRpcBatchLimitFactory
       implements DefaultValueFactory<Integer> {
