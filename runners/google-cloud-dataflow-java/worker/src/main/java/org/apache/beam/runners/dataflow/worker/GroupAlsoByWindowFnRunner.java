--- conflicted
+++ resolved
@@ -86,10 +86,7 @@
       String timerFamilyId,
       BoundedWindow window,
       Instant timestamp,
-<<<<<<< HEAD
-=======
       Instant outputTimestamp,
->>>>>>> 4fc924a8
       TimeDomain timeDomain) {
     throw new UnsupportedOperationException(
         String.format("Timers are not supported by %s", GroupAlsoByWindowFn.class.getSimpleName()));
