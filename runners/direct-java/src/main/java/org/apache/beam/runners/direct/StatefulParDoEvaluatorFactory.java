--- conflicted
+++ resolved
@@ -67,13 +67,9 @@
 
   private final ParDoEvaluatorFactory<KV<K, InputT>, OutputT> delegateFactory;
 
-<<<<<<< HEAD
   private final EvaluationContext evaluationContext;
 
-  StatefulParDoEvaluatorFactory(EvaluationContext evaluationContext) {
-=======
   StatefulParDoEvaluatorFactory(EvaluationContext evaluationContext, PipelineOptions options) {
->>>>>>> d21bbaf4
     this.delegateFactory =
         new ParDoEvaluatorFactory<>(
             evaluationContext,
