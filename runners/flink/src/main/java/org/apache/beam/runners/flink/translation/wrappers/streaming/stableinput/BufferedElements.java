/*
 * Licensed to the Apache Software Foundation (ASF) under one
 * or more contributor license agreements.  See the NOTICE file
 * distributed with this work for additional information
 * regarding copyright ownership.  The ASF licenses this file
 * to you under the Apache License, Version 2.0 (the
 * "License"); you may not use this file except in compliance
 * with the License.  You may obtain a copy of the License at
 *
 *     http://www.apache.org/licenses/LICENSE-2.0
 *
 * Unless required by applicable law or agreed to in writing, software
 * distributed under the License is distributed on an "AS IS" BASIS,
 * WITHOUT WARRANTIES OR CONDITIONS OF ANY KIND, either express or implied.
 * See the License for the specific language governing permissions and
 * limitations under the License.
 */
package org.apache.beam.runners.flink.translation.wrappers.streaming.stableinput;

import java.io.IOException;
import java.io.InputStream;
import java.io.OutputStream;
import java.util.Arrays;
import java.util.List;
import java.util.Objects;
import org.apache.beam.runners.core.DoFnRunner;
import org.apache.beam.sdk.coders.InstantCoder;
import org.apache.beam.sdk.coders.StringUtf8Coder;
import org.apache.beam.sdk.state.TimeDomain;
import org.apache.beam.sdk.transforms.windowing.BoundedWindow;
import org.apache.beam.sdk.util.WindowedValue;
import org.joda.time.Instant;

/** Elements which can be buffered as part of a checkpoint for @RequiresStableInput. */
class BufferedElements {

  static final class Element implements BufferedElement {
    private final WindowedValue element;

    Element(WindowedValue element) {
      this.element = element;
    }

    @Override
    public void processWith(DoFnRunner doFnRunner) {
      doFnRunner.processElement(element);
    }

    @Override
    public boolean equals(Object o) {
      if (this == o) {
        return true;
      }
      if (o == null || getClass() != o.getClass()) {
        return false;
      }
      Element element1 = (Element) o;
      return element.equals(element1.element);
    }

    @Override
    public int hashCode() {
      return Objects.hash(element);
    }
  }

  static final class Timer implements BufferedElement {

    private final String timerId;
    private final String timerFamilyId;
    private final BoundedWindow window;
    private final Instant timestamp;
    private final Instant outputTimestamp;
    private final TimeDomain timeDomain;

    Timer(
        String timerId,
        String timerFamilyId,
        BoundedWindow window,
        Instant timestamp,
        Instant outputTimestamp,
        TimeDomain timeDomain) {
      this.timerId = timerId;
      this.window = window;
      this.timestamp = timestamp;
      this.timeDomain = timeDomain;
      this.outputTimestamp = outputTimestamp;
      this.timerFamilyId = timerFamilyId;
    }

    @Override
    public void processWith(DoFnRunner doFnRunner) {
<<<<<<< HEAD
      doFnRunner.onTimer(timerId, timerId, window, timestamp, timeDomain);
=======
      doFnRunner.onTimer(timerId, timerFamilyId, window, timestamp, outputTimestamp, timeDomain);
>>>>>>> 4fc924a8
    }

    @Override
    public boolean equals(Object o) {
      if (this == o) {
        return true;
      }
      if (o == null || getClass() != o.getClass()) {
        return false;
      }
      Timer timer = (Timer) o;
      return timerId.equals(timer.timerId)
          && window.equals(timer.window)
          && timestamp.equals(timer.timestamp)
          && timeDomain == timer.timeDomain;
    }

    @Override
    public int hashCode() {
      return Objects.hash(timerId, window, timestamp, timeDomain);
    }
  }

  static class Coder extends org.apache.beam.sdk.coders.Coder<BufferedElement> {

    private static final StringUtf8Coder STRING_CODER = StringUtf8Coder.of();
    private static final InstantCoder INSTANT_CODER = InstantCoder.of();
    private static final int ELEMENT_MAGIC_BYTE = 0;
    private static final int TIMER_MAGIC_BYTE = 1;

    private final org.apache.beam.sdk.coders.Coder<WindowedValue> elementCoder;
    private final org.apache.beam.sdk.coders.Coder<BoundedWindow> windowCoder;

    public Coder(
        org.apache.beam.sdk.coders.Coder<WindowedValue> elementCoder,
        org.apache.beam.sdk.coders.Coder<BoundedWindow> windowCoder) {
      this.elementCoder = elementCoder;
      this.windowCoder = windowCoder;
    }

    @Override
    public void encode(BufferedElement value, OutputStream outStream) throws IOException {
      if (value instanceof Element) {
        outStream.write(ELEMENT_MAGIC_BYTE);
        elementCoder.encode(((Element) value).element, outStream);
      } else if (value instanceof Timer) {
        outStream.write(TIMER_MAGIC_BYTE);
        Timer timer = (Timer) value;
        STRING_CODER.encode(timer.timerId, outStream);
        STRING_CODER.encode(timer.timerFamilyId, outStream);
        windowCoder.encode(timer.window, outStream);
        INSTANT_CODER.encode(timer.timestamp, outStream);
        INSTANT_CODER.encode(timer.outputTimestamp, outStream);
        outStream.write(timer.timeDomain.ordinal());
      } else {
        throw new IllegalStateException("Unexpected element " + value);
      }
    }

    @Override
    public BufferedElement decode(InputStream inStream) throws IOException {
      int firstByte = inStream.read();
      switch (firstByte) {
        case ELEMENT_MAGIC_BYTE:
          return new Element(elementCoder.decode(inStream));
        case TIMER_MAGIC_BYTE:
          return new Timer(
              STRING_CODER.decode(inStream),
              STRING_CODER.decode(inStream),
              windowCoder.decode(inStream),
              INSTANT_CODER.decode(inStream),
              INSTANT_CODER.decode(inStream),
              TimeDomain.values()[inStream.read()]);
        default:
          throw new IllegalStateException(
              "Unexpected byte while reading BufferedElement: " + firstByte);
      }
    }

    @Override
    public List<? extends org.apache.beam.sdk.coders.Coder<?>> getCoderArguments() {
      return Arrays.asList(elementCoder, windowCoder);
    }

    @Override
    public void verifyDeterministic() {}
  }
}<|MERGE_RESOLUTION|>--- conflicted
+++ resolved
@@ -90,11 +90,7 @@
 
     @Override
     public void processWith(DoFnRunner doFnRunner) {
-<<<<<<< HEAD
-      doFnRunner.onTimer(timerId, timerId, window, timestamp, timeDomain);
-=======
       doFnRunner.onTimer(timerId, timerFamilyId, window, timestamp, outputTimestamp, timeDomain);
->>>>>>> 4fc924a8
     }
 
     @Override
