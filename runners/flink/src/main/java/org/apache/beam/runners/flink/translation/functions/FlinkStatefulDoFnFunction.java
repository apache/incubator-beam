--- conflicted
+++ resolved
@@ -220,10 +220,7 @@
         timer.getTimerFamilyId(),
         window,
         timer.getTimestamp(),
-<<<<<<< HEAD
-=======
         timer.getOutputTimestamp(),
->>>>>>> 4fc924a8
         timer.getDomain());
   }
 
