--- conflicted
+++ resolved
@@ -68,22 +68,14 @@
   @Override
   public void onTimer(
       final String timerId,
-<<<<<<< HEAD
-      String timerFamilyId,
-=======
       final String timerFamilyId,
->>>>>>> 4fc924a8
       final BoundedWindow window,
       final Instant timestamp,
       final Instant outputTimestamp,
       final TimeDomain timeDomain) {
     try (Closeable ignored =
         MetricsEnvironment.scopedMetricsContainer(container.getMetricsContainer(stepName))) {
-<<<<<<< HEAD
-      delegate.onTimer(timerId, timerFamilyId, window, timestamp, timeDomain);
-=======
       delegate.onTimer(timerId, timerFamilyId, window, timestamp, outputTimestamp, timeDomain);
->>>>>>> 4fc924a8
     } catch (IOException e) {
       throw new RuntimeException(e);
     }
