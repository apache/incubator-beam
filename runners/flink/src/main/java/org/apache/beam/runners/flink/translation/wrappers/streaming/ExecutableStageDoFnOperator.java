/*
 * Licensed to the Apache Software Foundation (ASF) under one
 * or more contributor license agreements.  See the NOTICE file
 * distributed with this work for additional information
 * regarding copyright ownership.  The ASF licenses this file
 * to you under the Apache License, Version 2.0 (the
 * "License"); you may not use this file except in compliance
 * with the License.  You may obtain a copy of the License at
 *
 *     http://www.apache.org/licenses/LICENSE-2.0
 *
 * Unless required by applicable law or agreed to in writing, software
 * distributed under the License is distributed on an "AS IS" BASIS,
 * WITHOUT WARRANTIES OR CONDITIONS OF ANY KIND, either express or implied.
 * See the License for the specific language governing permissions and
 * limitations under the License.
 */
package org.apache.beam.runners.flink.translation.wrappers.streaming;

import static org.apache.flink.util.Preconditions.checkNotNull;

import java.io.IOException;
import java.nio.ByteBuffer;
import java.util.ArrayDeque;
import java.util.Arrays;
import java.util.Collection;
import java.util.Collections;
import java.util.EnumMap;
import java.util.HashMap;
import java.util.Iterator;
import java.util.List;
import java.util.Locale;
import java.util.Map;
import java.util.Optional;
import java.util.UUID;
import java.util.concurrent.LinkedBlockingQueue;
import java.util.concurrent.locks.Lock;
import java.util.concurrent.locks.ReentrantLock;
import java.util.function.BiConsumer;
import java.util.function.Consumer;
import java.util.function.Supplier;
import java.util.stream.Collectors;
import javax.annotation.Nullable;
import org.apache.beam.model.fnexecution.v1.BeamFnApi.ProcessBundleProgressResponse;
import org.apache.beam.model.fnexecution.v1.BeamFnApi.ProcessBundleResponse;
import org.apache.beam.model.fnexecution.v1.BeamFnApi.StateKey.TypeCase;
import org.apache.beam.model.pipeline.v1.RunnerApi;
import org.apache.beam.runners.core.DoFnRunner;
import org.apache.beam.runners.core.LateDataUtils;
import org.apache.beam.runners.core.StateInternals;
import org.apache.beam.runners.core.StateNamespace;
import org.apache.beam.runners.core.StateNamespaces;
import org.apache.beam.runners.core.StateTag;
import org.apache.beam.runners.core.StateTags;
import org.apache.beam.runners.core.StatefulDoFnRunner;
import org.apache.beam.runners.core.TimerInternals;
import org.apache.beam.runners.core.construction.Timer;
import org.apache.beam.runners.core.construction.graph.ExecutableStage;
import org.apache.beam.runners.core.construction.graph.UserStateReference;
import org.apache.beam.runners.flink.translation.functions.FlinkExecutableStageContextFactory;
import org.apache.beam.runners.flink.translation.functions.FlinkStreamingSideInputHandlerFactory;
import org.apache.beam.runners.flink.translation.types.CoderTypeSerializer;
import org.apache.beam.runners.fnexecution.control.BundleProgressHandler;
import org.apache.beam.runners.fnexecution.control.ExecutableStageContext;
import org.apache.beam.runners.fnexecution.control.OutputReceiverFactory;
import org.apache.beam.runners.fnexecution.control.ProcessBundleDescriptors;
import org.apache.beam.runners.fnexecution.control.ProcessBundleDescriptors.TimerSpec;
import org.apache.beam.runners.fnexecution.control.RemoteBundle;
import org.apache.beam.runners.fnexecution.control.StageBundleFactory;
import org.apache.beam.runners.fnexecution.provisioning.JobInfo;
import org.apache.beam.runners.fnexecution.state.StateRequestHandler;
import org.apache.beam.runners.fnexecution.state.StateRequestHandlers;
import org.apache.beam.sdk.coders.Coder;
import org.apache.beam.sdk.coders.VoidCoder;
import org.apache.beam.sdk.fn.IdGenerator;
import org.apache.beam.sdk.fn.data.FnDataReceiver;
import org.apache.beam.sdk.options.PipelineOptions;
import org.apache.beam.sdk.state.BagState;
import org.apache.beam.sdk.state.TimeDomain;
import org.apache.beam.sdk.transforms.DoFn;
import org.apache.beam.sdk.transforms.DoFnSchemaInformation;
import org.apache.beam.sdk.transforms.join.RawUnionValue;
import org.apache.beam.sdk.transforms.windowing.BoundedWindow;
import org.apache.beam.sdk.transforms.windowing.PaneInfo;
import org.apache.beam.sdk.util.WindowedValue;
import org.apache.beam.sdk.values.KV;
import org.apache.beam.sdk.values.PCollectionView;
import org.apache.beam.sdk.values.TupleTag;
import org.apache.beam.sdk.values.WindowingStrategy;
import org.apache.beam.vendor.grpc.v1p21p0.com.google.protobuf.ByteString;
import org.apache.beam.vendor.guava.v26_0_jre.com.google.common.base.Charsets;
import org.apache.beam.vendor.guava.v26_0_jre.com.google.common.base.Preconditions;
import org.apache.beam.vendor.sdk.v2.sdk.extensions.protobuf.ByteStringCoder;
import org.apache.flink.api.common.state.ListStateDescriptor;
import org.apache.flink.api.common.typeutils.base.StringSerializer;
import org.apache.flink.api.java.functions.KeySelector;
import org.apache.flink.runtime.state.AbstractKeyedStateBackend;
import org.apache.flink.runtime.state.KeyGroupRange;
import org.apache.flink.runtime.state.KeyedStateBackend;
import org.apache.flink.streaming.api.operators.InternalTimer;
import org.apache.flink.streaming.api.watermark.Watermark;
import org.apache.flink.streaming.runtime.streamrecord.StreamRecord;
import org.joda.time.Instant;
import org.slf4j.Logger;
import org.slf4j.LoggerFactory;

/**
 * This operator is the streaming equivalent of the {@link
 * org.apache.beam.runners.flink.translation.functions.FlinkExecutableStageFunction}. It sends all
 * received elements to the SDK harness and emits the received back elements to the downstream
 * operators. It also takes care of handling side inputs and state.
 *
 * <p>TODO Integrate support for progress updates and metrics
 */
public class ExecutableStageDoFnOperator<InputT, OutputT> extends DoFnOperator<InputT, OutputT> {

  private static final Logger LOG = LoggerFactory.getLogger(ExecutableStageDoFnOperator.class);

  private final RunnerApi.ExecutableStagePayload payload;
  private final JobInfo jobInfo;
  private final FlinkExecutableStageContextFactory contextFactory;
  private final Map<String, TupleTag<?>> outputMap;
  private final Map<RunnerApi.ExecutableStagePayload.SideInputId, PCollectionView<?>> sideInputIds;
  /** A lock which has to be acquired when concurrently accessing state and timers. */
  private final ReentrantLock stateBackendLock;

  private transient ExecutableStageContext stageContext;
  private transient StateRequestHandler stateRequestHandler;
  private transient BundleProgressHandler progressHandler;
  private transient StageBundleFactory stageBundleFactory;
  private transient ExecutableStage executableStage;
  private transient SdkHarnessDoFnRunner<InputT, OutputT> sdkHarnessRunner;
  private transient long backupWatermarkHold = Long.MIN_VALUE;

  /** Constructor. */
  public ExecutableStageDoFnOperator(
      String stepName,
      Coder<WindowedValue<InputT>> windowedInputCoder,
      Coder<InputT> inputCoder,
      Map<TupleTag<?>, Coder<?>> outputCoders,
      TupleTag<OutputT> mainOutputTag,
      List<TupleTag<?>> additionalOutputTags,
      OutputManagerFactory<OutputT> outputManagerFactory,
      Map<Integer, PCollectionView<?>> sideInputTagMapping,
      Collection<PCollectionView<?>> sideInputs,
      Map<RunnerApi.ExecutableStagePayload.SideInputId, PCollectionView<?>> sideInputIds,
      PipelineOptions options,
      RunnerApi.ExecutableStagePayload payload,
      JobInfo jobInfo,
      FlinkExecutableStageContextFactory contextFactory,
      Map<String, TupleTag<?>> outputMap,
      WindowingStrategy windowingStrategy,
      Coder keyCoder,
      KeySelector<WindowedValue<InputT>, ?> keySelector) {
    super(
        new NoOpDoFn(),
        stepName,
        windowedInputCoder,
        inputCoder,
        outputCoders,
        mainOutputTag,
        additionalOutputTags,
        outputManagerFactory,
        windowingStrategy,
        sideInputTagMapping,
        sideInputs,
        options,
        keyCoder,
        keySelector,
        DoFnSchemaInformation.create(),
        Collections.emptyMap());
    this.payload = payload;
    this.jobInfo = jobInfo;
    this.contextFactory = contextFactory;
    this.outputMap = outputMap;
    this.sideInputIds = sideInputIds;
    this.stateBackendLock = new ReentrantLock();
  }

  @Override
  protected Lock getLockToAcquireForStateAccessDuringBundles() {
    return stateBackendLock;
  }

  @Override
  public void open() throws Exception {
    executableStage = ExecutableStage.fromPayload(payload);
    initializeUserState(executableStage, getKeyedStateBackend());
    // TODO: Wire this into the distributed cache and make it pluggable.
    // TODO: Do we really want this layer of indirection when accessing the stage bundle factory?
    // It's a little strange because this operator is responsible for the lifetime of the stage
    // bundle "factory" (manager?) but not the job or Flink bundle factories. How do we make
    // ownership of the higher level "factories" explicit? Do we care?
    stageContext = contextFactory.get(jobInfo);

    stageBundleFactory = stageContext.getStageBundleFactory(executableStage);
    stateRequestHandler = getStateRequestHandler(executableStage);
    progressHandler =
        new BundleProgressHandler() {
          @Override
          public void onProgress(ProcessBundleProgressResponse progress) {
            if (flinkMetricContainer != null) {
              flinkMetricContainer.updateMetrics(stepName, progress.getMonitoringInfosList());
            }
          }

          @Override
          public void onCompleted(ProcessBundleResponse response) {
            if (flinkMetricContainer != null) {
              flinkMetricContainer.updateMetrics(stepName, response.getMonitoringInfosList());
            }
          }
        };

    // This will call {@code createWrappingDoFnRunner} which needs the above dependencies.
    super.open();
  }

  private StateRequestHandler getStateRequestHandler(ExecutableStage executableStage) {

    final StateRequestHandler sideInputStateHandler;
    if (executableStage.getSideInputs().size() > 0) {
      checkNotNull(super.sideInputHandler);
      StateRequestHandlers.SideInputHandlerFactory sideInputHandlerFactory =
          Preconditions.checkNotNull(
              FlinkStreamingSideInputHandlerFactory.forStage(
                  executableStage, sideInputIds, super.sideInputHandler));
      try {
        sideInputStateHandler =
            StateRequestHandlers.forSideInputHandlerFactory(
                ProcessBundleDescriptors.getSideInputs(executableStage), sideInputHandlerFactory);
      } catch (IOException e) {
        throw new RuntimeException("Failed to initialize SideInputHandler", e);
      }
    } else {
      sideInputStateHandler = StateRequestHandler.unsupported();
    }

    final StateRequestHandler userStateRequestHandler;
    if (executableStage.getUserStates().size() > 0) {
      if (keyedStateInternals == null) {
        throw new IllegalStateException("Input must be keyed when user state is used");
      }
      userStateRequestHandler =
          StateRequestHandlers.forBagUserStateHandlerFactory(
              stageBundleFactory.getProcessBundleDescriptor(),
              new BagUserStateFactory(
                  () -> UUID.randomUUID().toString(),
                  keyedStateInternals,
                  getKeyedStateBackend(),
                  stateBackendLock,
                  keyCoder));
    } else {
      userStateRequestHandler = StateRequestHandler.unsupported();
    }

    EnumMap<TypeCase, StateRequestHandler> handlerMap = new EnumMap<>(TypeCase.class);
    handlerMap.put(TypeCase.ITERABLE_SIDE_INPUT, sideInputStateHandler);
    handlerMap.put(TypeCase.MULTIMAP_SIDE_INPUT, sideInputStateHandler);
    handlerMap.put(TypeCase.MULTIMAP_KEYS_SIDE_INPUT, sideInputStateHandler);
    handlerMap.put(TypeCase.BAG_USER_STATE, userStateRequestHandler);

    return StateRequestHandlers.delegateBasedUponType(handlerMap);
  }

  static class BagUserStateFactory<V, W extends BoundedWindow>
      implements StateRequestHandlers.BagUserStateHandlerFactory<ByteString, V, W> {

    private final StateInternals stateInternals;
    private final KeyedStateBackend<ByteBuffer> keyedStateBackend;
    /** Lock to hold whenever accessing the state backend. */
    private final Lock stateBackendLock;
    /** For debugging: The key coder used by the Runner. */
    @Nullable private final Coder runnerKeyCoder;
    /** For debugging: Same as keyedStateBackend but upcasted, to access key group meta info. */
    @Nullable private final AbstractKeyedStateBackend<ByteBuffer> keyStateBackendWithKeyGroupInfo;
    /** Holds the valid cache token for user state for this operator. */
    private final ByteString cacheToken;

    BagUserStateFactory(
        IdGenerator cacheTokenGenerator,
        StateInternals stateInternals,
        KeyedStateBackend<ByteBuffer> keyedStateBackend,
        Lock stateBackendLock,
        @Nullable Coder runnerKeyCoder) {
      this.stateInternals = stateInternals;
      this.keyedStateBackend = keyedStateBackend;
      this.stateBackendLock = stateBackendLock;
      if (keyedStateBackend instanceof AbstractKeyedStateBackend) {
        // This will always succeed, unless a custom state backend is used which does not extend
        // AbstractKeyedStateBackend. This is unlikely but we should still consider this case.
        this.keyStateBackendWithKeyGroupInfo =
            (AbstractKeyedStateBackend<ByteBuffer>) keyedStateBackend;
      } else {
        this.keyStateBackendWithKeyGroupInfo = null;
      }
      this.runnerKeyCoder = runnerKeyCoder;
      this.cacheToken = ByteString.copyFrom(cacheTokenGenerator.getId().getBytes(Charsets.UTF_8));
    }

    @Override
    public StateRequestHandlers.BagUserStateHandler<ByteString, V, W> forUserState(
        // Transform id not used because multiple operators with state will not
        // be fused together. See GreedyPCollectionFusers
        String pTransformId,
        String userStateId,
        Coder<ByteString> keyCoder,
        Coder<V> valueCoder,
        Coder<W> windowCoder) {
      return new StateRequestHandlers.BagUserStateHandler<ByteString, V, W>() {

        @Override
        public Iterable<V> get(ByteString key, W window) {
          try {
            stateBackendLock.lock();
            prepareStateBackend(key);
            StateNamespace namespace = StateNamespaces.window(windowCoder, window);
            if (LOG.isDebugEnabled()) {
              LOG.debug(
                  "State get for {} {} {} {}",
                  pTransformId,
                  userStateId,
                  Arrays.toString(keyedStateBackend.getCurrentKey().array()),
                  window);
            }
            BagState<V> bagState =
                stateInternals.state(namespace, StateTags.bag(userStateId, valueCoder));

            return bagState.read();
          } finally {
            stateBackendLock.unlock();
          }
        }

        @Override
        public void append(ByteString key, W window, Iterator<V> values) {
          try {
            stateBackendLock.lock();
            prepareStateBackend(key);
            StateNamespace namespace = StateNamespaces.window(windowCoder, window);
            if (LOG.isDebugEnabled()) {
              LOG.debug(
                  "State append for {} {} {} {}",
                  pTransformId,
                  userStateId,
                  Arrays.toString(keyedStateBackend.getCurrentKey().array()),
                  window);
            }
            BagState<V> bagState =
                stateInternals.state(namespace, StateTags.bag(userStateId, valueCoder));
            while (values.hasNext()) {
              bagState.add(values.next());
            }
          } finally {
            stateBackendLock.unlock();
          }
        }

        @Override
        public void clear(ByteString key, W window) {
          try {
            stateBackendLock.lock();
            prepareStateBackend(key);
            StateNamespace namespace = StateNamespaces.window(windowCoder, window);
            if (LOG.isDebugEnabled()) {
              LOG.debug(
                  "State clear for {} {} {} {}",
                  pTransformId,
                  userStateId,
                  Arrays.toString(keyedStateBackend.getCurrentKey().array()),
                  window);
            }
            BagState<V> bagState =
                stateInternals.state(namespace, StateTags.bag(userStateId, valueCoder));
            bagState.clear();
          } finally {
            stateBackendLock.unlock();
          }
        }

        @Override
        public Optional<ByteString> getCacheToken() {
          // Cache tokens remains valid for the life time of the operator
          return Optional.of(cacheToken);
        }

        private void prepareStateBackend(ByteString key) {
          // Key for state request is shipped encoded with NESTED context.
          ByteBuffer encodedKey = FlinkKeyUtils.fromEncodedKey(key);
          keyedStateBackend.setCurrentKey(encodedKey);
          if (keyStateBackendWithKeyGroupInfo != null) {
            int currentKeyGroupIndex = keyStateBackendWithKeyGroupInfo.getCurrentKeyGroupIndex();
            KeyGroupRange keyGroupRange = keyStateBackendWithKeyGroupInfo.getKeyGroupRange();
            Preconditions.checkState(
                keyGroupRange.contains(currentKeyGroupIndex),
                "The current key '%s' with key group index '%s' does not belong to the key group range '%s'. Runner keyCoder: %s. Ptransformid: %s Userstateid: %s",
                Arrays.toString(key.toByteArray()),
                currentKeyGroupIndex,
                keyGroupRange,
                runnerKeyCoder,
                pTransformId,
                userStateId);
          }
        }
      };
    }
  }

  /**
   * Note: This is only relevant when we have a stateful DoFn. We want to control the key of the
   * state backend ourselves and we must avoid any concurrent setting of the current active key. By
   * overwriting this, we also prevent unnecessary serialization as the key has to be encoded as a
   * byte array.
   */
  @Override
  public void setKeyContextElement1(StreamRecord record) {}

  /**
   * We don't want to set anything here. This is due to asynchronous nature of processing elements
   * from the SDK Harness. The Flink runtime sets the current key before calling {@code
   * processElement}, but this does not work when sending elements to the SDK harness which may be
   * processed at an arbitrary later point in time. State for keys is also accessed asynchronously
   * via state requests.
   *
   * <p>We set the key only as it is required for 1) State requests 2) Timers (setting/firing).
   */
  @Override
  public void setCurrentKey(Object key) {}

  @Override
  public ByteBuffer getCurrentKey() {
    // This is the key retrieved by HeapInternalTimerService when setting a Flink timer.
    // Note: Only called by the TimerService. Must be guarded by a lock.
    Preconditions.checkState(
        stateBackendLock.isLocked(),
        "State backend must be locked when retrieving the current key.");
    return this.<ByteBuffer>getKeyedStateBackend().getCurrentKey();
  }

  private void setTimer(WindowedValue<InputT> timerElement, TimerInternals.TimerData timerData) {
    try {
      LOG.debug("Setting timer: {} {}", timerElement, timerData);
      // KvToByteBufferKeySelector returns the key encoded
      ByteBuffer encodedKey = (ByteBuffer) keySelector.getKey(timerElement);
      // We have to synchronize to ensure the state backend is not concurrently accessed by the
      // state requests
      try {
        stateBackendLock.lock();
        getKeyedStateBackend().setCurrentKey(encodedKey);
        if (timerData.getTimestamp().isAfter(BoundedWindow.TIMESTAMP_MAX_VALUE)) {
          timerInternals.deleteTimer(
              timerData.getNamespace(), timerData.getTimerId(), timerData.getDomain());
        } else {
          timerInternals.setTimer(timerData);
        }
      } finally {
        stateBackendLock.unlock();
      }
    } catch (Exception e) {
      throw new RuntimeException("Couldn't set timer", e);
    }
  }

  @Override
  protected void fireTimer(InternalTimer<ByteBuffer, TimerInternals.TimerData> timer) {
    final ByteBuffer encodedKey = timer.getKey();
    // We have to synchronize to ensure the state backend is not concurrently accessed by the state
    // requests
    try {
      stateBackendLock.lock();
      getKeyedStateBackend().setCurrentKey(encodedKey);
      super.fireTimer(timer);
    } finally {
      stateBackendLock.unlock();
    }
  }

  @Override
  public void dispose() throws Exception {
    // may be called multiple times when an exception is thrown
    if (stageContext != null) {
      // Remove the reference to stageContext and make stageContext available for garbage
      // collection.
      try (AutoCloseable bundleFactoryCloser = stageBundleFactory;
          AutoCloseable closable = stageContext) {
        // DoFnOperator generates another "bundle" for the final watermark
        // https://issues.apache.org/jira/browse/BEAM-5816
        super.dispose();
      } finally {
        stageContext = null;
      }
    }
  }

  @Override
  protected void addSideInputValue(StreamRecord<RawUnionValue> streamRecord) {
    @SuppressWarnings("unchecked")
    WindowedValue<KV<Void, Iterable<?>>> value =
        (WindowedValue<KV<Void, Iterable<?>>>) streamRecord.getValue().getValue();
    PCollectionView<?> sideInput = sideInputTagMapping.get(streamRecord.getValue().getUnionTag());
    sideInputHandler.addSideInputValue(sideInput, value.withValue(value.getValue().getValue()));
  }

  @Override
  protected DoFnRunner<InputT, OutputT> createWrappingDoFnRunner(
      DoFnRunner<InputT, OutputT> wrappedRunner) {
    sdkHarnessRunner =
        new SdkHarnessDoFnRunner<>(
            executableStage.getInputPCollection().getId(),
            stageBundleFactory,
            stateRequestHandler,
            progressHandler,
            outputManager,
            outputMap,
            (Coder<BoundedWindow>) windowingStrategy.getWindowFn().windowCoder(),
            this::setTimer,
            () -> FlinkKeyUtils.decodeKey(getCurrentKey(), keyCoder));

    return ensureStateCleanup(sdkHarnessRunner);
  }

  @Override
  public void processWatermark(Watermark mark) throws Exception {
    // Due to the asynchronous communication with the SDK harness,
    // a bundle might still be in progress and not all items have
    // yet been received from the SDK harness. If we just set this
    // watermark as the new output watermark, we could violate the
    // order of the records, i.e. pending items in the SDK harness
    // could become "late" although they were "on time".
    //
    // We can solve this problem using one of the following options:
    //
    // 1) Finish the current bundle and emit this watermark as the
    //    new output watermark. Finishing the bundle ensures that
    //    all the items have been processed by the SDK harness and
    //    received by the outputQueue (see below), where they will
    //    have been emitted to the output stream.
    //
    // 2) Put a hold on the output watermark for as long as the current
    //    bundle has not been finished. We have to remember to manually
    //    finish the bundle in case we receive the final watermark.
    //    To avoid latency, we should process this watermark again as
    //    soon as the current bundle is finished.
    //
    // Approach 1) is the easiest and gives better latency, yet 2)
    // gives better throughput due to the bundle not getting cut on
    // every watermark. So we have implemented 2) below.
    //
    if (sdkHarnessRunner.isBundleInProgress()) {
      if (mark.getTimestamp() >= BoundedWindow.TIMESTAMP_MAX_VALUE.getMillis()) {
        invokeFinishBundle();
        setPushedBackWatermark(Long.MAX_VALUE);
      } else {
        // It is not safe to advance the output watermark yet, so add a hold on the current
        // output watermark.
        backupWatermarkHold = Math.max(backupWatermarkHold, getPushbackWatermarkHold());
        setPushedBackWatermark(Math.min(currentOutputWatermark, backupWatermarkHold));
        super.setBundleFinishedCallback(
            () -> {
              try {
                LOG.debug("processing pushed back watermark: {}", mark);
                // at this point the bundle is finished, allow the watermark to pass
                // we are restoring the previous hold in case it was already set for side inputs
                setPushedBackWatermark(backupWatermarkHold);
                super.processWatermark(mark);
              } catch (Exception e) {
                throw new RuntimeException(
                    "Failed to process pushed back watermark after finished bundle.", e);
              }
            });
      }
    }
    super.processWatermark(mark);
  }

  private static class SdkHarnessDoFnRunner<InputT, OutputT>
      implements DoFnRunner<InputT, OutputT> {

    private final String mainInput;
    private final LinkedBlockingQueue<KV<String, OutputT>> outputQueue;
    private final StageBundleFactory stageBundleFactory;
    private final StateRequestHandler stateRequestHandler;
    private final BundleProgressHandler progressHandler;
    private final BufferedOutputManager<OutputT> outputManager;
    private final Map<String, TupleTag<?>> outputMap;
    /** Timer Output Pcollection id => TimerSpec. */
    private final Map<String, TimerSpec> timerOutputIdToSpecMap;

    private final Coder<BoundedWindow> windowCoder;
    private final BiConsumer<WindowedValue<InputT>, TimerInternals.TimerData> timerRegistration;
    private final Supplier<Object> keyForTimer;

    private RemoteBundle remoteBundle;
    private FnDataReceiver<WindowedValue<?>> mainInputReceiver;

    public SdkHarnessDoFnRunner(
        String mainInput,
        StageBundleFactory stageBundleFactory,
        StateRequestHandler stateRequestHandler,
        BundleProgressHandler progressHandler,
        BufferedOutputManager<OutputT> outputManager,
        Map<String, TupleTag<?>> outputMap,
        Coder<BoundedWindow> windowCoder,
        BiConsumer<WindowedValue<InputT>, TimerInternals.TimerData> timerRegistration,
        Supplier<Object> keyForTimer) {
      this.mainInput = mainInput;
      this.stageBundleFactory = stageBundleFactory;
      this.stateRequestHandler = stateRequestHandler;
      this.progressHandler = progressHandler;
      this.outputManager = outputManager;
      this.outputMap = outputMap;
      this.timerRegistration = timerRegistration;
      this.timerOutputIdToSpecMap = new HashMap<>();
      this.keyForTimer = keyForTimer;
      // Gather all timers from all transforms by their output pCollectionId which is unique
      for (Map<String, ProcessBundleDescriptors.TimerSpec> transformTimerMap :
          stageBundleFactory.getProcessBundleDescriptor().getTimerSpecs().values()) {
        for (ProcessBundleDescriptors.TimerSpec timerSpec : transformTimerMap.values()) {
          timerOutputIdToSpecMap.put(timerSpec.outputCollectionId(), timerSpec);
        }
      }
      this.windowCoder = windowCoder;
      this.outputQueue = new LinkedBlockingQueue<>();
    }

    @Override
    public void startBundle() {
      OutputReceiverFactory receiverFactory =
          new OutputReceiverFactory() {
            @Override
            public FnDataReceiver<OutputT> create(String pCollectionId) {
              return receivedElement -> {
                // handover to queue, do not block the grpc thread
                outputQueue.put(KV.of(pCollectionId, receivedElement));
              };
            }
          };

      try {
        remoteBundle =
            stageBundleFactory.getBundle(receiverFactory, stateRequestHandler, progressHandler);
        mainInputReceiver =
            Preconditions.checkNotNull(
                remoteBundle.getInputReceivers().get(mainInput),
                "Failed to retrieve main input receiver.");
      } catch (Exception e) {
        throw new RuntimeException("Failed to start remote bundle", e);
      }
    }

    @Override
    public void processElement(WindowedValue<InputT> element) {
      try {
        LOG.debug("Sending value: {}", element);
        mainInputReceiver.accept(element);
      } catch (Exception e) {
        throw new RuntimeException("Failed to process element with SDK harness.", e);
      }
      emitResults();
    }

    @Override
    public void onTimer(
        String timerId,
        String timerFamilyId,
        BoundedWindow window,
        Instant timestamp,
<<<<<<< HEAD
=======
        Instant outputTimestamp,
>>>>>>> 4fc924a8
        TimeDomain timeDomain) {
      Object timerKey = keyForTimer.get();
      Preconditions.checkNotNull(timerKey, "Key for timer needs to be set before calling onTimer");
      Preconditions.checkNotNull(remoteBundle, "Call to onTimer outside of a bundle");
      LOG.debug("timer callback: {} {} {} {}", timerId, window, timestamp, timeDomain);
      FnDataReceiver<WindowedValue<?>> timerReceiver =
          Preconditions.checkNotNull(
              remoteBundle.getInputReceivers().get(timerId),
              "No receiver found for timer %s",
              timerId);
      WindowedValue<KV<Object, Timer>> timerValue =
          WindowedValue.of(
              KV.of(timerKey, Timer.of(timestamp, new byte[0])),
              timestamp,
              Collections.singleton(window),
              PaneInfo.NO_FIRING);
      try {
        timerReceiver.accept(timerValue);
      } catch (Exception e) {
        throw new RuntimeException(
            String.format(Locale.ENGLISH, "Failed to process timer %s", timerReceiver), e);
      }
    }

    @Override
    public void finishBundle() {
      try {
        // TODO: it would be nice to emit results as they arrive, can thread wait non-blocking?
        // close blocks until all results are received
        remoteBundle.close();
        emitResults();
      } catch (Exception e) {
        throw new RuntimeException("Failed to finish remote bundle", e);
      } finally {
        remoteBundle = null;
      }
    }

    boolean isBundleInProgress() {
      return remoteBundle != null;
    }

    private void emitResults() {
      KV<String, OutputT> result;
      while ((result = outputQueue.poll()) != null) {
        final String outputPCollectionId = Preconditions.checkNotNull(result.getKey());
        TupleTag<?> tag = outputMap.get(outputPCollectionId);
        WindowedValue windowedValue =
            Preconditions.checkNotNull(
                (WindowedValue) result.getValue(),
                "Received a null value from the SDK harness for %s",
                outputPCollectionId);
        if (tag != null) {
          // process regular elements
          outputManager.output(tag, windowedValue);
        } else {
          TimerSpec timerSpec =
              Preconditions.checkNotNull(
                  timerOutputIdToSpecMap.get(outputPCollectionId),
                  "Unknown Pcollectionid %s",
                  outputPCollectionId);
          Timer timer =
              Preconditions.checkNotNull(
                  (Timer) ((KV) windowedValue.getValue()).getValue(),
                  "Received null Timer from SDK harness: %s",
                  windowedValue);
          LOG.debug("Timer received: {} {}", outputPCollectionId, timer);
          for (Object window : windowedValue.getWindows()) {
            StateNamespace namespace = StateNamespaces.window(windowCoder, (BoundedWindow) window);
            TimerInternals.TimerData timerData =
                TimerInternals.TimerData.of(
                    timerSpec.inputCollectionId(),
                    namespace,
                    timer.getTimestamp(),
                    timerSpec.getTimerSpec().getTimeDomain());
            timerRegistration.accept(windowedValue, timerData);
          }
        }
      }
    }

    @Override
    public DoFn<InputT, OutputT> getFn() {
      throw new UnsupportedOperationException();
    }
  }

  private DoFnRunner<InputT, OutputT> ensureStateCleanup(
      SdkHarnessDoFnRunner<InputT, OutputT> sdkHarnessRunner) {
    if (keyCoder == null) {
      // There won't be any state to clean up
      // (stateful functions have to be keyed)
      return sdkHarnessRunner;
    }
    // Takes care of state cleanup via StatefulDoFnRunner
    Coder windowCoder = windowingStrategy.getWindowFn().windowCoder();
    CleanupTimer<InputT> cleanupTimer =
        new CleanupTimer<>(
            timerInternals,
            stateBackendLock,
            windowingStrategy,
            keyCoder,
            windowCoder,
            getKeyedStateBackend());

    List<String> userStates =
        executableStage.getUserStates().stream()
            .map(UserStateReference::localName)
            .collect(Collectors.toList());

    KeyedStateBackend<ByteBuffer> stateBackend = getKeyedStateBackend();
    StateCleaner stateCleaner =
        new StateCleaner(userStates, windowCoder, () -> stateBackend.getCurrentKey());

    return new StatefulDoFnRunner<InputT, OutputT, BoundedWindow>(
        sdkHarnessRunner, windowingStrategy, cleanupTimer, stateCleaner) {
      @Override
      public void finishBundle() {
        // Before cleaning up state, first finish bundle for all underlying DoFnRunners
        super.finishBundle();
        // execute cleanup after the bundle is complete
        if (!stateCleaner.cleanupQueue.isEmpty()) {
          try {
            stateBackendLock.lock();
            stateCleaner.cleanupState(
                keyedStateInternals, (key) -> stateBackend.setCurrentKey(key));
          } finally {
            stateBackendLock.unlock();
          }
        }
      }
    };
  }

  static class CleanupTimer<InputT> implements StatefulDoFnRunner.CleanupTimer<InputT> {
    private static final String GC_TIMER_ID = "__user-state-cleanup__";

    private final TimerInternals timerInternals;
    private final Lock stateBackendLock;
    private final WindowingStrategy windowingStrategy;
    private final Coder keyCoder;
    private final Coder windowCoder;
    private final KeyedStateBackend<ByteBuffer> keyedStateBackend;

    CleanupTimer(
        TimerInternals timerInternals,
        Lock stateBackendLock,
        WindowingStrategy windowingStrategy,
        Coder keyCoder,
        Coder windowCoder,
        KeyedStateBackend<ByteBuffer> keyedStateBackend) {
      this.timerInternals = timerInternals;
      this.stateBackendLock = stateBackendLock;
      this.windowingStrategy = windowingStrategy;
      this.keyCoder = keyCoder;
      this.windowCoder = windowCoder;
      this.keyedStateBackend = keyedStateBackend;
    }

    @Override
    public Instant currentInputWatermarkTime() {
      return timerInternals.currentInputWatermarkTime();
    }

    @Override
    public void setForWindow(InputT input, BoundedWindow window) {
      Preconditions.checkNotNull(input, "Null input passed to CleanupTimer");
      // make sure this fires after any window.maxTimestamp() timers
      Instant gcTime = LateDataUtils.garbageCollectionTime(window, windowingStrategy).plus(1);
      // needs to match the encoding in prepareStateBackend for state request handler
      final ByteBuffer key = FlinkKeyUtils.encodeKey(((KV) input).getKey(), keyCoder);
      // Ensure the state backend is not concurrently accessed by the state requests
      try {
        stateBackendLock.lock();
        keyedStateBackend.setCurrentKey(key);
        timerInternals.setTimer(
            StateNamespaces.window(windowCoder, window),
            GC_TIMER_ID,
            "",
            gcTime,
            window.maxTimestamp(),
            TimeDomain.EVENT_TIME);
      } finally {
        stateBackendLock.unlock();
      }
    }

    @Override
    public boolean isForWindow(
        String timerId, BoundedWindow window, Instant timestamp, TimeDomain timeDomain) {
      boolean isEventTimer = timeDomain.equals(TimeDomain.EVENT_TIME);
      Instant gcTime = LateDataUtils.garbageCollectionTime(window, windowingStrategy).plus(1);
      return isEventTimer && GC_TIMER_ID.equals(timerId) && gcTime.equals(timestamp);
    }
  }

  static class StateCleaner implements StatefulDoFnRunner.StateCleaner<BoundedWindow> {

    private final List<String> userStateNames;
    private final Coder windowCoder;
    private final ArrayDeque<KV<ByteBuffer, BoundedWindow>> cleanupQueue;
    private final Supplier<ByteBuffer> currentKeySupplier;

    StateCleaner(
        List<String> userStateNames, Coder windowCoder, Supplier<ByteBuffer> currentKeySupplier) {
      this.userStateNames = userStateNames;
      this.windowCoder = windowCoder;
      this.currentKeySupplier = currentKeySupplier;
      this.cleanupQueue = new ArrayDeque<>();
    }

    @Override
    public void clearForWindow(BoundedWindow window) {
      // Executed in the context of onTimer(..) where the correct key will be set
      cleanupQueue.add(KV.of(currentKeySupplier.get(), window));
    }

    @SuppressWarnings("ByteBufferBackingArray")
    void cleanupState(StateInternals stateInternals, Consumer<ByteBuffer> keyContextConsumer) {
      while (!cleanupQueue.isEmpty()) {
        KV<ByteBuffer, BoundedWindow> kv = cleanupQueue.remove();
        if (LOG.isDebugEnabled()) {
          LOG.debug("State cleanup for {} {}", Arrays.toString(kv.getKey().array()), kv.getValue());
        }
        keyContextConsumer.accept(kv.getKey());
        for (String userState : userStateNames) {
          StateNamespace namespace = StateNamespaces.window(windowCoder, kv.getValue());
          StateTag<BagState<Void>> bagStateStateTag = StateTags.bag(userState, VoidCoder.of());
          BagState<?> state = stateInternals.state(namespace, bagStateStateTag);
          state.clear();
        }
      }
    }
  }

  /**
   * Eagerly create the user state to work around https://jira.apache.org/jira/browse/FLINK-12653.
   */
  private static void initializeUserState(
      ExecutableStage executableStage, @Nullable KeyedStateBackend keyedStateBackend) {
    executableStage
        .getUserStates()
        .forEach(
            ref -> {
              try {
                keyedStateBackend.getOrCreateKeyedState(
                    StringSerializer.INSTANCE,
                    new ListStateDescriptor<>(
                        ref.localName(), new CoderTypeSerializer<>(ByteStringCoder.of())));
              } catch (Exception e) {
                throw new RuntimeException("Couldn't initialize user states.", e);
              }
            });
  }

  private static class NoOpDoFn<InputT, OutputT> extends DoFn<InputT, OutputT> {
    @ProcessElement
    public void doNothing(ProcessContext context) {}
  }
}<|MERGE_RESOLUTION|>--- conflicted
+++ resolved
@@ -665,10 +665,7 @@
         String timerFamilyId,
         BoundedWindow window,
         Instant timestamp,
-<<<<<<< HEAD
-=======
         Instant outputTimestamp,
->>>>>>> 4fc924a8
         TimeDomain timeDomain) {
       Object timerKey = keyForTimer.get();
       Preconditions.checkNotNull(timerKey, "Key for timer needs to be set before calling onTimer");
