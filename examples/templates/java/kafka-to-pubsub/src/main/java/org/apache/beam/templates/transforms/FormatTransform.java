/*
 * Licensed to the Apache Software Foundation (ASF) under one
 * or more contributor license agreements.  See the NOTICE file
 * distributed with this work for additional information
 * regarding copyright ownership.  The ASF licenses this file
 * to you under the Apache License, Version 2.0 (the
 * "License"); you may not use this file except in compliance
 * with the License.  You may obtain a copy of the License at
 *
 *     http://www.apache.org/licenses/LICENSE-2.0
 *
 * Unless required by applicable law or agreed to in writing, software
 * distributed under the License is distributed on an "AS IS" BASIS,
 * WITHOUT WARRANTIES OR CONDITIONS OF ANY KIND, either express or implied.
 * See the License for the specific language governing permissions and
 * limitations under the License.
 */
package org.apache.beam.templates.transforms;

import java.util.List;
import java.util.Map;
import org.apache.beam.sdk.coders.AvroCoder;
import org.apache.beam.sdk.coders.NullableCoder;
import org.apache.beam.sdk.coders.StringUtf8Coder;
import org.apache.beam.sdk.io.gcp.pubsub.PubsubIO;
import org.apache.beam.sdk.io.gcp.pubsub.PubsubMessage;
import org.apache.beam.sdk.io.kafka.KafkaIO;
import org.apache.beam.sdk.transforms.MapElements;
import org.apache.beam.sdk.transforms.PTransform;
import org.apache.beam.sdk.values.KV;
import org.apache.beam.sdk.values.PBegin;
import org.apache.beam.sdk.values.PCollection;
import org.apache.beam.sdk.values.PDone;
import org.apache.beam.sdk.values.TypeDescriptor;
<<<<<<< HEAD
import org.apache.beam.templates.avro.TaxiRide;
import org.apache.beam.templates.avro.TaxiRidesKafkaAvroDeserializer;
=======
import org.apache.beam.templates.ConsumerFactoryFn;
>>>>>>> 1d94fcdd
import org.apache.beam.templates.options.KafkaToPubsubOptions;
import org.apache.beam.vendor.guava.v26_0_jre.com.google.common.base.Charsets;
import org.apache.beam.vendor.guava.v26_0_jre.com.google.common.collect.ImmutableMap;
import org.apache.kafka.common.serialization.StringDeserializer;

/** Different transformations over the processed data in the pipeline. */
public class FormatTransform {

<<<<<<< HEAD
  public enum FORMAT {
    PUBSUB,
    PLAINTEXT,
    AVRO;
  }

=======
>>>>>>> 1d94fcdd
  /**
   * Configures Kafka consumer.
   *
   * @param bootstrapServers Kafka servers to read from
   * @param topicsList Kafka topics to read from
   * @param kafkaConfig configuration for the Kafka consumer
   * @param sslConfig configuration for the SSL connection
   * @return configured reading from Kafka
   */
  public static PTransform<PBegin, PCollection<KV<String, String>>> readFromKafka(
      String bootstrapServers,
      List<String> topicsList,
      Map<String, Object> kafkaConfig,
      Map<String, String> sslConfig) {
    return KafkaIO.<String, String>read()
        .withBootstrapServers(bootstrapServers)
        .withTopics(topicsList)
        .withKeyDeserializerAndCoder(
            StringDeserializer.class, NullableCoder.of(StringUtf8Coder.of()))
        .withValueDeserializerAndCoder(
            StringDeserializer.class, NullableCoder.of(StringUtf8Coder.of()))
        .withConsumerConfigUpdates(kafkaConfig)
        .withConsumerFactoryFn(new ConsumerFactoryFn(sslConfig))
        .withoutMetadata();
  }

  /**
<<<<<<< HEAD
   * Configures Kafka consumer to read avros to {@link TaxiRide} format.
   *
   * @param bootstrapServers Kafka servers to read from
   * @param topicsList Kafka topics to read from
   * @param config configuration for the Kafka consumer
   * @return configured reading from Kafka
   */
  public static PTransform<PBegin, PCollection<KV<String, TaxiRide>>> readAvrosFromKafka(
      String bootstrapServers, List<String> topicsList, Map<String, Object> config) {
    return KafkaIO.<String, TaxiRide>read()
        .withBootstrapServers(bootstrapServers)
        .withTopics(topicsList)
        .withKeyDeserializerAndCoder(
            StringDeserializer.class, NullableCoder.of(StringUtf8Coder.of()))
        .withValueDeserializerAndCoder(
            TaxiRidesKafkaAvroDeserializer.class, AvroCoder.of(TaxiRide.class))
        .withConsumerConfigUpdates(config)
        .withoutMetadata();
  }

  /** Converts all strings into a chosen {@link FORMAT} and writes them into PubSub topic. */
=======
   * The {@link FormatOutput} wraps a String serializable messages with the {@link PubsubMessage}
   * class.
   */
>>>>>>> 1d94fcdd
  public static class FormatOutput extends PTransform<PCollection<String>, PDone> {

    private final KafkaToPubsubOptions options;

    public FormatOutput(KafkaToPubsubOptions options) {
      this.options = options;
    }

    @Override
    public PDone expand(PCollection<String> input) {
      return input
          .apply(
              "convertMessagesToPubsubMessages",
              MapElements.into(TypeDescriptor.of(PubsubMessage.class))
                  .via(
                      (String json) ->
                          new PubsubMessage(json.getBytes(Charsets.UTF_8), ImmutableMap.of())))
          .apply(
              "writePubsubMessagesToPubSub", PubsubIO.writeMessages().to(options.getOutputTopic()));
    }
  }
}<|MERGE_RESOLUTION|>--- conflicted
+++ resolved
@@ -32,12 +32,9 @@
 import org.apache.beam.sdk.values.PCollection;
 import org.apache.beam.sdk.values.PDone;
 import org.apache.beam.sdk.values.TypeDescriptor;
-<<<<<<< HEAD
 import org.apache.beam.templates.avro.TaxiRide;
 import org.apache.beam.templates.avro.TaxiRidesKafkaAvroDeserializer;
-=======
 import org.apache.beam.templates.ConsumerFactoryFn;
->>>>>>> 1d94fcdd
 import org.apache.beam.templates.options.KafkaToPubsubOptions;
 import org.apache.beam.vendor.guava.v26_0_jre.com.google.common.base.Charsets;
 import org.apache.beam.vendor.guava.v26_0_jre.com.google.common.collect.ImmutableMap;
@@ -46,15 +43,12 @@
 /** Different transformations over the processed data in the pipeline. */
 public class FormatTransform {
 
-<<<<<<< HEAD
   public enum FORMAT {
     PUBSUB,
     PLAINTEXT,
     AVRO;
   }
 
-=======
->>>>>>> 1d94fcdd
   /**
    * Configures Kafka consumer.
    *
@@ -82,7 +76,6 @@
   }
 
   /**
-<<<<<<< HEAD
    * Configures Kafka consumer to read avros to {@link TaxiRide} format.
    *
    * @param bootstrapServers Kafka servers to read from
@@ -91,7 +84,8 @@
    * @return configured reading from Kafka
    */
   public static PTransform<PBegin, PCollection<KV<String, TaxiRide>>> readAvrosFromKafka(
-      String bootstrapServers, List<String> topicsList, Map<String, Object> config) {
+      String bootstrapServers, List<String> topicsList, Map<String, Object> config,Map<String, Object> kafkaConfig,
+      Map<String, String> sslConfig) {
     return KafkaIO.<String, TaxiRide>read()
         .withBootstrapServers(bootstrapServers)
         .withTopics(topicsList)
@@ -103,12 +97,10 @@
         .withoutMetadata();
   }
 
-  /** Converts all strings into a chosen {@link FORMAT} and writes them into PubSub topic. */
-=======
+  /**
    * The {@link FormatOutput} wraps a String serializable messages with the {@link PubsubMessage}
    * class.
    */
->>>>>>> 1d94fcdd
   public static class FormatOutput extends PTransform<PCollection<String>, PDone> {
 
     private final KafkaToPubsubOptions options;
