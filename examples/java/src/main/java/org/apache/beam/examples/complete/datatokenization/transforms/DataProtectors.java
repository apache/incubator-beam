/*
 * Licensed to the Apache Software Foundation (ASF) under one
 * or more contributor license agreements.  See the NOTICE file
 * distributed with this work for additional information
 * regarding copyright ownership.  The ASF licenses this file
 * to you under the Apache License, Version 2.0 (the
 * "License"); you may not use this file except in compliance
 * with the License.  You may obtain a copy of the License at
 *
 *     http://www.apache.org/licenses/LICENSE-2.0
 *
 * Unless required by applicable law or agreed to in writing, software
 * distributed under the License is distributed on an "AS IS" BASIS,
 * WITHOUT WARRANTIES OR CONDITIONS OF ANY KIND, either express or implied.
 * See the License for the specific language governing permissions and
 * limitations under the License.
 */
package org.apache.beam.examples.complete.datatokenization.transforms;

import static org.apache.beam.sdk.util.RowJsonUtils.rowToJson;
import static org.apache.beam.vendor.guava.v26_0_jre.com.google.common.base.MoreObjects.firstNonNull;

import com.fasterxml.jackson.databind.ObjectMapper;
import com.google.api.services.bigquery.model.TableRow;
import com.google.auto.value.AutoValue;
import java.io.IOException;
import java.nio.charset.Charset;
import java.nio.charset.StandardCharsets;
import java.util.ArrayList;
import java.util.HashMap;
import java.util.Map;
import java.util.UUID;
import org.apache.beam.examples.complete.datatokenization.utils.FailsafeElement;
import org.apache.beam.examples.complete.datatokenization.utils.FailsafeElementCoder;
import org.apache.beam.sdk.coders.RowCoder;
import org.apache.beam.sdk.schemas.Schema;
import org.apache.beam.sdk.state.*;
import org.apache.beam.sdk.transforms.DoFn;
import org.apache.beam.sdk.transforms.PTransform;
import org.apache.beam.sdk.transforms.ParDo;
import org.apache.beam.sdk.transforms.windowing.BoundedWindow;
import org.apache.beam.sdk.util.RowJson;
import org.apache.beam.sdk.util.RowJsonUtils;
import org.apache.beam.sdk.values.*;
import org.apache.beam.vendor.grpc.v1p26p0.com.google.gson.Gson;
import org.apache.beam.vendor.grpc.v1p26p0.com.google.gson.JsonArray;
import org.apache.beam.vendor.grpc.v1p26p0.com.google.gson.JsonObject;
import org.apache.beam.vendor.guava.v26_0_jre.com.google.common.base.Throwables;
import org.apache.commons.io.IOUtils;
import org.apache.http.HttpEntity;
import org.apache.http.client.methods.CloseableHttpResponse;
import org.apache.http.client.methods.HttpPost;
import org.apache.http.entity.ByteArrayEntity;
import org.apache.http.entity.ContentType;
import org.apache.http.impl.client.CloseableHttpClient;
import org.apache.http.impl.client.HttpClients;
import org.slf4j.Logger;
import org.slf4j.LoggerFactory;

/** TODO: Add javadoc. */
public class DataProtectors {

  /** Logger for class. */
  private static final Logger LOG = LoggerFactory.getLogger(DataProtectors.class);

  /**
   * The {@link RowToTokenizedRow} transform converts {@link Row} to {@link TableRow} objects. The
   * transform accepts a {@link FailsafeElement} object so the original payload of the incoming
   * record can be maintained across multiple series of transforms.
   */
  @AutoValue
  public abstract static class RowToTokenizedRow<T>
      extends PTransform<PCollection<KV<Integer, Row>>, PCollectionTuple> {

    public static <T> Builder<T> newBuilder() {
      return new AutoValue_DataProtectors_RowToTokenizedRow.Builder<>();
    }

    public abstract TupleTag<Row> successTag();

    public abstract TupleTag<FailsafeElement<Row, Row>> failureTag();

    public abstract Schema schema();

    public abstract int batchSize();

    public abstract String rpcURI();

    @Override
    public PCollectionTuple expand(PCollection<KV<Integer, Row>> inputRows) {
      FailsafeElementCoder<Row, Row> coder =
          FailsafeElementCoder.of(RowCoder.of(schema()), RowCoder.of(schema()));
      PCollectionTuple pCollectionTuple =
          inputRows.apply(
              "Tokenize",
              ParDo.of(new TokenizationFn(schema(), batchSize(), rpcURI(), failureTag()))
                  .withOutputTags(successTag(), TupleTagList.of(failureTag())));
      return PCollectionTuple.of(
              successTag(), pCollectionTuple.get(successTag()).setRowSchema(schema()))
          .and(failureTag(), pCollectionTuple.get(failureTag()).setCoder(coder));
    }

    /** Builder for {@link RowToTokenizedRow}. */
    @AutoValue.Builder
    public abstract static class Builder<T> {

      public abstract Builder<T> setSuccessTag(TupleTag<Row> successTag);

      public abstract Builder<T> setFailureTag(TupleTag<FailsafeElement<Row, Row>> failureTag);

      public abstract Builder<T> setSchema(Schema schema);

      public abstract Builder<T> setBatchSize(int batchSize);

      public abstract Builder<T> setRpcURI(String rpcURI);

      public abstract RowToTokenizedRow<T> build();
    }
  }

  /** Class for data tokenization. */
  @SuppressWarnings("initialization.static.fields.uninitialized")
  public static class TokenizationFn extends DoFn<KV<Integer, Row>, Row> {

    private static CloseableHttpClient httpclient;
    private static ObjectMapper objectMapperSerializerForSchema;
    private static ObjectMapper objectMapperDeserializerForSchema;

    private final Schema schema;
    private final int batchSize;
    private final String rpcURI;
    private final TupleTag<FailsafeElement<Row, Row>> failureTag;

    @StateId("buffer")
    private final StateSpec<BagState<Row>> bufferedEvents;

    @StateId("count")
    private final StateSpec<ValueState<Integer>> countState = StateSpecs.value();

    @TimerId("expiry")
    private final TimerSpec expirySpec = TimerSpecs.timer(TimeDomain.EVENT_TIME);

    private boolean hasIdInInputs = true;
    private String idFieldName = "";
    private Map<String, Row> inputRowsWithIds;

    public TokenizationFn(
        Schema schema,
        int batchSize,
        String rpcURI,
        TupleTag<FailsafeElement<Row, Row>> failureTag) {
      this.schema = schema;
      this.batchSize = batchSize;
      this.rpcURI = rpcURI;
      bufferedEvents = StateSpecs.bag(RowCoder.of(schema));
      this.failureTag = failureTag;
      this.inputRowsWithIds = new HashMap<>();
    }

    @Setup
    public void setup() {

      objectMapperSerializerForSchema =
          RowJsonUtils.newObjectMapperWith(RowJson.RowJsonSerializer.forSchema(schema));

      objectMapperDeserializerForSchema =
          RowJsonUtils.newObjectMapperWith(RowJson.RowJsonDeserializer.forSchema(schema));

      httpclient = HttpClients.createDefault();
    }

    @Teardown
    public void close() {
      try {
        httpclient.close();
      } catch (IOException exception) {
        String exceptionMessage = exception.getMessage();
        if (exceptionMessage != null) {
          LOG.warn("Can't close connection: {}", exceptionMessage);
        }
      }
    }

    @OnTimer("expiry")
    public void onExpiry(OnTimerContext context, @StateId("buffer") BagState<Row> bufferState) {
      boolean isEmpty = firstNonNull(bufferState.isEmpty().read(), true);
      if (!isEmpty) {
        processBufferedRows(bufferState.read(), context);
        bufferState.clear();
      }
    }

    @ProcessElement
    public void process(
        ProcessContext context,
        BoundedWindow window,
        @StateId("buffer") BagState<Row> bufferState,
        @StateId("count") ValueState<Integer> countState,
        @TimerId("expiry") Timer expiryTimer) {

      expiryTimer.set(window.maxTimestamp());

      int count = firstNonNull(countState.read(), 0);
      count++;
      countState.write(count);
      bufferState.add(context.element().getValue());

      if (count >= batchSize) {
        processBufferedRows(bufferState.read(), context);
        bufferState.clear();
        countState.clear();
      }
    }

    @SuppressWarnings("argument.type.incompatible")
    private void processBufferedRows(Iterable<Row> rows, WindowedContext context) {

      try {
        for (Row outputRow : getTokenizedRow(rows)) {
          context.output(outputRow);
        }
      } catch (Exception e) {
        for (Row outputRow : rows) {
          context.output(
              failureTag,
              FailsafeElement.of(outputRow, outputRow)
                  .setErrorMessage(e.getMessage())
                  .setStacktrace(Throwables.getStackTraceAsString(e)));
        }
      }
    }

    private ArrayList<String> rowsToJsons(Iterable<Row> inputRows) {
      ArrayList<String> jsons = new ArrayList<>();
      Map<String, Row> inputRowsWithIds = new HashMap<>();
      for (Row inputRow : inputRows) {

        Row.Builder builder = Row.withSchema(schema);
        for (Schema.Field field : schema.getFields()) {
          if (inputRow.getSchema().hasField(field.getName())) {
            builder = builder.addValue(inputRow.getValue(field.getName()));
          }
        }
        String id;
        if (!hasIdInInputs) {
          id = UUID.randomUUID().toString();
          builder = builder.addValue(id);
        } else {
          id = inputRow.getValue(idFieldName);
        }
        if (id != null) {
          inputRowsWithIds.put(id, inputRow);
        }

        Row row = builder.build();

        jsons.add(rowToJson(objectMapperSerializerForSchema, row));
      }
      this.inputRowsWithIds = inputRowsWithIds;
      return jsons;
    }

    private String formatJsonsToRpcBatch(Iterable<String> jsons) {
      StringBuilder stringBuilder = new StringBuilder(String.join(",", jsons));
<<<<<<< HEAD
=======
      Gson gson = new Gson();
      Type gsonType = new TypeToken<HashMap<String, String>>() {}.getType();
>>>>>>> d9a8e337
      stringBuilder.append("]").insert(0, "{\"data\": [").append("}");
      return stringBuilder.toString();
    }

    @SuppressWarnings("argument.type.incompatible")
    private ArrayList<Row> getTokenizedRow(Iterable<Row> inputRows) throws IOException {
      ArrayList<Row> outputRows = new ArrayList<>();

      CloseableHttpResponse response =
          sendRpc(formatJsonsToRpcBatch(rowsToJsons(inputRows)).getBytes(Charset.defaultCharset()));

      String tokenizedData =
          IOUtils.toString(response.getEntity().getContent(), StandardCharsets.UTF_8);

      Gson gson = new Gson();
      JsonArray jsonTokenizedRows =
          gson.fromJson(tokenizedData, JsonObject.class).getAsJsonArray("data");

      for (int i = 0; i < jsonTokenizedRows.size(); i++) {
        Row tokenizedRow =
            RowJsonUtils.jsonToRow(
                    objectMapperDeserializerForSchema, jsonTokenizedRows.get(i).toString());
        Row.FieldValueBuilder rowBuilder =
            Row.fromRow(this.inputRowsWithIds.get(tokenizedRow.getString(idFieldName)));
        for (Schema.Field field : schema.getFields()) {
          if (!hasIdInInputs && field.getName().equals(idFieldName)) {
            continue;
          }
          rowBuilder =
              rowBuilder.withFieldValue(field.getName(), tokenizedRow.getValue(field.getName()));
        }
        outputRows.add(rowBuilder.build());
      }

      return outputRows;
    }

    private CloseableHttpResponse sendRpc(byte[] data) throws IOException {
      HttpPost httpPost = new HttpPost(rpcURI);
      HttpEntity stringEntity = new ByteArrayEntity(data, ContentType.APPLICATION_JSON);
      httpPost.setEntity(stringEntity);
      return httpclient.execute(httpPost);
    }
  }
}<|MERGE_RESOLUTION|>--- conflicted
+++ resolved
@@ -262,11 +262,6 @@
 
     private String formatJsonsToRpcBatch(Iterable<String> jsons) {
       StringBuilder stringBuilder = new StringBuilder(String.join(",", jsons));
-<<<<<<< HEAD
-=======
-      Gson gson = new Gson();
-      Type gsonType = new TypeToken<HashMap<String, String>>() {}.getType();
->>>>>>> d9a8e337
       stringBuilder.append("]").insert(0, "{\"data\": [").append("}");
       return stringBuilder.toString();
     }
