--- conflicted
+++ resolved
@@ -188,67 +188,24 @@
     fields.add(new TableFieldSchema().setName("month").setType("INTEGER"));
     fields.add(new TableFieldSchema().setName("tornado_count").setType("INTEGER"));
     TableSchema schema = new TableSchema().setFields(fields);
-
-<<<<<<< HEAD
-    PCollection<TableRow> rowsFromBigQuery;
-
-    switch (options.getReadMethod()) {
-      case DIRECT_READ:
-        if (!options.getInputQuery().isEmpty()) {
-          rowsFromBigQuery =
-              p.apply(
-                  BigQueryIO.readTableRows()
-                      .fromQuery(options.getInputQuery())
-                      .usingStandardSql()
-                      .withMethod(Method.DIRECT_READ)
-                      .withFormat(DataFormat.AVRO));
-        } else {
-          rowsFromBigQuery =
-              p.apply(
-                  BigQueryIO.readTableRows()
-                      .from(options.getInput())
-                      .withMethod(Method.DIRECT_READ)
-                      .withSelectedFields(Lists.newArrayList("month", "tornado"))
-                      .withFormat(DataFormat.AVRO));
-        }
-        break;
-
-      default:
-        if (!options.getInputQuery().isEmpty()) {
-          rowsFromBigQuery =
-              p.apply(
-                  BigQueryIO.readTableRows()
-                      .fromQuery(options.getInputQuery())
-                      .usingStandardSql()
-                      .withMethod(options.getReadMethod())
-                      .withFormat(DataFormat.AVRO));
-        } else {
-          rowsFromBigQuery =
-              p.apply(
-                  BigQueryIO.readTableRows()
-                      .from(options.getInput())
-                      .withMethod(options.getReadMethod())
-                      .withFormat(DataFormat.AVRO));
-        }
-        break;
-=======
+    
     TypedRead<TableRow> bigqueryIO;
     if (!options.getInputQuery().isEmpty()) {
       bigqueryIO =
           BigQueryIO.readTableRows()
               .fromQuery(options.getInputQuery())
               .usingStandardSql()
-              .withMethod(options.getReadMethod());
+              .withMethod(options.getReadMethod())
+              .withFormat(DataFormat.AVRO);
     } else {
       bigqueryIO =
-          BigQueryIO.readTableRows().from(options.getInput()).withMethod(options.getReadMethod());
+          BigQueryIO.readTableRows().from(options.getInput()).withMethod(options.getReadMethod()).withFormat(DataFormat.AVRO);
 
       // Selected fields only applies when using Method.DIRECT_READ and
       // when reading directly from a table.
       if (options.getReadMethod() == TypedRead.Method.DIRECT_READ) {
         bigqueryIO = bigqueryIO.withSelectedFields(Lists.newArrayList("month", "tornado"));
       }
->>>>>>> 68c56f89
     }
 
     PCollection<TableRow> rowsFromBigQuery = p.apply(bigqueryIO);
