#!/bin/bash
#
#    Licensed to the Apache Software Foundation (ASF) under one or more
#    contributor license agreements.  See the NOTICE file distributed with
#    this work for additional information regarding copyright ownership.
#    The ASF licenses this file to You under the Apache License, Version 2.0
#    (the "License"); you may not use this file except in compliance with
#    the License.  You may obtain a copy of the License at
#
#       http://www.apache.org/licenses/LICENSE-2.0
#
#    Unless required by applicable law or agreed to in writing, software
#    distributed under the License is distributed on an "AS IS" BASIS,
#    WITHOUT WARRANTIES OR CONDITIONS OF ANY KIND, either express or implied.
#    See the License for the specific language governing permissions and
#    limitations under the License.
#

# This script will update apache beam master branch with next release version
# and cut release branch for current development version.

# Parse parameters passing into the script

set -e

function clean_up(){
  echo "Do you want to clean local clone repo ${LOCAL_CLONE_DIR}? [y|N]"
  read confirmation
  if [[ $confirmation = "y" ]]; then
    cd ~
    rm -rf ${LOCAL_CLONE_DIR}
    echo "Cleaned up local repo."
  fi
}

if [[ $# -eq 1 && $1 = "-h" ]]; then
	echo "This script will update apache beam master branch with next release version and cut release branch for current development version."
	echo "There are two params required:"
	echo "--release=\${CURRENT_RELEASE_VERSION}"
	echo "--next_release=\${NEXT_RELEASE_VERSION}"
	echo "There is one optional parameter:"
	echo "--rc_num\${RC_NUM}"
	exit
else
	for param in "$@"
	do
		if [[ $param =~ --release\=([0-9]\.[0-9]*\.[0-9]) ]]; then
			RELEASE=${BASH_REMATCH[1]}
		fi
		if [[ $param =~ --next_release\=([0-9]\.[0-9]*\.[0-9]) ]]; then
			NEXT_VERSION_IN_BASE_BRANCH=${BASH_REMATCH[1]}
		fi
		if [[ $param =~ --rc_num\=([0-9]) ]]; then
		  RC_NUM=${BASH_REMATCH[1]}
		fi
	done
fi
if [[ -z "$RELEASE" || -z "$NEXT_VERSION_IN_BASE_BRANCH" ]]; then
	echo "This script needs to be ran with params, please run with -h to get more instructions."
	exit
fi

SCRIPT_DIR=$(dirname $0)
MASTER_BRANCH=master
DEV=${RELEASE}.dev
RELEASE_BRANCH=release-${RELEASE}
GITHUB_REPO_URL=https://gitbox.apache.org/repos/asf/beam.git
BEAM_ROOT_DIR=beam
LOCAL_CLONE_DIR=beam_release_${RELEASE}

echo "=====================Environment Variables====================="
echo "version: ${RELEASE}"
echo "next_release: ${NEXT_VERSION_IN_BASE_BRANCH}"
echo "working master branch: ${MASTER_BRANCH}"
echo "working release branch: ${RELEASE_BRANCH}"
echo "local repo dir: ~/${LOCAL_CLONE_DIR}/${BEAM_ROOT_DIR}"
if [ -n "${RC_NUM}" ]; then echo "release control version: ${RC_NUM}"
fi
echo "==============================================================="

cd ~
if [[ -d ${LOCAL_CLONE_DIR} ]]; then
  echo "Deleting existing local clone repo ${LOCAL_CLONE_DIR}."
  rm -rf ${LOCAL_CLONE_DIR}
fi
mkdir ${LOCAL_CLONE_DIR}
cd ${LOCAL_CLONE_DIR}
git clone --depth=1 ${GITHUB_REPO_URL}
cd ${BEAM_ROOT_DIR}

# Create local release branch
git branch ${RELEASE_BRANCH}

git checkout ${MASTER_BRANCH}

echo "====================Current working branch====================="
echo ${MASTER_BRANCH}
echo "==============================================================="

# Update master branch
sh "$SCRIPT_DIR"/set_version.sh "$NEXT_VERSION_IN_BASE_BRANCH""

echo "==============Update master branch as following================"
git diff
echo "==============================================================="

echo "Please make sure all changes above are expected. Do you confirm to commit?: [y|N]"
read confirmation
if [[ $confirmation != "y" ]]; then
  echo "Exiting without committing any changes on master branch."
  clean_up
  exit
fi

git add buildSrc/src/main/groovy/org/apache/beam/gradle/BeamModulePlugin.groovy
git add gradle.properties
git add sdks/python/apache_beam/version.py
git add sdks/go/pkg/beam/core/core.go
git commit -m "Moving to ${NEXT_VERSION_IN_BASE_BRANCH}-SNAPSHOT on master branch."
if git push origin ${MASTER_BRANCH}; then
  break
else
  clean_up
  exit
fi

# Checkout and update release branch
git checkout ${RELEASE_BRANCH}

echo "==================Current working branch======================="
echo ${RELEASE_BRANCH}
echo "==============================================================="

<<<<<<< HEAD
sed -i -e "s/${DEV}/${RELEASE}/g" gradle.properties
if [ -z "${RC_NUM}" ]
 then sed -i -e "s/${DEV}/${RELEASE}/g" sdks/python/apache_beam/version.py;
 else sed -i -e "s/${DEV}/${RELEASE}-rc${RC_NUM}/g" sdks/python/apache_beam/version.py;
fi
sed -i -e "s/${DEV}/${RELEASE}/g" sdks/go/pkg/beam/core/core.go
# TODO: [BEAM-4767]
=======
>>>>>>> 15c89fd3
sed -i -e "s/'beam-master-.*'/'beam-${RELEASE}'/g" runners/google-cloud-dataflow-java/build.gradle

echo "===============Update release branch as following=============="
git diff
echo "==============================================================="

echo "Please make sure all changes above are expected. Do you confirm to commit?: [y|N]"
read confirmation
if [[ $confirmation != "y" ]]; then
  echo "Exiting without committing any changes on release branch."
  clean_up
  exit
fi

git add gradle.properties
git add sdks/python/apache_beam/version.py
git add sdks/go/pkg/beam/core/core.go
git add runners/google-cloud-dataflow-java/build.gradle
git commit -m "Set Dataflow container to release version."
git push --set-upstream origin ${RELEASE_BRANCH}

clean_up<|MERGE_RESOLUTION|>--- conflicted
+++ resolved
@@ -38,8 +38,6 @@
 	echo "There are two params required:"
 	echo "--release=\${CURRENT_RELEASE_VERSION}"
 	echo "--next_release=\${NEXT_RELEASE_VERSION}"
-	echo "There is one optional parameter:"
-	echo "--rc_num\${RC_NUM}"
 	exit
 else
 	for param in "$@"
@@ -49,9 +47,6 @@
 		fi
 		if [[ $param =~ --next_release\=([0-9]\.[0-9]*\.[0-9]) ]]; then
 			NEXT_VERSION_IN_BASE_BRANCH=${BASH_REMATCH[1]}
-		fi
-		if [[ $param =~ --rc_num\=([0-9]) ]]; then
-		  RC_NUM=${BASH_REMATCH[1]}
 		fi
 	done
 fi
@@ -74,8 +69,6 @@
 echo "working master branch: ${MASTER_BRANCH}"
 echo "working release branch: ${RELEASE_BRANCH}"
 echo "local repo dir: ~/${LOCAL_CLONE_DIR}/${BEAM_ROOT_DIR}"
-if [ -n "${RC_NUM}" ]; then echo "release control version: ${RC_NUM}"
-fi
 echo "==============================================================="
 
 cd ~
@@ -131,16 +124,6 @@
 echo ${RELEASE_BRANCH}
 echo "==============================================================="
 
-<<<<<<< HEAD
-sed -i -e "s/${DEV}/${RELEASE}/g" gradle.properties
-if [ -z "${RC_NUM}" ]
- then sed -i -e "s/${DEV}/${RELEASE}/g" sdks/python/apache_beam/version.py;
- else sed -i -e "s/${DEV}/${RELEASE}-rc${RC_NUM}/g" sdks/python/apache_beam/version.py;
-fi
-sed -i -e "s/${DEV}/${RELEASE}/g" sdks/go/pkg/beam/core/core.go
-# TODO: [BEAM-4767]
-=======
->>>>>>> 15c89fd3
 sed -i -e "s/'beam-master-.*'/'beam-${RELEASE}'/g" runners/google-cloud-dataflow-java/build.gradle
 
 echo "===============Update release branch as following=============="
